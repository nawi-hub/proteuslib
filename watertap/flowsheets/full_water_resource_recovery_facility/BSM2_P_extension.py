#################################################################################
# WaterTAP Copyright (c) 2020-2024, The Regents of the University of California,
# through Lawrence Berkeley National Laboratory, Oak Ridge National Laboratory,
# National Renewable Energy Laboratory, and National Energy Technology
# Laboratory (subject to receipt of any required approvals from the U.S. Dept.
# of Energy). All rights reserved.
#
# Please see the files COPYRIGHT.md and LICENSE.md for full copyright and license
# information, respectively. These files are also available online at the URL
# "https://github.com/watertap-org/watertap/"
#################################################################################
"""
Flowsheet example full Water Resource Recovery Facility
(WRRF; a.k.a., wastewater treatment plant) with ASM2d and ADM1 with P extension.

The flowsheet follows the same formulation as benchmark simulation model no.2 (BSM2)
but comprises different specifications for default values than BSM2.
"""

# Some more information about this module
__author__ = "Chenyu Wang, Adam Atia, Alejandro Garciadiego, Marcus Holly"

import pyomo.environ as pyo
from pyomo.network import Arc, SequentialDecomposition

from idaes.core import (
    FlowsheetBlock,
    UnitModelCostingBlock,
    UnitModelBlockData,
)
from idaes.models.unit_models import (
    CSTR,
    Feed,
    Separator,
    Product,
    Mixer,
    PressureChanger,
)
from idaes.models.unit_models.separator import SplittingType
from watertap.core.solvers import get_solver
from idaes.core.util.model_statistics import degrees_of_freedom
import idaes.logger as idaeslog
import idaes.core.util.scaling as iscale
from idaes.core.util.tables import (
    create_stream_table_dataframe,
    stream_table_dataframe_to_string,
)
from watertap.unit_models.cstr_injection import CSTR_Injection
from watertap.unit_models.clarifier import Clarifier
from watertap.property_models.unit_specific.anaerobic_digestion.modified_adm1_properties import (
    ModifiedADM1ParameterBlock,
)
from watertap.property_models.unit_specific.anaerobic_digestion.adm1_properties_vapor import (
    ADM1_vaporParameterBlock,
)
from watertap.property_models.unit_specific.anaerobic_digestion.modified_adm1_reactions import (
    ModifiedADM1ReactionParameterBlock,
)
from watertap.property_models.unit_specific.activated_sludge.modified_asm2d_properties import (
    ModifiedASM2dParameterBlock,
)
from watertap.property_models.unit_specific.activated_sludge.modified_asm2d_reactions import (
    ModifiedASM2dReactionParameterBlock,
)
from watertap.unit_models.translators.translator_adm1_asm2d import (
    Translator_ADM1_ASM2D,
)
from idaes.models.unit_models.mixer import MomentumMixingType
from watertap.unit_models.translators.translator_asm2d_adm1 import Translator_ASM2d_ADM1
from watertap.unit_models.anaerobic_digester import AD
from watertap.unit_models.dewatering import (
    DewateringUnit,
    ActivatedSludgeModelType as dewater_type,
)
from watertap.unit_models.thickener import (
    Thickener,
    ActivatedSludgeModelType as thickener_type,
)

from watertap.core.util.initialization import (
    check_solve,
    assert_degrees_of_freedom,
    interval_initializer,
)

from watertap.costing import WaterTAPCosting
from watertap.costing.unit_models.clarifier import (
    cost_circular_clarifier,
    cost_primary_clarifier,
)

# Set up logger
_log = idaeslog.getLogger(__name__)


def main(bio_P=False, reactor_volume_equalities=False):
    m = build(bio_P=bio_P)
    set_operating_conditions(m)

    for mx in m.fs.mixers:
        mx.pressure_equality_constraints[0.0, 2].deactivate()
    m.fs.MX3.pressure_equality_constraints[0.0, 2].deactivate()
    m.fs.MX3.pressure_equality_constraints[0.0, 3].deactivate()
    print(f"DOF before initialization: {degrees_of_freedom(m)}")

    initialize_system(m, bio_P=bio_P)
    for mx in m.fs.mixers:
        mx.pressure_equality_constraints[0.0, 2].deactivate()
    m.fs.MX3.pressure_equality_constraints[0.0, 2].deactivate()
    m.fs.MX3.pressure_equality_constraints[0.0, 3].deactivate()
    print(f"DOF after initialization: {degrees_of_freedom(m)}")

    results = solve(m)

    # Switch to fixed KLa in R5, R6, and R7 (S_O concentration is controlled in R5)
    m.fs.R5.KLa.fix(240)
    m.fs.R6.KLa.fix(240)
    m.fs.R7.KLa.fix(84)
    m.fs.R5.outlet.conc_mass_comp[:, "S_O2"].unfix()
    m.fs.R6.outlet.conc_mass_comp[:, "S_O2"].unfix()
    m.fs.R7.outlet.conc_mass_comp[:, "S_O2"].unfix()

    # Re-solve with controls in place
    results = solve(m)

    pyo.assert_optimal_termination(results)
    check_solve(
        results,
        checkpoint="re-solve with controls in place",
        logger=_log,
        fail_flag=True,
    )

    # Re-solve with effluent violation constraints
    setup_optimization(m, reactor_volume_equalities=reactor_volume_equalities)
    results = solve(m)

    add_costing(m)
    m.fs.costing.initialize()

    interval_initializer(m.fs.costing)

    # assert_degrees_of_freedom(m, 0)

    results = solve(m)
    pyo.assert_optimal_termination(results)

    display_costing(m)
    display_performance_metrics(m)

    return m, results


def build(bio_P=False):
    m = pyo.ConcreteModel()

    m.fs = FlowsheetBlock(dynamic=False)

    # Properties
    m.fs.props_ASM2D = ModifiedASM2dParameterBlock()
    m.fs.rxn_props_ASM2D = ModifiedASM2dReactionParameterBlock(
        property_package=m.fs.props_ASM2D
    )
    m.fs.props_ADM1 = ModifiedADM1ParameterBlock()
    m.fs.props_vap_ADM1 = ADM1_vaporParameterBlock()
    m.fs.rxn_props_ADM1 = ModifiedADM1ReactionParameterBlock(
        property_package=m.fs.props_ADM1
    )

    # Feed water stream
    m.fs.FeedWater = Feed(property_package=m.fs.props_ASM2D)

    # ====================================================================
    # Primary Clarifier
    m.fs.CL = Clarifier(
        property_package=m.fs.props_ASM2D,
        outlet_list=["underflow", "effluent"],
        split_basis=SplittingType.componentFlow,
    )

    # ======================================================================
    # Activated Sludge Process
    # Mixer for feed water and recycled sludge
    m.fs.MX1 = Mixer(
        property_package=m.fs.props_ASM2D,
        inlet_list=["feed_water", "recycle"],
        momentum_mixing_type=MomentumMixingType.equality,
    )
    # First reactor (anaerobic) - standard CSTR
    m.fs.R1 = CSTR(
        property_package=m.fs.props_ASM2D, reaction_package=m.fs.rxn_props_ASM2D
    )
    # Second reactor (anaerobic) - standard CSTR
    m.fs.R2 = CSTR(
        property_package=m.fs.props_ASM2D, reaction_package=m.fs.rxn_props_ASM2D
    )
    # Third reactor (anoxic) - standard CSTR
    m.fs.R3 = CSTR(
        property_package=m.fs.props_ASM2D, reaction_package=m.fs.rxn_props_ASM2D
    )
    # Fourth reactor (anoxic) - standard CSTR
    m.fs.R4 = CSTR(
        property_package=m.fs.props_ASM2D, reaction_package=m.fs.rxn_props_ASM2D
    )
    # Fifth reactor (aerobic) - CSTR with injection
    m.fs.R5 = CSTR_Injection(
        property_package=m.fs.props_ASM2D, reaction_package=m.fs.rxn_props_ASM2D
    )
    # Sixth reactor (aerobic) - CSTR with injection
    m.fs.R6 = CSTR_Injection(
        property_package=m.fs.props_ASM2D, reaction_package=m.fs.rxn_props_ASM2D
    )
    # Seventh reactor (aerobic) - CSTR with injection
    m.fs.R7 = CSTR_Injection(
        property_package=m.fs.props_ASM2D, reaction_package=m.fs.rxn_props_ASM2D
    )
    m.fs.SP1 = Separator(
        property_package=m.fs.props_ASM2D, outlet_list=["underflow", "overflow"]
    )
    # Secondary Clarifier
    # TODO: Replace with more detailed model when available
    m.fs.CL2 = Clarifier(
        property_package=m.fs.props_ASM2D,
        outlet_list=["underflow", "effluent"],
        split_basis=SplittingType.componentFlow,
    )
    # Mixing sludge recycle and R5 underflow
    m.fs.MX2 = Mixer(
        property_package=m.fs.props_ASM2D,
        inlet_list=["reactor", "clarifier"],
        momentum_mixing_type=MomentumMixingType.equality,
    )
    # Sludge separator
    m.fs.SP2 = Separator(
        property_package=m.fs.props_ASM2D, outlet_list=["waste", "recycle"]
    )
    # Recycle pressure changer - use a simple isothermal unit for now
    m.fs.P1 = PressureChanger(property_package=m.fs.props_ASM2D)

    # ======================================================================
    # Thickener
    m.fs.thickener = Thickener(
        property_package=m.fs.props_ASM2D,
        activated_sludge_model=thickener_type.modified_ASM2D,
    )
    # Mixing feed and recycle streams from thickener and dewatering unit
    m.fs.MX3 = Mixer(
        property_package=m.fs.props_ASM2D,
        inlet_list=["feed_water", "recycle1", "recycle2"],
        momentum_mixing_type=MomentumMixingType.equality,
    )
    # Mixing sludge from thickener and primary clarifier
    m.fs.MX4 = Mixer(
        property_package=m.fs.props_ASM2D,
        inlet_list=["thickener", "clarifier"],
        momentum_mixing_type=MomentumMixingType.equality,
    )

    # ======================================================================
    # Anaerobic digester section
    # ASM2d-ADM1 translator
    m.fs.translator_asm2d_adm1 = Translator_ASM2d_ADM1(
        inlet_property_package=m.fs.props_ASM2D,
        outlet_property_package=m.fs.props_ADM1,
        inlet_reaction_package=m.fs.rxn_props_ASM2D,
        outlet_reaction_package=m.fs.rxn_props_ADM1,
        has_phase_equilibrium=False,
        outlet_state_defined=True,
        bio_P=bio_P,
    )

    # Anaerobic digester
    m.fs.AD = AD(
        liquid_property_package=m.fs.props_ADM1,
        vapor_property_package=m.fs.props_vap_ADM1,
        reaction_package=m.fs.rxn_props_ADM1,
        has_heat_transfer=True,
        has_pressure_change=False,
    )

    # ADM1-ASM2d translator
    m.fs.translator_adm1_asm2d = Translator_ADM1_ASM2D(
        inlet_property_package=m.fs.props_ADM1,
        outlet_property_package=m.fs.props_ASM2D,
        inlet_reaction_package=m.fs.rxn_props_ADM1,
        outlet_reaction_package=m.fs.rxn_props_ASM2D,
        has_phase_equilibrium=False,
        outlet_state_defined=True,
    )

    # ======================================================================
    # Dewatering Unit
    m.fs.dewater = DewateringUnit(
        property_package=m.fs.props_ASM2D,
        activated_sludge_model=dewater_type.modified_ASM2D,
    )

    # ======================================================================
    # Product Blocks
    m.fs.Treated = Product(property_package=m.fs.props_ASM2D)
    m.fs.Sludge = Product(property_package=m.fs.props_ASM2D)
    # Mixers
    m.fs.mixers = (m.fs.MX1, m.fs.MX2, m.fs.MX4)

    # ======================================================================
    # Link units related to ASM section
    m.fs.stream2 = Arc(source=m.fs.MX1.outlet, destination=m.fs.R1.inlet)
    m.fs.stream3 = Arc(source=m.fs.R1.outlet, destination=m.fs.R2.inlet)
    m.fs.stream4 = Arc(source=m.fs.R2.outlet, destination=m.fs.MX2.reactor)
    m.fs.stream5 = Arc(source=m.fs.MX2.outlet, destination=m.fs.R3.inlet)
    m.fs.stream6 = Arc(source=m.fs.R3.outlet, destination=m.fs.R4.inlet)
    m.fs.stream7 = Arc(source=m.fs.R4.outlet, destination=m.fs.R5.inlet)
    m.fs.stream8 = Arc(source=m.fs.R5.outlet, destination=m.fs.R6.inlet)
    m.fs.stream9 = Arc(source=m.fs.R6.outlet, destination=m.fs.R7.inlet)
    m.fs.stream10 = Arc(source=m.fs.R7.outlet, destination=m.fs.SP1.inlet)
    m.fs.stream11 = Arc(source=m.fs.SP1.overflow, destination=m.fs.CL2.inlet)
    m.fs.stream12 = Arc(source=m.fs.SP1.underflow, destination=m.fs.MX2.clarifier)
    m.fs.stream13 = Arc(source=m.fs.CL2.effluent, destination=m.fs.Treated.inlet)
    m.fs.stream14 = Arc(source=m.fs.CL2.underflow, destination=m.fs.SP2.inlet)
    m.fs.stream15 = Arc(source=m.fs.SP2.recycle, destination=m.fs.P1.inlet)
    m.fs.stream16 = Arc(source=m.fs.P1.outlet, destination=m.fs.MX1.recycle)

    # Link units related to AD section
    m.fs.stream_AD_translator = Arc(
        source=m.fs.AD.liquid_outlet, destination=m.fs.translator_adm1_asm2d.inlet
    )
    m.fs.stream_SP_thickener = Arc(
        source=m.fs.SP2.waste, destination=m.fs.thickener.inlet
    )
    m.fs.stream3adm = Arc(
        source=m.fs.thickener.underflow, destination=m.fs.MX4.thickener
    )
    m.fs.stream7adm = Arc(source=m.fs.thickener.overflow, destination=m.fs.MX3.recycle2)
    m.fs.stream9adm = Arc(source=m.fs.CL.underflow, destination=m.fs.MX4.clarifier)
    m.fs.stream_translator_dewater = Arc(
        source=m.fs.translator_adm1_asm2d.outlet, destination=m.fs.dewater.inlet
    )
    m.fs.stream1a = Arc(source=m.fs.FeedWater.outlet, destination=m.fs.MX3.feed_water)
    m.fs.stream1b = Arc(source=m.fs.MX3.outlet, destination=m.fs.CL.inlet)
    m.fs.stream1c = Arc(source=m.fs.CL.effluent, destination=m.fs.MX1.feed_water)
    m.fs.stream_dewater_sludge = Arc(
        source=m.fs.dewater.underflow, destination=m.fs.Sludge.inlet
    )
    m.fs.stream_dewater_mixer = Arc(
        source=m.fs.dewater.overflow, destination=m.fs.MX3.recycle1
    )
    m.fs.stream10adm = Arc(
        source=m.fs.MX4.outlet, destination=m.fs.translator_asm2d_adm1.inlet
    )
    m.fs.stream_translator_AD = Arc(
        source=m.fs.translator_asm2d_adm1.outlet, destination=m.fs.AD.inlet
    )

    pyo.TransformationFactory("network.expand_arcs").apply_to(m)

    # Oxygen concentration in reactors 3 and 4 is governed by mass transfer
    # Add additional parameter and constraints
    m.fs.R5.KLa = pyo.Var(
        initialize=240,
        units=pyo.units.hour**-1,
        doc="Lumped mass transfer coefficient for oxygen",
    )
    m.fs.R6.KLa = pyo.Var(
        initialize=240,
        units=pyo.units.hour**-1,
        doc="Lumped mass transfer coefficient for oxygen",
    )
    m.fs.R7.KLa = pyo.Var(
        initialize=84,
        units=pyo.units.hour**-1,
        doc="Lumped mass transfer coefficient for oxygen",
    )
    m.fs.S_O_eq = pyo.Param(
        default=8e-3,
        units=pyo.units.kg / pyo.units.m**3,
        mutable=True,
        doc="Dissolved oxygen concentration at equilibrium",
    )

    m.fs.aerobic_reactors = (m.fs.R5, m.fs.R6, m.fs.R7)
    for R in m.fs.aerobic_reactors:
        iscale.set_scaling_factor(R.KLa, 1e-2)
        iscale.set_scaling_factor(R.hydraulic_retention_time[0], 1e-3)

    @m.fs.R5.Constraint(m.fs.time, doc="Mass transfer constraint for R3")
    def mass_transfer_R5(self, t):
        return pyo.units.convert(
            m.fs.R5.injection[t, "Liq", "S_O2"], to_units=pyo.units.kg / pyo.units.hour
        ) == (
            m.fs.R5.KLa
            * m.fs.R5.volume[t]
            * (m.fs.S_O_eq - m.fs.R5.outlet.conc_mass_comp[t, "S_O2"])
        )

    @m.fs.R6.Constraint(m.fs.time, doc="Mass transfer constraint for R4")
    def mass_transfer_R6(self, t):
        return pyo.units.convert(
            m.fs.R6.injection[t, "Liq", "S_O2"], to_units=pyo.units.kg / pyo.units.hour
        ) == (
            m.fs.R6.KLa
            * m.fs.R6.volume[t]
            * (m.fs.S_O_eq - m.fs.R6.outlet.conc_mass_comp[t, "S_O2"])
        )

    @m.fs.R7.Constraint(m.fs.time, doc="Mass transfer constraint for R4")
    def mass_transfer_R7(self, t):
        return pyo.units.convert(
            m.fs.R7.injection[t, "Liq", "S_O2"], to_units=pyo.units.kg / pyo.units.hour
        ) == (
            m.fs.R7.KLa
            * m.fs.R7.volume[t]
            * (m.fs.S_O_eq - m.fs.R7.outlet.conc_mass_comp[t, "S_O2"])
        )

    return m


def set_operating_conditions(m):
    # Feed Water Conditions
    print(f"DOF before feed: {degrees_of_freedom(m)}")
    m.fs.FeedWater.flow_vol.fix(20935.15 * pyo.units.m**3 / pyo.units.day)
    m.fs.FeedWater.temperature.fix(308.15 * pyo.units.K)
    m.fs.FeedWater.pressure.fix(1 * pyo.units.atm)
    m.fs.FeedWater.conc_mass_comp[0, "S_O2"].fix(1e-6 * pyo.units.g / pyo.units.m**3)
    m.fs.FeedWater.conc_mass_comp[0, "S_F"].fix(1e-6 * pyo.units.g / pyo.units.m**3)
    m.fs.FeedWater.conc_mass_comp[0, "S_A"].fix(70 * pyo.units.g / pyo.units.m**3)
    m.fs.FeedWater.conc_mass_comp[0, "S_NH4"].fix(26.6 * pyo.units.g / pyo.units.m**3)
    m.fs.FeedWater.conc_mass_comp[0, "S_NO3"].fix(1e-6 * pyo.units.g / pyo.units.m**3)
    m.fs.FeedWater.conc_mass_comp[0, "S_PO4"].fix(1e-6 * pyo.units.g / pyo.units.m**3)
    m.fs.FeedWater.conc_mass_comp[0, "S_I"].fix(57.45 * pyo.units.g / pyo.units.m**3)
    m.fs.FeedWater.conc_mass_comp[0, "S_N2"].fix(25.19 * pyo.units.g / pyo.units.m**3)
    m.fs.FeedWater.conc_mass_comp[0, "X_I"].fix(84 * pyo.units.g / pyo.units.m**3)
    m.fs.FeedWater.conc_mass_comp[0, "X_S"].fix(94.1 * pyo.units.g / pyo.units.m**3)
    m.fs.FeedWater.conc_mass_comp[0, "X_H"].fix(370 * pyo.units.g / pyo.units.m**3)
    m.fs.FeedWater.conc_mass_comp[0, "X_PAO"].fix(
        51.5262 * pyo.units.g / pyo.units.m**3
    )
    m.fs.FeedWater.conc_mass_comp[0, "X_PP"].fix(1e-6 * pyo.units.g / pyo.units.m**3)
    m.fs.FeedWater.conc_mass_comp[0, "X_PHA"].fix(1e-6 * pyo.units.g / pyo.units.m**3)
    m.fs.FeedWater.conc_mass_comp[0, "X_AUT"].fix(1e-6 * pyo.units.g / pyo.units.m**3)
    m.fs.FeedWater.conc_mass_comp[0, "S_IC"].fix(5.652 * pyo.units.g / pyo.units.m**3)
    m.fs.FeedWater.conc_mass_comp[0, "S_K"].fix(374.6925 * pyo.units.g / pyo.units.m**3)
    m.fs.FeedWater.conc_mass_comp[0, "S_Mg"].fix(20 * pyo.units.g / pyo.units.m**3)

    # Primary Clarifier
    # TODO: Update primary clarifier once more detailed model available
    m.fs.CL.split_fraction[0, "effluent", "H2O"].fix(0.993)
    m.fs.CL.split_fraction[0, "effluent", "S_A"].fix(0.993)
    m.fs.CL.split_fraction[0, "effluent", "S_F"].fix(0.993)
    m.fs.CL.split_fraction[0, "effluent", "S_I"].fix(0.993)
    m.fs.CL.split_fraction[0, "effluent", "S_N2"].fix(0.993)
    m.fs.CL.split_fraction[0, "effluent", "S_NH4"].fix(0.993)
    m.fs.CL.split_fraction[0, "effluent", "S_NO3"].fix(0.993)
    m.fs.CL.split_fraction[0, "effluent", "S_O2"].fix(0.993)
    m.fs.CL.split_fraction[0, "effluent", "S_PO4"].fix(0.993)
    m.fs.CL.split_fraction[0, "effluent", "S_IC"].fix(0.993)
    m.fs.CL.split_fraction[0, "effluent", "S_K"].fix(0.993)
    m.fs.CL.split_fraction[0, "effluent", "S_Mg"].fix(0.993)
    m.fs.CL.split_fraction[0, "effluent", "X_AUT"].fix(0.5192)
    m.fs.CL.split_fraction[0, "effluent", "X_H"].fix(0.5192)
    m.fs.CL.split_fraction[0, "effluent", "X_I"].fix(0.5192)
    m.fs.CL.split_fraction[0, "effluent", "X_PAO"].fix(0.5192)
    m.fs.CL.split_fraction[0, "effluent", "X_PHA"].fix(0.5192)
    m.fs.CL.split_fraction[0, "effluent", "X_PP"].fix(0.5192)
    m.fs.CL.split_fraction[0, "effluent", "X_S"].fix(0.5192)

    # Reactor sizing
    m.fs.R1.volume.fix(1000 * pyo.units.m**3)
    m.fs.R2.volume.fix(1000 * pyo.units.m**3)
    m.fs.R3.volume.fix(1500 * pyo.units.m**3)
    m.fs.R4.volume.fix(1500 * pyo.units.m**3)
    m.fs.R5.volume.fix(3000 * pyo.units.m**3)
    m.fs.R6.volume.fix(3000 * pyo.units.m**3)
    m.fs.R7.volume.fix(3000 * pyo.units.m**3)

    # Injection rates to Reactions 5, 6 and 7
    for j in m.fs.props_ASM2D.component_list:
        if j != "S_O2":
            # All components except S_O have no injection
            m.fs.R5.injection[:, :, j].fix(0)
            m.fs.R6.injection[:, :, j].fix(0)
            m.fs.R7.injection[:, :, j].fix(0)
    # Then set injections rates for O2
    m.fs.R5.outlet.conc_mass_comp[:, "S_O2"].fix(1.91e-3)
    m.fs.R6.outlet.conc_mass_comp[:, "S_O2"].fix(2.60e-3)
    m.fs.R7.outlet.conc_mass_comp[:, "S_O2"].fix(3.20e-3)

    # Set fraction of outflow from reactor 5 that goes to recycle
    m.fs.SP1.split_fraction[:, "underflow"].fix(0.60)

    # Secondary Clarifier
    # TODO: Update once more detailed model available
    m.fs.CL2.split_fraction[0, "effluent", "H2O"].fix(0.48956)
    m.fs.CL2.split_fraction[0, "effluent", "S_A"].fix(0.48956)
    m.fs.CL2.split_fraction[0, "effluent", "S_F"].fix(0.48956)
    m.fs.CL2.split_fraction[0, "effluent", "S_I"].fix(0.48956)
    m.fs.CL2.split_fraction[0, "effluent", "S_N2"].fix(0.48956)
    m.fs.CL2.split_fraction[0, "effluent", "S_NH4"].fix(0.48956)
    m.fs.CL2.split_fraction[0, "effluent", "S_NO3"].fix(0.48956)
    m.fs.CL2.split_fraction[0, "effluent", "S_O2"].fix(0.48956)
    m.fs.CL2.split_fraction[0, "effluent", "S_PO4"].fix(0.48956)
    m.fs.CL2.split_fraction[0, "effluent", "S_IC"].fix(0.48956)
    m.fs.CL2.split_fraction[0, "effluent", "S_K"].fix(0.48956)
    m.fs.CL2.split_fraction[0, "effluent", "S_Mg"].fix(0.48956)
    m.fs.CL2.split_fraction[0, "effluent", "X_AUT"].fix(0.00187)
    m.fs.CL2.split_fraction[0, "effluent", "X_H"].fix(0.00187)
    m.fs.CL2.split_fraction[0, "effluent", "X_I"].fix(0.00187)
    m.fs.CL2.split_fraction[0, "effluent", "X_PAO"].fix(0.00187)
    m.fs.CL2.split_fraction[0, "effluent", "X_PHA"].fix(0.00187)
    m.fs.CL2.split_fraction[0, "effluent", "X_PP"].fix(0.00187)
    m.fs.CL2.split_fraction[0, "effluent", "X_S"].fix(0.00187)

    m.fs.CL2.surface_area.fix(1500 * pyo.units.m**2)

    # Sludge purge separator
    m.fs.SP2.split_fraction[:, "recycle"].fix(0.985)

    # Outlet pressure from recycle pump
    m.fs.P1.outlet.pressure.fix(101325)

    # AD
    m.fs.AD.volume_liquid.fix(3400)
    m.fs.AD.volume_vapor.fix(300)
    m.fs.AD.liquid_outlet.temperature.fix(308.15)

    # Dewatering Unit - fix either HRT or volume.
    m.fs.dewater.hydraulic_retention_time.fix(1800 * pyo.units.s)

    # Thickener unit
    m.fs.thickener.hydraulic_retention_time.fix(86400 * pyo.units.s)
    m.fs.thickener.diameter.fix(10 * pyo.units.m)

    def scale_variables(m):
        for var in m.fs.component_data_objects(pyo.Var, descend_into=True):
            if "flow_vol" in var.name:
                iscale.set_scaling_factor(var, 1e0)
            if "temperature" in var.name:
                iscale.set_scaling_factor(var, 1e-2)
            if "pressure" in var.name:
                iscale.set_scaling_factor(var, 1e-5)
            if "conc_mass_comp" in var.name:
                iscale.set_scaling_factor(var, 1e1)

    for unit in ("R1", "R2", "R3", "R4", "R5", "R6", "R7"):
        block = getattr(m.fs, unit)
        iscale.set_scaling_factor(
            block.control_volume.reactions[0.0].rate_expression, 1e3
        )
        iscale.set_scaling_factor(block.cstr_performance_eqn, 1e3)
        iscale.set_scaling_factor(
            block.control_volume.rate_reaction_stoichiometry_constraint, 1e3
        )
        iscale.set_scaling_factor(block.control_volume.material_balances, 1e3)

    iscale.set_scaling_factor(m.fs.AD.KH_co2, 1e1)
    iscale.set_scaling_factor(m.fs.AD.KH_ch4, 1e1)
    iscale.set_scaling_factor(m.fs.AD.KH_h2, 1e1)

    # Apply scaling
    scale_variables(m)
    iscale.calculate_scaling_factors(m)


def initialize_system(m, bio_P=False, solver=None):
    # Initialize flowsheet
    # Apply sequential decomposition - 1 iteration should suffice
    seq = SequentialDecomposition()
    seq.options.tear_method = "Direct"
    seq.options.iterLim = 1
    seq.options.tear_set = [m.fs.stream5, m.fs.stream10adm]

    G = seq.create_graph(m)
    # Uncomment this code to see tear set and initialization order
    order = seq.calculation_order(G)
    print("Initialization Order")
    for o in order:
        print(o[0].name)

    if bio_P:
        tear_guesses = {
            "flow_vol": {0: 1.2368},
            "conc_mass_comp": {
                (0, "S_A"): 0.0006,
                (0, "S_F"): 0.0004,
                (0, "S_I"): 0.057,
                (0, "S_N2"): 0.045,
                (0, "S_NH4"): 0.0075,
                (0, "S_NO3"): 0.003,
                (0, "S_O2"): 0.0019,
                (0, "S_PO4"): 0.011,
                (0, "S_K"): 0.37,
                (0, "S_Mg"): 0.023,
                (0, "S_IC"): 0.13,
                (0, "X_AUT"): 0.10,
                (0, "X_H"): 3.6,
                (0, "X_I"): 3.2,
                (0, "X_PAO"): 3.6,
                (0, "X_PHA"): 0.094,
                (0, "X_PP"): 1.16,
                (0, "X_S"): 0.059,
            },
            "temperature": {0: 308.15},
            "pressure": {0: 101325},
        }

        tear_guesses2 = {
            "flow_vol": {0: 0.003},
            "conc_mass_comp": {
                (0, "S_A"): 0.10,
                (0, "S_F"): 0.16,
                (0, "S_I"): 0.057,
                (0, "S_N2"): 0.036,
                (0, "S_NH4"): 0.03,
                (0, "S_NO3"): 0.002,
                (0, "S_O2"): 0.0013,
                (0, "S_PO4"): 0.024,
                (0, "S_K"): 0.38,
                (0, "S_Mg"): 0.027,
                (0, "S_IC"): 0.072,
                (0, "X_AUT"): 0.25,
                (0, "X_H"): 23.0,
                (0, "X_I"): 11.3,
                (0, "X_PAO"): 10.9,
                (0, "X_PHA"): 0.0058,
                (0, "X_PP"): 2.9,
                (0, "X_S"): 3.8,
            },
            "temperature": {0: 308.15},
            "pressure": {0: 101325},
        }

    else:
        tear_guesses = {
            "flow_vol": {0: 1.2368},
            "conc_mass_comp": {
                (0, "S_A"): 0.0006,
                (0, "S_F"): 0.0004,
                (0, "S_I"): 0.057,
                (0, "S_N2"): 0.047,
                (0, "S_NH4"): 0.0075,
                (0, "S_NO3"): 0.003,
                (0, "S_O2"): 0.0019,
                (0, "S_PO4"): 0.73,
                (0, "S_K"): 0.37,
                (0, "S_Mg"): 0.020,
                (0, "S_IC"): 0.13,
                (0, "X_AUT"): 0.11,
                (0, "X_H"): 3.5,
                (0, "X_I"): 3.2,
                (0, "X_PAO"): 3.2,
                (0, "X_PHA"): 0.084,
                (0, "X_PP"): 1.07,
                (0, "X_S"): 0.057,
            },
            "temperature": {0: 308.15},
            "pressure": {0: 101325},
        }

        tear_guesses2 = {
            "flow_vol": {0: 0.003},
            "conc_mass_comp": {
                (0, "S_A"): 0.097,
                (0, "S_F"): 0.15,
                (0, "S_I"): 0.057,
                (0, "S_N2"): 0.036,
                (0, "S_NH4"): 0.03,
                (0, "S_NO3"): 0.002,
                (0, "S_O2"): 0.0013,
                (0, "S_PO4"): 0.74,
                (0, "S_K"): 0.38,
                (0, "S_Mg"): 0.024,
                (0, "S_IC"): 0.075,
                (0, "X_AUT"): 0.28,
                (0, "X_H"): 23.4,
                (0, "X_I"): 11.4,
                (0, "X_PAO"): 10.1,
                (0, "X_PHA"): 0.0044,
                (0, "X_PP"): 2.7,
                (0, "X_S"): 3.9,
            },
            "temperature": {0: 308.15},
            "pressure": {0: 101325},
        }

    # Pass the tear_guess to the SD tool
    seq.set_guesses_for(m.fs.R3.inlet, tear_guesses)
    seq.set_guesses_for(m.fs.translator_asm2d_adm1.inlet, tear_guesses2)

    def function(unit):
        unit.initialize(outlvl=idaeslog.INFO, solver="ipopt-watertap")

    seq.run(m, function)


def solve(m, solver=None):
    if solver is None:
        solver = get_solver()
    results = solver.solve(m, tee=True)
    check_solve(results, checkpoint="closing recycle", logger=_log, fail_flag=True)
    pyo.assert_optimal_termination(results)
    return results


def setup_optimization(m, reactor_volume_equalities=False):

    for i in ["R1", "R2", "R3", "R4", "R5", "R6", "R7"]:
        reactor = getattr(m.fs, i)
        reactor.volume.unfix()
        reactor.volume.setlb(1)
        # reactor.volume.setub(2000)
    if reactor_volume_equalities:
        add_reactor_volume_equalities(m)

    m.fs.R5.outlet.conc_mass_comp[:, "S_O2"].unfix()
    m.fs.R5.outlet.conc_mass_comp[:, "S_O2"].setub(1e-2)

    m.fs.R6.outlet.conc_mass_comp[:, "S_O2"].unfix()
    m.fs.R6.outlet.conc_mass_comp[:, "S_O2"].setub(1e-2)

    m.fs.R7.outlet.conc_mass_comp[:, "S_O2"].unfix()
    m.fs.R7.outlet.conc_mass_comp[:, "S_O2"].setub(1e-2)

    # m.fs.R5.injection[:, :, :].unfix()
    # m.fs.R6.injection[:, :, :].unfix()
    # m.fs.R7.injection[:, :, :].unfix()

    # Unfix fraction of outflow from reactor 7 that goes to recycle
    m.fs.SP1.split_fraction[:, "underflow"].unfix()
    # m.fs.SP1.split_fraction[:, "underflow"].setlb(0.45)
    m.fs.SP2.split_fraction[:, "recycle"].unfix()

    add_effluent_violations(m)


def add_reactor_volume_equalities(m):
    # TODO: These constraints were applied for initial optimization of AS reactor volumes; otherwise, volumes drive towards lower bound. Revisit
    @m.fs.Constraint(m.fs.time)
    def Vol_1(self, t):
        return m.fs.R1.volume[0] == m.fs.R2.volume[0]

    @m.fs.Constraint(m.fs.time)
    def Vol_2(self, t):
        return m.fs.R3.volume[0] == m.fs.R4.volume[0]

    @m.fs.Constraint(m.fs.time)
    def Vol_3(self, t):
        return m.fs.R5.volume[0] == m.fs.R6.volume[0]

    @m.fs.Constraint(m.fs.time)
    def Vol_4(self, t):
        return m.fs.R7.volume[0] >= m.fs.R6.volume[0] * 0.5


def add_effluent_violations(m):

    m.fs.TSS_max = pyo.Var(initialize=0.03, units=pyo.units.kg / pyo.units.m**3)
    m.fs.TSS_max.fix()

    @m.fs.Constraint(m.fs.time)
    def eq_TSS_max(self, t):
        return m.fs.Treated.properties[0].TSS <= m.fs.TSS_max

    m.fs.COD_max = pyo.Var(initialize=0.1, units=pyo.units.kg / pyo.units.m**3)
    m.fs.COD_max.fix()

    @m.fs.Constraint(m.fs.time)
    def eq_COD_max(self, t):
        return m.fs.Treated.properties[0].COD <= m.fs.COD_max

    m.fs.total_N_max = pyo.Var(initialize=0.018, units=pyo.units.kg / pyo.units.m**3)
    m.fs.total_N_max.fix()

    @m.fs.Constraint(m.fs.time)
    def eq_total_N_max(self, t):
        return (
            m.fs.Treated.properties[0].SNKj + m.fs.Treated.properties[0].SNOX
            <= m.fs.total_N_max
        )

    m.fs.BOD5_max = pyo.Var(initialize=0.01, units=pyo.units.kg / pyo.units.m**3)
    m.fs.BOD5_max.fix()

    @m.fs.Constraint(m.fs.time)
    def eq_BOD5_max(self, t):
        return m.fs.Treated.properties[0].BOD5["effluent"] <= m.fs.BOD5_max

    # m.fs.total_P_max = pyo.Var(initialize=0.002, units=pyo.units.kg / pyo.units.m**3)
    # m.fs.total_P_max.fix()
    #
    # @m.fs.Constraint(m.fs.time)
    # def eq_total_P_max(self, t):
    #     return (
    #         m.fs.Treated.properties[0].SP_organic
    #         + m.fs.Treated.properties[0].SP_inorganic
    #         <= m.fs.total_P_max
    #     )


def add_costing(m):
    m.fs.costing = WaterTAPCosting()
    m.fs.costing.base_currency = pyo.units.USD_2020

    # Costing Blocks
    m.fs.R1.costing = UnitModelCostingBlock(flowsheet_costing_block=m.fs.costing)
    m.fs.R2.costing = UnitModelCostingBlock(flowsheet_costing_block=m.fs.costing)
    m.fs.R3.costing = UnitModelCostingBlock(flowsheet_costing_block=m.fs.costing)
    m.fs.R4.costing = UnitModelCostingBlock(flowsheet_costing_block=m.fs.costing)
    m.fs.R5.costing = UnitModelCostingBlock(flowsheet_costing_block=m.fs.costing)
    m.fs.R6.costing = UnitModelCostingBlock(flowsheet_costing_block=m.fs.costing)
    m.fs.R7.costing = UnitModelCostingBlock(flowsheet_costing_block=m.fs.costing)
    m.fs.CL.costing = UnitModelCostingBlock(
        flowsheet_costing_block=m.fs.costing,
        costing_method=cost_primary_clarifier,
    )

    m.fs.CL2.costing = UnitModelCostingBlock(
        flowsheet_costing_block=m.fs.costing,
        costing_method=cost_circular_clarifier,
    )

    m.fs.AD.costing = UnitModelCostingBlock(flowsheet_costing_block=m.fs.costing)
    m.fs.dewater.costing = UnitModelCostingBlock(flowsheet_costing_block=m.fs.costing)
    m.fs.thickener.costing = UnitModelCostingBlock(flowsheet_costing_block=m.fs.costing)

    # TODO: Leaving out mixer costs; consider including later

    # process costing and add system level metrics
    m.fs.costing.cost_process()
    m.fs.costing.add_annual_water_production(m.fs.Treated.properties[0].flow_vol)
    m.fs.costing.add_LCOW(m.fs.FeedWater.properties[0].flow_vol)
    m.fs.costing.add_specific_energy_consumption(m.fs.FeedWater.properties[0].flow_vol)

    m.fs.objective = pyo.Objective(expr=m.fs.costing.LCOW)
    iscale.set_scaling_factor(m.fs.costing.total_capital_cost, 1e-5)

    for block in m.fs.component_objects(pyo.Block, descend_into=True):
        if isinstance(block, UnitModelBlockData) and hasattr(block, "costing"):
            iscale.set_scaling_factor(block.costing.capital_cost, 1e-5)


def display_costing(m):
    print("Levelized cost of water: %.2f $/m3" % pyo.value(m.fs.costing.LCOW))

    print(
        "Total operating cost: %.2f $/yr" % pyo.value(m.fs.costing.total_operating_cost)
    )
    print("Total capital cost: %.2f $" % pyo.value(m.fs.costing.total_capital_cost))

    print(
        "Total annualized cost: %.2f $/yr"
        % pyo.value(m.fs.costing.total_annualized_cost)
    )

    print(
        "capital cost R1",
        pyo.value(m.fs.R1.costing.capital_cost),
        pyo.units.get_units(m.fs.R1.costing.capital_cost),
    )
    print(
        "capital cost R2",
        pyo.value(m.fs.R2.costing.capital_cost),
        pyo.units.get_units(m.fs.R2.costing.capital_cost),
    )
    print(
        "capital cost R3",
        pyo.value(m.fs.R3.costing.capital_cost),
        pyo.units.get_units(m.fs.R3.costing.capital_cost),
    )
    print(
        "capital cost R4",
        pyo.value(m.fs.R4.costing.capital_cost),
        pyo.units.get_units(m.fs.R4.costing.capital_cost),
    )
    print(
        "capital cost R5",
        pyo.value(m.fs.R5.costing.capital_cost),
        pyo.units.get_units(m.fs.R5.costing.capital_cost),
    )
    print(
        "capital cost R6",
        pyo.value(m.fs.R6.costing.capital_cost),
        pyo.units.get_units(m.fs.R6.costing.capital_cost),
    )
    print(
        "capital cost R7",
        pyo.value(m.fs.R7.costing.capital_cost),
        pyo.units.get_units(m.fs.R7.costing.capital_cost),
    )
    print(
        "capital cost primary clarifier",
        pyo.value(m.fs.CL.costing.capital_cost),
        pyo.units.get_units(m.fs.CL.costing.capital_cost),
    )
    print(
        "capital cost secondary clarifier",
        pyo.value(m.fs.CL2.costing.capital_cost),
        pyo.units.get_units(m.fs.CL2.costing.capital_cost),
    )
    print(
        "capital cost AD",
        pyo.value(m.fs.AD.costing.capital_cost),
        pyo.units.get_units(m.fs.AD.costing.capital_cost),
    )
    print(
        "capital cost dewatering Unit",
        pyo.value(m.fs.dewater.costing.capital_cost),
        pyo.units.get_units(m.fs.dewater.costing.capital_cost),
    )
    print(
        "capital cost thickener unit",
        pyo.value(m.fs.thickener.costing.capital_cost),
        pyo.units.get_units(m.fs.thickener.costing.capital_cost),
    )


def display_performance_metrics(m):
    print(
        "Specific energy consumption with respect to influent flowrate: %.1f kWh/m3"
        % pyo.value(m.fs.costing.specific_energy_consumption)
    )

    print(
        "electricity consumption R5",
        pyo.value(m.fs.R5.electricity_consumption[0]),
        pyo.units.get_units(m.fs.R5.electricity_consumption[0]),
    )
    print(
        "electricity consumption R6",
        pyo.value(m.fs.R6.electricity_consumption[0]),
        pyo.units.get_units(m.fs.R6.electricity_consumption[0]),
    )
    print(
        "electricity consumption R7",
        pyo.value(m.fs.R7.electricity_consumption[0]),
        pyo.units.get_units(m.fs.R7.electricity_consumption[0]),
    )
    print(
        "electricity consumption primary clarifier",
        pyo.value(m.fs.CL.electricity_consumption[0]),
        pyo.units.get_units(m.fs.CL.electricity_consumption[0]),
    )
    print(
        "electricity consumption secondary clarifier",
        pyo.value(m.fs.CL2.electricity_consumption[0]),
        pyo.units.get_units(m.fs.CL2.electricity_consumption[0]),
    )
    print(
        "electricity consumption AD",
        pyo.value(m.fs.AD.electricity_consumption[0]),
        pyo.units.get_units(m.fs.AD.electricity_consumption[0]),
    )
    print(
        "electricity consumption dewatering Unit",
        pyo.value(m.fs.dewater.electricity_consumption[0]),
        pyo.units.get_units(m.fs.dewater.electricity_consumption[0]),
    )
    print(
        "electricity consumption thickening Unit",
        pyo.value(m.fs.thickener.electricity_consumption[0]),
        pyo.units.get_units(m.fs.thickener.electricity_consumption[0]),
    )
    print(
        "Influent flow",
        pyo.value(m.fs.FeedWater.flow_vol[0]),
        pyo.units.get_units(m.fs.FeedWater.flow_vol[0]),
    )
    print(
        "flow into R3",
        pyo.value(m.fs.R3.control_volume.properties_in[0].flow_vol),
        pyo.units.get_units(m.fs.R3.control_volume.properties_in[0].flow_vol),
    )
    print(
        "flow into RADM",
        pyo.value(m.fs.AD.liquid_phase.properties_in[0].flow_vol),
        pyo.units.get_units(m.fs.AD.liquid_phase.properties_in[0].flow_vol),
    )

    print("---- Feed Metrics----")
    print(
        "Feed TSS concentration",
        pyo.value(m.fs.FeedWater.properties[0].TSS),
        pyo.units.get_units(m.fs.FeedWater.properties[0].TSS),
    )
    print(
        "Feed COD concentration",
        pyo.value(m.fs.FeedWater.properties[0].COD),
        pyo.units.get_units(m.fs.FeedWater.properties[0].COD),
    )
    print(
        "BOD5 concentration",
        pyo.value(m.fs.FeedWater.properties[0].BOD5["raw"]),
        pyo.units.get_units(m.fs.FeedWater.properties[0].BOD5["raw"]),
    )
    print(
<<<<<<< HEAD
        "SNKj concentration",
        pyo.value(m.fs.FeedWater.properties[0].SNKj),
        pyo.units.get_units(m.fs.FeedWater.properties[0].SNKj),
    )
    print(
        "SNOX concentration",
        pyo.value(m.fs.Treated.properties[0].SNOX),
        pyo.units.get_units(m.fs.Treated.properties[0].SNOX),
=======
        "TKN concentration",
        pyo.value(m.fs.FeedWater.properties[0].TKN),
        pyo.units.get_units(m.fs.FeedWater.properties[0].TKN),
    )
    print(
        "SNOX concentration",
        pyo.value(m.fs.FeedWater.properties[0].SNOX),
        pyo.units.get_units(m.fs.FeedWater.properties[0].SNOX),
>>>>>>> b27f9299
    )
    print(
        "Organic phosphorus concentration",
        pyo.value(m.fs.FeedWater.properties[0].SP_organic),
        pyo.units.get_units(m.fs.FeedWater.properties[0].SP_organic),
    )
    print(
        "Inorganic phosphorus concentration",
        pyo.value(m.fs.FeedWater.properties[0].SP_inorganic),
        pyo.units.get_units(m.fs.FeedWater.properties[0].SP_inorganic),
    )

    print("---- Effluent Metrics----")
    print(
        "TSS concentration",
        pyo.value(m.fs.Treated.properties[0].TSS),
        pyo.units.get_units(m.fs.Treated.properties[0].TSS),
    )
    print(
        "COD concentration",
        pyo.value(m.fs.Treated.properties[0].COD),
        pyo.units.get_units(m.fs.Treated.properties[0].COD),
    )
    print(
        "BOD5 concentration",
        pyo.value(m.fs.Treated.properties[0].BOD5["effluent"]),
        pyo.units.get_units(m.fs.Treated.properties[0].BOD5["effluent"]),
    )
    print(
<<<<<<< HEAD
        "SNKj concentration",
        pyo.value(m.fs.Treated.properties[0].SNKj),
        pyo.units.get_units(m.fs.Treated.properties[0].SNKj),
=======
        "TKN concentration",
        pyo.value(m.fs.Treated.properties[0].TKN),
        pyo.units.get_units(m.fs.Treated.properties[0].TKN),
>>>>>>> b27f9299
    )
    print(
        "SNOX concentration",
        pyo.value(m.fs.Treated.properties[0].SNOX),
        pyo.units.get_units(m.fs.Treated.properties[0].SNOX),
    )
    print(
<<<<<<< HEAD
        "Total nitrogen concentration",
        pyo.value(m.fs.Treated.properties[0].SNKj + m.fs.Treated.properties[0].SNOX),
        pyo.units.get_units(m.fs.Treated.properties[0].SNOX),
    )
    print(
=======
>>>>>>> b27f9299
        "Organic phosphorus concentration",
        pyo.value(m.fs.Treated.properties[0].SP_organic),
        pyo.units.get_units(m.fs.Treated.properties[0].SP_organic),
    )
    print(
        "Inorganic phosphorus concentration",
        pyo.value(m.fs.Treated.properties[0].SP_inorganic),
        pyo.units.get_units(m.fs.Treated.properties[0].SP_inorganic),
    )
<<<<<<< HEAD
    print(
        "Total phosphorus concentration",
        pyo.value(
            m.fs.Treated.properties[0].SP_organic
            + m.fs.Treated.properties[0].SP_inorganic
        ),
        pyo.units.get_units(m.fs.Treated.properties[0].SP_organic),
    )
=======
>>>>>>> b27f9299


if __name__ == "__main__":
    m, results = main(bio_P=False)

    stream_table = create_stream_table_dataframe(
        {
            "Feed": m.fs.FeedWater.outlet,
            "R1": m.fs.R1.outlet,
            "R2": m.fs.R2.outlet,
            "R3": m.fs.R3.outlet,
            "R4": m.fs.R4.outlet,
            "R5": m.fs.R5.outlet,
            "R6": m.fs.R6.outlet,
            "R7": m.fs.R7.outlet,
            "thickener outlet": m.fs.thickener.underflow,
            "ASM-ADM translator inlet": m.fs.translator_asm2d_adm1.inlet,
            "ADM-ASM translator outlet": m.fs.translator_adm1_asm2d.outlet,
            "dewater outlet": m.fs.dewater.overflow,
            "Treated water": m.fs.Treated.inlet,
            "Sludge": m.fs.Sludge.inlet,
        },
        time_point=0,
    )
    print(stream_table_dataframe_to_string(stream_table))<|MERGE_RESOLUTION|>--- conflicted
+++ resolved
@@ -773,7 +773,7 @@
     @m.fs.Constraint(m.fs.time)
     def eq_total_N_max(self, t):
         return (
-            m.fs.Treated.properties[0].SNKj + m.fs.Treated.properties[0].SNOX
+            m.fs.Treated.properties[0].TKN + m.fs.Treated.properties[0].SNOX
             <= m.fs.total_N_max
         )
 
@@ -992,78 +992,58 @@
         pyo.units.get_units(m.fs.FeedWater.properties[0].BOD5["raw"]),
     )
     print(
-<<<<<<< HEAD
-        "SNKj concentration",
-        pyo.value(m.fs.FeedWater.properties[0].SNKj),
-        pyo.units.get_units(m.fs.FeedWater.properties[0].SNKj),
+        "TKN concentration",
+        pyo.value(m.fs.FeedWater.properties[0].TKN),
+        pyo.units.get_units(m.fs.FeedWater.properties[0].TKN),
+    )
+    print(
+        "SNOX concentration",
+        pyo.value(m.fs.FeedWater.properties[0].SNOX),
+        pyo.units.get_units(m.fs.FeedWater.properties[0].SNOX),
+    )
+    print(
+        "Organic phosphorus concentration",
+        pyo.value(m.fs.FeedWater.properties[0].SP_organic),
+        pyo.units.get_units(m.fs.FeedWater.properties[0].SP_organic),
+    )
+    print(
+        "Inorganic phosphorus concentration",
+        pyo.value(m.fs.FeedWater.properties[0].SP_inorganic),
+        pyo.units.get_units(m.fs.FeedWater.properties[0].SP_inorganic),
+    )
+
+    print("---- Effluent Metrics----")
+    print(
+        "TSS concentration",
+        pyo.value(m.fs.Treated.properties[0].TSS),
+        pyo.units.get_units(m.fs.Treated.properties[0].TSS),
+    )
+    print(
+        "COD concentration",
+        pyo.value(m.fs.Treated.properties[0].COD),
+        pyo.units.get_units(m.fs.Treated.properties[0].COD),
+    )
+    print(
+        "BOD5 concentration",
+        pyo.value(m.fs.Treated.properties[0].BOD5["effluent"]),
+        pyo.units.get_units(m.fs.Treated.properties[0].BOD5["effluent"]),
+    )
+    print(
+        "TKN concentration",
+        pyo.value(m.fs.Treated.properties[0].TKN),
+        pyo.units.get_units(m.fs.Treated.properties[0].TKN),
     )
     print(
         "SNOX concentration",
         pyo.value(m.fs.Treated.properties[0].SNOX),
         pyo.units.get_units(m.fs.Treated.properties[0].SNOX),
-=======
-        "TKN concentration",
-        pyo.value(m.fs.FeedWater.properties[0].TKN),
-        pyo.units.get_units(m.fs.FeedWater.properties[0].TKN),
-    )
-    print(
-        "SNOX concentration",
-        pyo.value(m.fs.FeedWater.properties[0].SNOX),
-        pyo.units.get_units(m.fs.FeedWater.properties[0].SNOX),
->>>>>>> b27f9299
-    )
-    print(
-        "Organic phosphorus concentration",
-        pyo.value(m.fs.FeedWater.properties[0].SP_organic),
-        pyo.units.get_units(m.fs.FeedWater.properties[0].SP_organic),
-    )
-    print(
-        "Inorganic phosphorus concentration",
-        pyo.value(m.fs.FeedWater.properties[0].SP_inorganic),
-        pyo.units.get_units(m.fs.FeedWater.properties[0].SP_inorganic),
-    )
-
-    print("---- Effluent Metrics----")
-    print(
-        "TSS concentration",
-        pyo.value(m.fs.Treated.properties[0].TSS),
-        pyo.units.get_units(m.fs.Treated.properties[0].TSS),
-    )
-    print(
-        "COD concentration",
-        pyo.value(m.fs.Treated.properties[0].COD),
-        pyo.units.get_units(m.fs.Treated.properties[0].COD),
-    )
-    print(
-        "BOD5 concentration",
-        pyo.value(m.fs.Treated.properties[0].BOD5["effluent"]),
-        pyo.units.get_units(m.fs.Treated.properties[0].BOD5["effluent"]),
-    )
-    print(
-<<<<<<< HEAD
-        "SNKj concentration",
-        pyo.value(m.fs.Treated.properties[0].SNKj),
-        pyo.units.get_units(m.fs.Treated.properties[0].SNKj),
-=======
-        "TKN concentration",
-        pyo.value(m.fs.Treated.properties[0].TKN),
-        pyo.units.get_units(m.fs.Treated.properties[0].TKN),
->>>>>>> b27f9299
-    )
-    print(
-        "SNOX concentration",
-        pyo.value(m.fs.Treated.properties[0].SNOX),
+    )
+    print(
+        "Total nitrogen concentration",
+        pyo.value(m.fs.Treated.properties[0].TKN + m.fs.Treated.properties[0].SNOX),
         pyo.units.get_units(m.fs.Treated.properties[0].SNOX),
     )
     print(
-<<<<<<< HEAD
-        "Total nitrogen concentration",
-        pyo.value(m.fs.Treated.properties[0].SNKj + m.fs.Treated.properties[0].SNOX),
-        pyo.units.get_units(m.fs.Treated.properties[0].SNOX),
-    )
-    print(
-=======
->>>>>>> b27f9299
         "Organic phosphorus concentration",
         pyo.value(m.fs.Treated.properties[0].SP_organic),
         pyo.units.get_units(m.fs.Treated.properties[0].SP_organic),
@@ -1073,7 +1053,6 @@
         pyo.value(m.fs.Treated.properties[0].SP_inorganic),
         pyo.units.get_units(m.fs.Treated.properties[0].SP_inorganic),
     )
-<<<<<<< HEAD
     print(
         "Total phosphorus concentration",
         pyo.value(
@@ -1082,8 +1061,6 @@
         ),
         pyo.units.get_units(m.fs.Treated.properties[0].SP_organic),
     )
-=======
->>>>>>> b27f9299
 
 
 if __name__ == "__main__":

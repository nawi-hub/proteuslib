#################################################################################
# WaterTAP Copyright (c) 2020-2023, The Regents of the University of California,
# through Lawrence Berkeley National Laboratory, Oak Ridge National Laboratory,
# National Renewable Energy Laboratory, and National Energy Technology
# Laboratory (subject to receipt of any required approvals from the U.S. Dept.
# of Energy). All rights reserved.
#
# Please see the files COPYRIGHT.md and LICENSE.md for full copyright and license
# information, respectively. These files are also available online at the URL
# "https://github.com/watertap-org/watertap/"
#################################################################################
import pytest
from pyomo.environ import (
    ConcreteModel,
    Block,
    Var,
    Constraint,
    TerminationCondition,
    SolverStatus,
    value,
    SolverFactory,
    Expression,
    TransformationFactory,
    units as pyunits,
)
from pyomo.network import Arc, Port
from idaes.core import FlowsheetBlock
from idaes.core.solvers import get_solver
from idaes.core.util.model_statistics import degrees_of_freedom, number_total_objectives
from idaes.core.util.initialization import solve_indexed_blocks, propagate_state
from idaes.models.unit_models import Mixer, Separator, Product, Feed
from idaes.models.unit_models.mixer import MomentumMixingType
from pyomo.util.check_units import assert_units_consistent
from idaes.core.util.scaling import (
    unscaled_variables_generator,
    unscaled_constraints_generator,
)

import watertap.property_models.NaCl_prop_pack as props
from watertap.unit_models.reverse_osmosis_0D import ReverseOsmosis0D
from watertap.unit_models.pressure_exchanger import PressureExchanger
from watertap.unit_models.pressure_changer import (
    Pump,
    EnergyRecoveryDevice,
    VariableEfficiency,
)
from watertap.examples.flowsheets.RO_with_energy_recovery.RO_with_energy_recovery import (
    build,
    set_operating_conditions,
    initialize_system,
    solve,
    optimize_set_up,
    optimize,
    display_system,
    display_state,
    display_design,
    ERDtype,
)


solver = get_solver()

# -----------------------------------------------------------------------------
class TestROwithPX:
    @pytest.fixture(scope="class")
    def system_frame(self):
        m = build(
            erd_type=ERDtype.pressure_exchanger,
            variable_efficiency=VariableEfficiency.none,
        )

        return m

    @pytest.mark.unit
    def test_build(self, system_frame):
        m = system_frame

        # model set up
        assert isinstance(m, ConcreteModel)
        assert isinstance(m.fs, FlowsheetBlock)
        assert isinstance(m.fs.properties, props.NaClParameterBlock)
        assert isinstance(m.fs.costing, Block)

        # unit models
        fs = m.fs
        assert isinstance(fs.feed, Feed)
        assert isinstance(fs.S1, Separator)
        assert isinstance(fs.P1, Pump)
        assert isinstance(fs.PXR, PressureExchanger)
        assert isinstance(fs.P2, Pump)
        assert isinstance(fs.M1, Mixer)
        assert isinstance(fs.RO, ReverseOsmosis0D)
        assert isinstance(fs.product, Product)
        assert isinstance(fs.disposal, Product)

        # unit model options
        # separator
        assert isinstance(fs.S1.P1, Port)
        assert isinstance(fs.S1.PXR, Port)
        # mixer
        assert isinstance(fs.M1.P1, Port)
        assert isinstance(fs.M1.P2, Port)
        assert isinstance(fs.M1.pressure_equality_constraints, Constraint)
        # RO
        assert isinstance(fs.RO.deltaP, Var)

        # additional expressions
        assert isinstance(fs.costing.annual_water_production, Expression)
        assert isinstance(fs.costing.specific_energy_consumption, Expression)

        # costing blocks
        for blk_str in ("RO",):
            blk = getattr(fs, blk_str)
            c_blk = getattr(blk, "costing")
            assert isinstance(c_blk, Block)
            assert isinstance(getattr(c_blk, "capital_cost"), Var)
            assert isinstance(getattr(c_blk, "fixed_operating_cost"), Var)

        for blk_str in (
            "P1",
            "P2",
            "PXR",
        ):
            blk = getattr(fs, blk_str)
            c_blk = getattr(blk, "costing")
            assert isinstance(c_blk, Block)
            assert isinstance(getattr(c_blk, "capital_cost"), Var)

        var_str_list = [
            "total_capital_cost",
            "maintenance_labor_chemical_operating_cost",
            "total_operating_cost",
        ]
        for var_str in var_str_list:
            var = getattr(fs.costing, var_str)
            assert isinstance(var, Var)

        # arcs
        arc_dict = {
            fs.s01: (fs.feed.outlet, fs.S1.inlet),
            fs.s02: (fs.S1.P1, fs.P1.inlet),
            fs.s03: (fs.P1.outlet, fs.M1.P1),
            fs.s04: (fs.M1.outlet, fs.RO.inlet),
            fs.s05: (fs.RO.permeate, fs.product.inlet),
            fs.s06: (fs.RO.retentate, fs.PXR.high_pressure_inlet),
            fs.s07: (fs.PXR.high_pressure_outlet, fs.disposal.inlet),
            fs.s08: (fs.S1.PXR, fs.PXR.low_pressure_inlet),
            fs.s09: (fs.PXR.low_pressure_outlet, fs.P2.inlet),
            fs.s10: (fs.P2.outlet, fs.M1.P2),
        }
        for arc, port_tpl in arc_dict.items():
            assert arc.source is port_tpl[0]
            assert arc.destination is port_tpl[1]

        # units
        assert_units_consistent(fs)

    @pytest.mark.component
    def test_set_operating_conditions(self, system_frame):
        m = system_frame

        set_operating_conditions(
            m, water_recovery=0.5, over_pressure=0.3, solver=solver
        )

        # check fixed variables
        # feed
        assert m.fs.feed.pressure[0].is_fixed()
        assert value(m.fs.feed.pressure[0]) == 101325
        assert m.fs.feed.temperature[0].is_fixed()
        assert value(m.fs.feed.temperature[0]) == 298.15
        assert m.fs.feed.flow_mass_phase_comp[0, "Liq", "H2O"].is_fixed()
        assert value(m.fs.feed.flow_mass_phase_comp[0, "Liq", "H2O"]) == pytest.approx(
            0.9857, rel=1e-3
        )
        assert m.fs.feed.flow_mass_phase_comp[0, "Liq", "NaCl"].is_fixed()
        assert value(m.fs.feed.flow_mass_phase_comp[0, "Liq", "NaCl"]) == pytest.approx(
            3.575e-2, rel=1e-3
        )
        # pumps and pressure exchangers
        assert m.fs.P1.efficiency_pump[0].is_fixed()
        assert value(m.fs.P1.efficiency_pump[0]) == 0.8
        assert m.fs.P1.control_volume.properties_out[0].pressure.is_fixed()
        assert value(
            m.fs.P1.control_volume.properties_out[0].pressure
        ) == pytest.approx(7.493e6, rel=1e-3)
        assert m.fs.P2.efficiency_pump[0].is_fixed()
        assert value(m.fs.P2.efficiency_pump[0]) == 0.8
        assert m.fs.PXR.efficiency_pressure_exchanger[0].is_fixed()
        assert value(m.fs.PXR.efficiency_pressure_exchanger[0]) == 0.95
        # RO
        assert m.fs.RO.A_comp[0, "H2O"].is_fixed()
        assert value(m.fs.RO.A_comp[0, "H2O"]) == 4.2e-12
        assert m.fs.RO.B_comp[0, "NaCl"].is_fixed()
        assert value(m.fs.RO.B_comp[0, "NaCl"]) == 3.5e-8
        assert m.fs.RO.feed_side.channel_height.is_fixed()
        assert value(m.fs.RO.feed_side.channel_height) == 1e-3
        assert m.fs.RO.feed_side.spacer_porosity.is_fixed()
        assert value(m.fs.RO.feed_side.spacer_porosity) == 0.97
        assert m.fs.RO.permeate.pressure[0].is_fixed()
        assert value(m.fs.RO.permeate.pressure[0]) == 101325
        assert m.fs.RO.width.is_fixed()
        assert value(m.fs.RO.width) == 5
        assert not m.fs.RO.area.is_fixed()
        assert value(m.fs.RO.area) == pytest.approx(50, rel=1e-3)

        # check degrees of freedom
        assert degrees_of_freedom(m) == 0

    @pytest.mark.component
    def test_initialize_system(self, system_frame):
        m = system_frame

        initialize_system(m, solver=solver)

        # check results across pressure exchanger, proxy for both upstream and downstream of RO
        # high pressure inlet
        assert value(
            m.fs.PXR.high_pressure_inlet.flow_mass_phase_comp[0, "Liq", "H2O"]
        ) == pytest.approx(0.4928, rel=1e-3)
        assert value(
            m.fs.PXR.high_pressure_inlet.flow_mass_phase_comp[0, "Liq", "NaCl"]
        ) == pytest.approx(3.561e-2, rel=1e-3)
        assert value(m.fs.PXR.high_pressure_inlet.temperature[0]) == pytest.approx(
            298.15, rel=1e-3
        )
        assert value(m.fs.PXR.high_pressure_inlet.pressure[0]) == pytest.approx(
            7.394e6, rel=1e-3
        )
        # low pressure inlet
        assert value(
            m.fs.PXR.low_pressure_inlet.flow_mass_phase_comp[0, "Liq", "H2O"]
        ) == pytest.approx(0.4980, rel=1e-3)
        assert value(
            m.fs.PXR.low_pressure_inlet.flow_mass_phase_comp[0, "Liq", "NaCl"]
        ) == pytest.approx(1.806e-2, rel=1e-3)
        assert value(m.fs.PXR.low_pressure_inlet.temperature[0]) == pytest.approx(
            298.15, rel=1e-3
        )
        assert value(m.fs.PXR.low_pressure_inlet.pressure[0]) == pytest.approx(
            101325, rel=1e-3
        )
        # low pressure outlet
        assert value(m.fs.PXR.low_pressure_outlet.pressure[0]) == pytest.approx(
            7.030e6, rel=1e-3
        )

    @pytest.mark.component
    def test_simulation(self, system_frame):
        m = system_frame

        solve(m, solver=solver)

        # check system metrics
        assert value(m.fs.RO.recovery_vol_phase[0, "Liq"]) == pytest.approx(
            0.4954, rel=1e-3
        )
        assert value(m.fs.costing.specific_energy_consumption) == pytest.approx(
            2.727, rel=1e-3
        )
        assert value(m.fs.costing.LCOW) == pytest.approx(0.4394, rel=1e-3)

        # check mass balance
        assert pytest.approx(
            value(m.fs.feed.outlet.flow_mass_phase_comp[0, "Liq", "H2O"]), rel=1e-3
        ) == value(m.fs.product.inlet.flow_mass_phase_comp[0, "Liq", "H2O"]) + value(
            m.fs.disposal.inlet.flow_mass_phase_comp[0, "Liq", "H2O"]
        )
        assert pytest.approx(
            value(m.fs.feed.outlet.flow_mass_phase_comp[0, "Liq", "NaCl"]), rel=1e-3
        ) == value(m.fs.product.inlet.flow_mass_phase_comp[0, "Liq", "NaCl"]) + value(
            m.fs.disposal.inlet.flow_mass_phase_comp[0, "Liq", "NaCl"]
        )

    @pytest.mark.component
    def test_display_system(self, system_frame, capsys):
        m = system_frame
        display_system(m)

        captured = capsys.readouterr()

        assert (
            captured.out
            == """---system metrics---
Feed: 1.02 kg/s, 35000 ppm
Product: 0.493 kg/s, 280 ppm
Volumetric recovery: 49.5%
Water recovery: 50.0%
Energy Consumption: 2.7 kWh/m3
Levelized cost of water: 0.44 $/m3
"""
        )

    @pytest.mark.component
    def test_display_design(self, system_frame, capsys):
        m = system_frame
        display_design(m)

        captured = capsys.readouterr()

        assert (
            captured.out
            == """---decision variables---
Operating pressure 74.9 bar
Membrane area 60.2 m2
---design variables---
Pump 1
outlet pressure: 74.9 bar
power 4.57 kW
Separator
Split fraction 50.53
Pump 2
outlet pressure: 74.9 bar
power 0.30 kW
"""
        )

    @pytest.mark.component
    def test_display_state(self, system_frame, capsys):
        m = system_frame
        display_state(m)

        captured = capsys.readouterr()

        assert (
            captured.out
            == """---state---
Feed      : 1.021 kg/s, 35000 ppm, 1.0 bar
Split 1   : 0.505 kg/s, 35000 ppm, 1.0 bar
P1 out    : 0.505 kg/s, 35000 ppm, 74.9 bar
Split 2   : 0.516 kg/s, 35000 ppm, 1.0 bar
PXR LP out: 0.516 kg/s, 35000 ppm, 70.3 bar
P2 out    : 0.516 kg/s, 35000 ppm, 74.9 bar
Mix out   : 1.021 kg/s, 35000 ppm, 74.9 bar
RO perm   : 0.493 kg/s, 280 ppm, 1.0 bar
RO reten  : 0.528 kg/s, 67389 ppm, 73.9 bar
PXR HP out: 0.528 kg/s, 67389 ppm, 1.0 bar
"""
        )

    @pytest.mark.component
    def test_optimization(self, system_frame):
        m = system_frame

        optimize_set_up(m)
        assert number_total_objectives(m) == 1
        optimize(m, solver=solver)

        # check decision variables
        assert value(m.fs.RO.inlet.pressure[0]) == pytest.approx(5251017, rel=1e-3)
        assert value(m.fs.RO.area) == pytest.approx(138.844, rel=1e-3)
        # check system metrics
        assert value(m.fs.costing.specific_energy_consumption) == pytest.approx(
            1.9574, rel=1e-3
        )
        assert value(m.fs.costing.LCOW) == pytest.approx(0.41425, rel=1e-3)


class TestROwithTurbine:
    @pytest.fixture(scope="class")
    def system_frame(self):
        m = build(
            erd_type=ERDtype.pump_as_turbine,
            variable_efficiency=VariableEfficiency.flow,
        )

        return m

    @pytest.mark.unit
    def test_build(self, system_frame):
        m = system_frame
        fs = m.fs
        assert isinstance(fs.ERD, EnergyRecoveryDevice)

        # arcs
        arc_dict = {
            fs.s01: (fs.feed.outlet, fs.P1.inlet),
            fs.s02: (fs.P1.outlet, fs.RO.inlet),
            fs.s03: (fs.RO.permeate, fs.product.inlet),
            fs.s04: (fs.RO.retentate, fs.ERD.inlet),
            fs.s05: (fs.ERD.outlet, fs.disposal.inlet),
        }
        for arc, port_tpl in arc_dict.items():
            assert arc.source is port_tpl[0]
            assert arc.destination is port_tpl[1]

    @pytest.mark.component
    def test_units(self, system_frame):
        assert_units_consistent(system_frame)

    @pytest.mark.component
    def test_set_operating_conditions(self, system_frame):
        m = system_frame
        set_operating_conditions(m)
        assert m.fs.ERD.efficiency_pump[0].is_fixed()
        assert m.fs.P1.flow_ratio[0].is_fixed()
        assert pytest.approx(0.95, rel=1e-5) == value(m.fs.ERD.efficiency_pump[0])
        assert pytest.approx(101325, rel=1e-5) == value(
            m.fs.ERD.control_volume.properties_out[0].pressure
        )

        assert degrees_of_freedom(m) == 0

    @pytest.mark.component
    def test_initialize_system(self, system_frame):
        m = system_frame
        initialize_system(m, solver=solver)
        assert pytest.approx(60.1545, rel=1e-5) == value(m.fs.RO.area)

    @pytest.mark.component
    def test_optimize_setup(self, system_frame):
        m = system_frame
        optimize_set_up(m)
        solve(m, solver=solver)
<<<<<<< HEAD
=======
        assert degrees_of_freedom(m) == 1
        assert number_total_objectives(m) == 1
>>>>>>> 7ddf67d6

    @pytest.mark.component
    def test_solution(self, system_frame):
        m = system_frame
        fs = m.fs
        assert pytest.approx(138.627, rel=1e-5) == value(fs.RO.area)
        assert pytest.approx(2.28925, rel=1e-5) == value(
            fs.costing.specific_energy_consumption
        )
        assert pytest.approx(0.54131, rel=1e-5) == value(fs.costing.LCOW)
        assert pytest.approx(1.08746, rel=1e-5) == value(
            fs.costing.specific_electrical_carbon_intensity
        )

    @pytest.mark.component
    def test_config_error(self, system_frame):
        with pytest.raises(Exception):
            build(erd_type="not_a_configuration")<|MERGE_RESOLUTION|>--- conflicted
+++ resolved
@@ -412,11 +412,8 @@
         m = system_frame
         optimize_set_up(m)
         solve(m, solver=solver)
-<<<<<<< HEAD
-=======
         assert degrees_of_freedom(m) == 1
         assert number_total_objectives(m) == 1
->>>>>>> 7ddf67d6
 
     @pytest.mark.component
     def test_solution(self, system_frame):

--- conflicted
+++ resolved
@@ -353,13 +353,11 @@
         )
         assert value(m.fs.costing.LCOW) == pytest.approx(0.4111, rel=1e-3)
 
-<<<<<<< HEAD
     @pytest.mark.component
     def test_configuration_option(self):
-        m = main(VariableEfficiency.flow)
+        m = main(erd_type=ERDtype.pressure_exchanger, VariableEfficiency.flow)
 
         assert value(m.fs.P1.efficiency_pump[0]) == pytest.approx(0.8, rel=1e-5)
-=======
 
 class TestROwithTurbine:
     @pytest.fixture(scope="class")
@@ -427,5 +425,4 @@
     @pytest.mark.component
     def test_config_error(self, system_frame):
         with pytest.raises(Exception):
-            build(erd_type="not_a_configuration")
->>>>>>> cfe67807
+            build(erd_type="not_a_configuration")
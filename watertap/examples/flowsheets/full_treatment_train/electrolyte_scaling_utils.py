--- conflicted
+++ resolved
@@ -41,11 +41,7 @@
 
     # Set species based on inlets (and outlets for stoich reaction)
     state_args['mole_frac_comp'] = {}
-<<<<<<< HEAD
-    min = 1e-10
-=======
     min = 1e-16
->>>>>>> 73b3aeff
     for i in unit.control_volume.properties_in[0.0].mole_frac_comp:
         # Set state args to inlets on first pass
         if unit.inlet.mole_frac_comp[0, i].value > min:
@@ -77,11 +73,7 @@
 # # Perform scaling transformations for mass balances
 def calculate_chemical_scaling_factors_for_material_balances(unit):
     # Next, try adding scaling for species
-<<<<<<< HEAD
-    min = 1e-4
-=======
     min = 1e-3
->>>>>>> 73b3aeff
     for i in unit.control_volume.properties_out[0.0].mole_frac_phase_comp:
         # i[0] = phase, i[1] = species
         if unit.inlet.mole_frac_comp[0, i[1]].value > min:

--- conflicted
+++ resolved
@@ -15,7 +15,9 @@
 from pyomo.util.calc_var_value import calculate_variable_from_constraint
 
 from idaes.core import declare_process_block_class
-<<<<<<< HEAD
+from idaes.core.base.costing_base import register_idaes_currency_units
+
+from watertap.costing.costing_base import WaterTAPCostingBlockData
 from idaes.core.base.costing_base import (
     FlowsheetCostingBlockData,
     register_idaes_currency_units,
@@ -74,43 +76,13 @@
             "Please use the `WaterTAPCosting.add_defined_flow` "
             "method to add defined flows."
         )
-=======
-from idaes.core.base.costing_base import register_idaes_currency_units
->>>>>>> b866c126
 
-from watertap.costing.costing_base import WaterTAPCostingBlockData
+    def __delitem__(self, key):
+        raise KeyError("defined flows cannot be removed")
 
 
 @declare_process_block_class("WaterTAPCosting")
-<<<<<<< HEAD
-class WaterTAPCostingData(FlowsheetCostingBlockData):
-    # Define default mapping of costing methods to unit models
-    unit_mapping = {
-        Mixer: cost_mixer,
-        Pump: cost_pump,
-        EnergyRecoveryDevice: cost_energy_recovery_device,
-        PressureExchanger: cost_pressure_exchanger,
-        ReverseOsmosis0D: cost_reverse_osmosis,
-        ReverseOsmosis1D: cost_reverse_osmosis,
-        OsmoticallyAssistedReverseOsmosis0D: cost_osmotically_assisted_reverse_osmosis,
-        NanoFiltration0D: cost_nanofiltration,
-        NanofiltrationZO: cost_nanofiltration,
-        Crystallization: cost_crystallizer,
-        Ultraviolet0D: cost_uv_aop,
-        Electrodialysis0D: cost_electrodialysis,
-        Electrodialysis1D: cost_electrodialysis,
-        IonExchange0D: cost_ion_exchange,
-        GAC: cost_gac,
-        Electrocoagulation: cost_electrocoagulation,
-    }
-
-    def build(self):
-        super().build()
-        self._registered_LCOWs = {}
-
-=======
 class WaterTAPCostingData(WaterTAPCostingBlockData):
->>>>>>> b866c126
     def build_global_params(self):
         # Register currency and conversion rates based on CE Index
         register_idaes_currency_units()

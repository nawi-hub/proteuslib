#################################################################################
# WaterTAP Copyright (c) 2020-2023, The Regents of the University of California,
# through Lawrence Berkeley National Laboratory, Oak Ridge National Laboratory,
# National Renewable Energy Laboratory, and National Energy Technology
# Laboratory (subject to receipt of any required approvals from the U.S. Dept.
# of Energy). All rights reserved.
#
# Please see the files COPYRIGHT.md and LICENSE.md for full copyright and license
# information, respectively. These files are also available online at the URL
# "https://github.com/watertap-org/watertap/"
#################################################################################

from collections.abc import MutableMapping

import pyomo.environ as pyo

from pyomo.util.calc_var_value import calculate_variable_from_constraint

from idaes.core import declare_process_block_class
from idaes.core.base.costing_base import (
    FlowsheetCostingBlockData,
    register_idaes_currency_units,
)

from idaes.models.unit_models import Mixer

from watertap.unit_models import (
    ReverseOsmosis0D,
    ReverseOsmosis1D,
    OsmoticallyAssistedReverseOsmosis0D,
    NanoFiltration0D,
    NanofiltrationZO,
    PressureExchanger,
    Crystallization,
    Ultraviolet0D,
    Pump,
    EnergyRecoveryDevice,
    Electrodialysis0D,
    Electrodialysis1D,
<<<<<<< HEAD
    Electrolyzer,
=======
    ElectroNPZO,
>>>>>>> a607709f
    IonExchange0D,
    GAC,
)

from .units.crystallizer import cost_crystallizer
from .units.electrodialysis import cost_electrodialysis
from .units.electrolyzer import cost_electrolyzer
from .units.energy_recovery_device import cost_energy_recovery_device
from .units.gac import cost_gac
from .units.ion_exchange import cost_ion_exchange
from .units.nanofiltration import cost_nanofiltration
from .units.mixer import cost_mixer
from .units.osmotically_assisted_reverse_osmosis import (
    cost_osmotically_assisted_reverse_osmosis,
)
from .units.pressure_exchanger import cost_pressure_exchanger
from .units.pump import cost_pump
from .units.reverse_osmosis import cost_reverse_osmosis
from .units.uv_aop import cost_uv_aop
from .units.electroNP import cost_electroNP


class _DefinedFlowsDict(MutableMapping, dict):
    # use dict methods
    __getitem__ = dict.__getitem__
    __iter__ = dict.__iter__
    __len__ = dict.__len__

    def _setitem(self, key, value):
        if key in self and self[key] is not value:
            raise KeyError(f"{key} has already been defined as a flow")
        dict.__setitem__(self, key, value)

    def __setitem__(self, key, value):
        raise KeyError(
            "Please use the `WaterTAPCosting.add_defined_flow` "
            "method to add defined flows."
        )

    def __delitem__(self, key):
        raise KeyError("defined flows cannot be removed")


@declare_process_block_class("WaterTAPCosting")
class WaterTAPCostingData(FlowsheetCostingBlockData):
    # Define default mapping of costing methods to unit models
    unit_mapping = {
        Mixer: cost_mixer,
        Pump: cost_pump,
        EnergyRecoveryDevice: cost_energy_recovery_device,
        PressureExchanger: cost_pressure_exchanger,
        ReverseOsmosis0D: cost_reverse_osmosis,
        ReverseOsmosis1D: cost_reverse_osmosis,
        OsmoticallyAssistedReverseOsmosis0D: cost_osmotically_assisted_reverse_osmosis,
        NanoFiltration0D: cost_nanofiltration,
        NanofiltrationZO: cost_nanofiltration,
        Crystallization: cost_crystallizer,
        Ultraviolet0D: cost_uv_aop,
        Electrodialysis0D: cost_electrodialysis,
        Electrodialysis1D: cost_electrodialysis,
<<<<<<< HEAD
        Electrolyzer: cost_electrolyzer,
=======
        ElectroNPZO: cost_electroNP,
>>>>>>> a607709f
        IonExchange0D: cost_ion_exchange,
        GAC: cost_gac,
    }

    def build(self):
        super().build()
        self._registered_LCOWs = {}

    def build_global_params(self):

        # Register currency and conversion rates based on CE Index
        register_idaes_currency_units()

        # Set the base year for all costs
        self.base_currency = pyo.units.USD_2018
        # Set a base period for all operating costs
        self.base_period = pyo.units.year

        # Define standard material flows and costs
        # The WaterTAP costing package creates flows
        # in a lazy fashion, the first time `cost_flow`
        # is called for a flow. The `_DefinedFlowsDict`
        # prevents defining more than one flow with
        # the same name.
        self.defined_flows = _DefinedFlowsDict()

        # Build flowsheet level costing components
        # These are the global parameters
        self.utilization_factor = pyo.Var(
            initialize=0.9,
            doc="Plant capacity utilization [fraction of uptime]",
            units=pyo.units.dimensionless,
        )
        self.factor_total_investment = pyo.Var(
            initialize=2,
            doc="Total investment factor [investment cost/equipment cost]",
            units=pyo.units.dimensionless,
        )
        self.factor_maintenance_labor_chemical = pyo.Var(
            initialize=0.03,
            doc="Maintenance-labor-chemical factor [fraction of investment cost/year]",
            units=pyo.units.year**-1,
        )
        self.factor_capital_annualization = pyo.Var(
            initialize=0.1,
            doc="Capital annualization factor [fraction of investment cost/year]",
            units=pyo.units.year**-1,
        )

        self.electricity_cost = pyo.Param(
            mutable=True,
            initialize=0.07,
            doc="Electricity cost",
            units=pyo.units.USD_2018 / pyo.units.kWh,
        )
        self.add_defined_flow("electricity", self.electricity_cost)

        self.electrical_carbon_intensity = pyo.Param(
            mutable=True,
            initialize=0.475,
            doc="Grid carbon intensity [kgCO2_eq/kWh]",
            units=pyo.units.kg / pyo.units.kWh,
        )

        self.magnesium_chloride_cost = pyo.Param(
            mutable=True,
            initialize=0.0786,
            doc="Magnesium chloride cost",
            units=pyo.units.USD_2020 / pyo.units.kg,
        )
        self.add_defined_flow("magnesium chloride", self.magnesium_chloride_cost)

        # fix the parameters
        self.fix_all_vars()

    def add_defined_flow(self, flow_name, flow_cost):
        """
        This method adds a defined flow to the costing block.

        NOTE: Use this method to add `defined_flows` to the costing block
              to ensure updates to `flow_cost` get propagated in the model.
              See https://github.com/IDAES/idaes-pse/pull/1014 for details.

        Args:
            flow_name: string containing the name of the flow to register
            flow_cost: Pyomo expression that represents the flow unit cost

        Returns:
            None
        """
        flow_cost_name = flow_name + "_cost"
        current_flow_cost = self.component(flow_cost_name)
        if current_flow_cost is None:
            self.add_component(flow_cost_name, pyo.Expression(expr=flow_cost))
            self.defined_flows._setitem(flow_name, self.component(flow_cost_name))
        elif current_flow_cost is flow_cost:
            self.defined_flows._setitem(flow_name, current_flow_cost)
        else:
            # if we get here then there's an attribute named
            # flow_cost_name on the block, which is an error
            raise RuntimeError(
                f"Attribute {flow_cost_name} already exists "
                f"on the costing block, but is not {flow_cost}"
            )

    def cost_flow(self, flow_expr, flow_type):
        """
        This method registers a given flow component (Var or expression) for
        costing. All flows are required to be bounded to be non-negative (i.e.
        a lower bound equal to or greater than 0).

        Args:
            flow_expr: Pyomo Var or expression that represents a material flow
                that should be included in the process costing. Units are
                expected to be on a per time basis.
            flow_type: string identifying the material this flow represents.
                This string must be available to the FlowsheetCostingBlock
                as a known flow type.

        Raises:
            ValueError if flow_type is not recognized.
            TypeError if flow_expr is an indexed Var.
        """
        if flow_type not in self.defined_flows:
            raise ValueError(
                f"{flow_type} is not a recognized flow type. Please check "
                "your spelling and that the flow type has been available to"
                " the FlowsheetCostingBlock."
            )
        if flow_type not in self.flow_types:
            self.register_flow_type(flow_type, self.defined_flows[flow_type])
        super().cost_flow(flow_expr, flow_type)

    def build_process_costs(self):
        self.total_capital_cost = pyo.Var(
            initialize=1e3,
            domain=pyo.NonNegativeReals,
            doc="Total capital cost",
            units=self.base_currency,
        )
        self.maintenance_labor_chemical_operating_cost = pyo.Var(
            initialize=1e3,
            domain=pyo.NonNegativeReals,
            doc="Maintenance-labor-chemical operating cost",
            units=self.base_currency / self.base_period,
        )
        self.total_operating_cost = pyo.Var(
            initialize=1e3,
            domain=pyo.NonNegativeReals,
            doc="Total operating cost",
            units=self.base_currency / self.base_period,
        )

        self.total_capital_cost_constraint = pyo.Constraint(
            expr=self.total_capital_cost
            == self.factor_total_investment * self.aggregate_capital_cost
        )
        self.maintenance_labor_chemical_operating_cost_constraint = pyo.Constraint(
            expr=self.maintenance_labor_chemical_operating_cost
            == self.factor_maintenance_labor_chemical * self.total_capital_cost
        )

        self.total_operating_cost_constraint = pyo.Constraint(
            expr=self.total_operating_cost
            == self.maintenance_labor_chemical_operating_cost
            + self.aggregate_fixed_operating_cost
            + self.aggregate_variable_operating_cost
            + sum(self.aggregate_flow_costs.values()) * self.utilization_factor
        )

    def initialize_build(self):
        calculate_variable_from_constraint(
            self.total_capital_cost, self.total_capital_cost_constraint
        )
        calculate_variable_from_constraint(
            self.maintenance_labor_chemical_operating_cost,
            self.maintenance_labor_chemical_operating_cost_constraint,
        )
        calculate_variable_from_constraint(
            self.total_operating_cost, self.total_operating_cost_constraint
        )

        for var, con in self._registered_LCOWs.values():
            calculate_variable_from_constraint(var, con)

    def add_LCOW(self, flow_rate, name="LCOW"):
        """
        Add Levelized Cost of Water (LCOW) to costing block.
        Args:
            flow_rate - flow rate of water (volumetric) to be used in
                        calculating LCOW
            name (optional) - name for the LCOW variable (default: LCOW)
        """

        LCOW = pyo.Var(
            doc=f"Levelized Cost of Water based on flow {flow_rate.name}",
            units=self.base_currency / pyo.units.m**3,
        )
        self.add_component(name, LCOW)

        LCOW_constraint = pyo.Constraint(
            expr=LCOW
            == (
                self.total_capital_cost * self.factor_capital_annualization
                + self.total_operating_cost
            )
            / (
                pyo.units.convert(
                    flow_rate, to_units=pyo.units.m**3 / self.base_period
                )
                * self.utilization_factor
            ),
            doc=f"Constraint for Levelized Cost of Water based on flow {flow_rate.name}",
        )
        self.add_component(name + "_constraint", LCOW_constraint)

        self._registered_LCOWs[name] = (LCOW, LCOW_constraint)

    def add_annual_water_production(self, flow_rate, name="annual_water_production"):
        """
        Add annual water production to costing block.
        Args:
            flow_rate - flow rate of water (volumetric) to be used in
                        calculating annual water production
            name (optional) - name for the annual water productionvariable
                              Expression (default: annual_water_production)
        """
        self.add_component(
            name,
            pyo.Expression(
                expr=(
                    pyo.units.convert(
                        flow_rate, to_units=pyo.units.m**3 / self.base_period
                    )
                    * self.utilization_factor
                ),
                doc=f"Annual water production based on flow {flow_rate.name}",
            ),
        )

    def add_specific_energy_consumption(
        self, flow_rate, name="specific_energy_consumption"
    ):
        """
        Add specific energy consumption (kWh/m**3) to costing block.
        Args:
            flow_rate - flow rate of water (volumetric) to be used in
                        calculating specific energy consumption
            name (optional) - the name of the Expression for the specific
                              energy consumption (default: specific_energy_consumption)
        """

        self.add_component(
            name,
            pyo.Expression(
                expr=self.aggregate_flow_electricity
                / pyo.units.convert(
                    flow_rate, to_units=pyo.units.m**3 / pyo.units.hr
                ),
                doc=f"Specific energy consumption based on flow {flow_rate.name}",
            ),
        )

    def add_specific_electrical_carbon_intensity(
        self, flow_rate, name="specific_electrical_carbon_intensity"
    ):
        """
        Add specific electrical carbon intensity (kg_CO2eq/m**3) to costing block.
        Args:
            flow_rate - flow rate of water (volumetric) to be used in
                        calculating specific electrical carbon intensity
            name (optional) - the name of the Expression for the specific
                              energy consumption (default: specific_electrical_carbon_intensity)
        """

        self.add_component(
            name,
            pyo.Expression(
                expr=self.aggregate_flow_electricity
                * self.electrical_carbon_intensity
                / pyo.units.convert(
                    flow_rate, to_units=pyo.units.m**3 / pyo.units.hr
                ),
                doc=f"Specific electrical carbon intensity based on flow {flow_rate.name}",
            ),
        )<|MERGE_RESOLUTION|>--- conflicted
+++ resolved
@@ -37,11 +37,8 @@
     EnergyRecoveryDevice,
     Electrodialysis0D,
     Electrodialysis1D,
-<<<<<<< HEAD
+    ElectroNPZO,
     Electrolyzer,
-=======
-    ElectroNPZO,
->>>>>>> a607709f
     IonExchange0D,
     GAC,
 )
@@ -102,11 +99,8 @@
         Ultraviolet0D: cost_uv_aop,
         Electrodialysis0D: cost_electrodialysis,
         Electrodialysis1D: cost_electrodialysis,
-<<<<<<< HEAD
+        ElectroNPZO: cost_electroNP,
         Electrolyzer: cost_electrolyzer,
-=======
-        ElectroNPZO: cost_electroNP,
->>>>>>> a607709f
         IonExchange0D: cost_ion_exchange,
         GAC: cost_gac,
     }

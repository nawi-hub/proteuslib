--- conflicted
+++ resolved
@@ -358,12 +358,7 @@
             expr=blk.operating_cost_hazardous
             == pyo.units.convert(
                 (
-<<<<<<< HEAD
-                    bw_tank_vol * ion_exchange_params.hazardous_regen_disposal
-                    + bed_mass_ton
-=======
                     +bed_mass_ton
->>>>>>> 98aa4059
                     * tot_num_col
                     * ion_exchange_params.hazardous_resin_disposal
                 )
@@ -393,31 +388,11 @@
         + blk.operating_cost_hazardous
     )
 
-<<<<<<< HEAD
-    blk.regen_soln_flow = pyo.Var(
-        initialize=1,
-        bounds=(0, None),
-        units=pyo.units.kg / pyo.units.year,
-        doc="Regeneration solution flow",
-    )
-=======
->>>>>>> 98aa4059
     blk.regen_soln_flow_constr = pyo.Constraint(
         expr=blk.regen_soln_flow
         == pyo.units.convert(
             (
-<<<<<<< HEAD
-                (
-                    blk.unit_model.regen_dose
-                    * blk.unit_model.bed_vol
-                    * (
-                        blk.unit_model.number_columns
-                        + blk.unit_model.number_columns_redund
-                    )
-                )
-=======
                 (blk.unit_model.regen_dose * blk.unit_model.bed_vol * tot_num_col)
->>>>>>> 98aa4059
                 / (blk.unit_model.t_cycle)
             )
             / ion_exchange_params.regen_recycle,
@@ -425,15 +400,6 @@
         )
     )
 
-<<<<<<< HEAD
-    blk.total_pumping_power = pyo.Var(
-        initialize=1,
-        bounds=(0, None),
-        units=pyo.units.kilowatt,
-        doc="Total pumping power required",
-    )
-=======
->>>>>>> 98aa4059
     blk.total_pumping_power_constr = pyo.Constraint(
         expr=blk.total_pumping_power
         == (
@@ -444,9 +410,5 @@
         )
     )
 
-<<<<<<< HEAD
-    blk.costing_package.cost_flow(blk.regen_soln_flow, blk.unit_model.regen_chem)
-=======
     blk.costing_package.cost_flow(blk.regen_soln_flow, blk.unit_model.config.regenerant)
->>>>>>> 98aa4059
     blk.costing_package.cost_flow(blk.total_pumping_power, "electricity")
--- conflicted
+++ resolved
@@ -1839,8 +1839,6 @@
         get_property=None,
         solve=True,
     ):
-<<<<<<< HEAD
-=======
         """
         TODO: add descriptions of args and what is returned
         """
@@ -1853,7 +1851,6 @@
                 f"{self.name} MCAS Property Package set to use unsupported material flow basis: {self.get_material_flow_basis()}"
             )
 
->>>>>>> 1ea89286
         if tol is None:
             tol = 1e-8
         if not defined_state and get_property is not None:
@@ -2149,25 +2146,6 @@
 
         if self.is_property_constructed("pressure_osm_phase"):
             if iscale.get_scaling_factor(self.pressure_osm_phase) is None:
-<<<<<<< HEAD
-                # sf = (
-                #     1e-3
-                #     * sum(
-                #         iscale.get_scaling_factor(self.conc_mol_phase_comp["Liq", j])
-                #         ** 2
-                #         for j in self.params.solute_set
-                #     )
-                #     ** 0.5
-                # )
-                sf = (
-                    sum(
-                        iscale.get_scaling_factor(self.conc_mol_phase_comp["Liq", j])
-                        for j in self.params.solute_set
-                    )
-                    * 1
-                    / value(Constants.gas_constant)
-                    * iscale.get_scaling_factor(self.temperature)
-=======
                 sf_gas_constant = value(1 / Constants.gas_constant)
                 sf_temp = iscale.get_scaling_factor(self.temperature)
                 sf_conc_mol = value(
@@ -2178,7 +2156,6 @@
                             for j in self.params.solute_set
                         )
                     )
->>>>>>> 1ea89286
                 )
                 sf = sf_gas_constant * sf_temp * sf_conc_mol
                 iscale.set_scaling_factor(self.pressure_osm_phase, sf)

--- conflicted
+++ resolved
@@ -642,24 +642,6 @@
                         self[k].flow_mol_phase_comp["Liq", j]
                         * abs(self[k].params.charge_comp[j])
                     )
-<<<<<<< HEAD
-            # Vars indexed by ion_set
-            for j in self[k].params.ion_set:
-                if (
-                    self[k].is_property_constructed("elec_mobility_phase_comp")
-                    and self[k].params.config.equiv_conductivity_calculation
-                    == ElectricalMobilityCalculation.EinsteinRelation
-                ):
-
-                    self[k].elec_mobility_phase_comp["Liq", j].set_value(
-                        self[k].diffus_phase_comp["Liq", j]
-                        * abs(self[k].charge_comp[j])
-                        * Constants.faraday_constant
-                        / (Constants.gas_constant * self[k].temperature)
-                    )
-
-=======
->>>>>>> 9a7db695
             # Vars not indexed or indexed only by phase
             if self[k].is_property_constructed("flow_vol_phase"):
                 self[k].flow_vol_phase["Liq"].set_value(
@@ -1216,17 +1198,10 @@
                 if ("Liq", j) not in self.params.config.elec_mobility_data.keys():
                     raise ConfigurationError(
                         """ 
-<<<<<<< HEAD
-                        Missing **elec_mobility_data** to build the `elec_mobility_phase_comp` 
-                        and/or its related essential variables for {} in {}. 
-                        Please instance this configuration or alternatively use an **elec_mobility_calculation** 
-                        method to contruct the demanded variable(s))""".format(
-=======
                         Missing the "elec_mobility_data" configuration to build the elec_mobility_phase_comp 
                         and/or its derived variables for {} in {}. 
                         Provide this configuration or use ElectricalMobilityCalculation.EinsteinRelation.
                         """.format(
->>>>>>> 9a7db695
                             j, self.name
                         )
                     )
@@ -1242,17 +1217,10 @@
                 if ("Liq", j) not in self.params.config.diffusivity_data.keys():
                     raise ConfigurationError(
                         """
-<<<<<<< HEAD
-                        Missing valid **diffusivity_data** for using **ElectricalMobilityCalculation.EisteinRelation** 
-                        to compute the `elec_mobility_phase_comp` for {} in {} . 
-                        Please provide valid **diffusivity_data** or 
-                        use other **ElectricalMobilityCalculation** configurations. """.format(
-=======
                         Missing a valid diffusivity_data configuration to use EinsteinRelation 
                         to compute the "elec_mobility_phase_comp" for {} in {} . 
                         Provide this configuration or 
                         use another "elec_mobility_calculation" configuration value. """.format(
->>>>>>> 9a7db695
                             j, self.name
                         )
                     )
@@ -1260,13 +1228,8 @@
                     if ("Liq", j) in self.params.config.elec_mobility_data.keys():
                         _log.warning(
                             """
-<<<<<<< HEAD
-                            The provided **elec_mobility_data** of {} will be overritten 
-                            by the calculated data for {} because the EisteinRelation 
-=======
                             The provided elec_mobility_data of {} will be overritten 
                             by the calculated data for {} because the EinsteinRelation 
->>>>>>> 9a7db695
                             method is selected.""".format(
                                 j, self.name
                             )
@@ -1420,15 +1383,9 @@
                 if ("Liq", j) not in self.params.config.trans_num_data.keys():
                     raise ConfigurationError(
                         """ 
-<<<<<<< HEAD
-                        Missing valid **trans_num_data** to build the `trans_num_phase_comp` for {} in {}.  
-                        Please instance this configuration or alternatively use an **trans_num_calculation** 
-                        method to contruct the demanded variable(s))""".format(
-=======
                         Missing a valid trans_num_data configuration to build "trans_num_phase_comp" for {} in {}.  
                         Provide this configuration or use another "trans_num_calculation"
                         configuration value to contruct the demanded variable(s))""".format(
->>>>>>> 9a7db695
                             j, self.name
                         )
                     )
@@ -1441,13 +1398,8 @@
                 if ("Liq", j) in self.params.config.trans_num_data.keys():
                     _log.warning(
                         """
-<<<<<<< HEAD
-                        The provided **trans_num_data** of {} will be overritten by the calculated data for {}
-                        because the **TransportNumberCalculation** is set as **ElectricalMobility**.""".format(
-=======
                         The provided trans_num_data of {} will be overritten by the calculated data for {}
                         because "TransportNumberCalculation" is set as "ElectricalMobility".""".format(
->>>>>>> 9a7db695
                             j, self.name
                         )
                     )
@@ -1483,17 +1435,10 @@
                 if "Liq" not in self.params.config.equiv_conductivity_phase_data.keys():
                     raise ConfigurationError(
                         """ 
-<<<<<<< HEAD
-                        Missing valid **equiv_conductivity_phase_data** to build 
-                        the `equiv_condunctivity_phase` variable and related essential variables for {}. 
-                        Please instance this configuration or alternatively use an **equiv_conductivity_calculation** 
-                        method to contruct the demanded variable(s))""".format(
-=======
                         Missing a valid equiv_conductivity_phase_data configuration to build 
                         "equiv_conductivity_phase" and its derived variables for {}. 
                         Provide this configuration or use another "equiv_conductivity_calculation"
                         configuration value to contruct the demanded variable(s))""".format(
->>>>>>> 9a7db695
                             self.name
                         )
                     )
@@ -1501,15 +1446,9 @@
                     if len(self.params.ion_set) > 2:
                         _log.warning(
                             """ 
-<<<<<<< HEAD
-                            Cautions should be taken to use a constant solution equivalent conductivity for a multi-electrolyte system.
-                            Heterogeneous concentration variation among ions may lead to varying equivalent conductivity and computing
-                            the phase equivalent conductivity using the `EquivalentConductivityCalculation.ElectricalMobility` method 
-=======
                             Caution should be taken to use a constant solution equivalent conductivity for a multi-electrolyte system.
                             Heterogeneous concentration variation among ions may lead to varying equivalent conductivity and computing
                             the phase equivalent conductivity using the "EquivalentConductivityCalculation.ElectricalMobility" method 
->>>>>>> 9a7db695
                             is recommended."""
                         )
                     return (
@@ -1523,13 +1462,8 @@
                 if len(self.params.config.equiv_conductivity_phase_data) != 0:
                     _log.warning(
                         """
-<<<<<<< HEAD
-                        The provided **equiv_conductivity_phase_data** will be overritten by the calculated data for {} because the 
-                        **EquivalentConductivityCalculation** is set as **ElectricalMobility**.""".format(
-=======
                         The provided equiv_conductivity_phase_data will be overritten by the calculated data for {} because
                         "EquivalentConductivityCalculation" is set as "ElectricalMobility".""".format(
->>>>>>> 9a7db695
                             self.name
                         )
                     )

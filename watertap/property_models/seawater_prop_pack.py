#################################################################################
# WaterTAP Copyright (c) 2020-2023, The Regents of the University of California,
# through Lawrence Berkeley National Laboratory, Oak Ridge National Laboratory,
# National Renewable Energy Laboratory, and National Energy Technology
# Laboratory (subject to receipt of any required approvals from the U.S. Dept.
# of Energy). All rights reserved.
#
# Please see the files COPYRIGHT.md and LICENSE.md for full copyright and license
# information, respectively. These files are also available online at the URL
# "https://github.com/watertap-org/watertap/"
#################################################################################
"""
Initial property package for seawater system
"""

# Import Python libraries
import idaes.logger as idaeslog

# Import Pyomo libraries
from pyomo.environ import (
    Constraint,
    Expression,
    Reals,
    NonNegativeReals,
    Var,
    Param,
    Suffix,
    value,
    log,
    log10,
    exp,
    check_optimal_termination,
)
from pyomo.environ import units as pyunits

# Import IDAES cores
from idaes.core import (
    declare_process_block_class,
    MaterialFlowBasis,
    PhysicalParameterBlock,
    StateBlockData,
    StateBlock,
    MaterialBalanceType,
    EnergyBalanceType,
)
from idaes.core.base.components import Solute, Solvent
from idaes.core.base.phases import LiquidPhase
from idaes.core.util.constants import Constants
from idaes.core.util.initialization import (
    fix_state_vars,
    revert_state_vars,
    solve_indexed_blocks,
)
from idaes.core.solvers import get_solver
from idaes.core.util.model_statistics import (
    degrees_of_freedom,
    number_unfixed_variables,
)
from idaes.core.util.exceptions import (
    ConfigurationError,
    InitializationError,
    PropertyPackageError,
)
import idaes.core.util.scaling as iscale
from watertap.core.util.scaling import transform_property_constraints

# Set up logger
_log = idaeslog.getLogger(__name__)


@declare_process_block_class("SeawaterParameterBlock")
class SeawaterParameterData(PhysicalParameterBlock):
    """Parameter block for a seawater property package."""

    CONFIG = PhysicalParameterBlock.CONFIG()

    def build(self):
        """
        Callable method for Block construction.
        """
        super(SeawaterParameterData, self).build()

        self._state_block_class = SeawaterStateBlock

        # components
        self.H2O = Solvent()
        self.TDS = Solute()

        # phases
        self.Liq = LiquidPhase()

        """ References
        This package was developed from the following references:
        - K.G.Nayar, M.H.Sharqawy, L.D.Banchik, and J.H.Lienhard V, "Thermophysical properties of seawater: A review and
        new correlations that include pressure dependence,"Desalination, Vol.390, pp.1 - 24, 2016.
        doi: 10.1016/j.desal.2016.02.024(preprint)
        - Mostafa H.Sharqawy, John H.Lienhard V, and Syed M.Zubair, "Thermophysical properties of seawater: A review of
        existing correlations and data,"Desalination and Water Treatment, Vol.16, pp.354 - 380, April 2010.
        (2017 corrections provided at http://web.mit.edu/seawater)
        Diffusivity for NaCl is being used temporarily based on
        Bartholomew & Mauter (2019) https://doi.org/10.1016/j.memsci.2018.11.067
        """
        # TODO: Edit comment above about diffusivity when/if relationship is changed

        # parameters
        # molecular weight
        mw_comp_data = {
            "H2O": 18.01528e-3,
            "TDS": 31.4038218e-3,
        }  # average atomic weight of sea salt, based on
        # "Reference-Composition Salinity Scale" in Millero et al. (2008) and cited by Sharqawy et al. (2010)

        self.mw_comp = Param(
            self.component_list,
            mutable=False,
            initialize=mw_comp_data,
            units=pyunits.kg / pyunits.mol,
            doc="Molecular weight",
        )

        # mass density parameters, eq. 8 in Sharqawy et al. (2010)
        dens_units = pyunits.kg / pyunits.m**3
        t_inv_units = pyunits.K**-1
        s_inv_units = pyunits.kg / pyunits.g

        self.dens_mass_param_A1 = Var(
            within=Reals,
            initialize=9.999e2,
            units=dens_units,
            doc="Mass density parameter A1",
        )
        self.dens_mass_param_A2 = Var(
            within=Reals,
            initialize=2.034e-2,
            units=dens_units * t_inv_units,
            doc="Mass density parameter A2",
        )
        self.dens_mass_param_A3 = Var(
            within=Reals,
            initialize=-6.162e-3,
            units=dens_units * t_inv_units**2,
            doc="Mass density parameter A3",
        )
        self.dens_mass_param_A4 = Var(
            within=Reals,
            initialize=2.261e-5,
            units=dens_units * t_inv_units**3,
            doc="Mass density parameter A4",
        )
        self.dens_mass_param_A5 = Var(
            within=Reals,
            initialize=-4.657e-8,
            units=dens_units * t_inv_units**4,
            doc="Mass density parameter A5",
        )
        self.dens_mass_param_B1 = Var(
            within=Reals,
            initialize=8.020e2,
            units=dens_units,
            doc="Mass density parameter B1",
        )
        self.dens_mass_param_B2 = Var(
            within=Reals,
            initialize=-2.001,
            units=dens_units * t_inv_units,
            doc="Mass density parameter B2",
        )
        self.dens_mass_param_B3 = Var(
            within=Reals,
            initialize=1.677e-2,
            units=dens_units * t_inv_units**2,
            doc="Mass density parameter B3",
        )
        self.dens_mass_param_B4 = Var(
            within=Reals,
            initialize=-3.060e-5,
            units=dens_units * t_inv_units**3,
            doc="Mass density parameter B4",
        )
        self.dens_mass_param_B5 = Var(
            within=Reals,
            initialize=-1.613e-5,
            units=dens_units * t_inv_units**2,
            doc="Mass density parameter B5",
        )

        visc_d_units = pyunits.Pa * pyunits.s
        # dynamic viscosity parameters, eq. 22 and 23 in Sharqawy
        self.visc_d_param_muw_A = Var(
            within=Reals,
            initialize=4.2844e-5,
            units=visc_d_units,
            doc="Dynamic viscosity parameter A for pure water",
        )
        self.visc_d_param_muw_B = Var(
            within=Reals,
            initialize=0.157,
            units=t_inv_units**2 * visc_d_units**-1,
            doc="Dynamic viscosity parameter B for pure water",
        )
        self.visc_d_param_muw_C = Var(
            within=Reals,
            initialize=64.993,
            units=pyunits.K,
            doc="Dynamic viscosity parameter C for pure water",
        )
        self.visc_d_param_muw_D = Var(
            within=Reals,
            initialize=91.296,
            units=visc_d_units**-1,
            doc="Dynamic viscosity parameter D for pure water",
        )
        self.visc_d_param_A_1 = Var(
            within=Reals,
            initialize=1.541,
            units=pyunits.dimensionless,
            doc="Dynamic viscosity parameter 1 for term A",
        )
        self.visc_d_param_A_2 = Var(
            within=Reals,
            initialize=1.998e-2,
            units=t_inv_units,
            doc="Dynamic viscosity parameter 2 for term A",
        )
        self.visc_d_param_A_3 = Var(
            within=Reals,
            initialize=-9.52e-5,
            units=t_inv_units**2,
            doc="Dynamic viscosity parameter 3 for term A",
        )
        self.visc_d_param_B_1 = Var(
            within=Reals,
            initialize=7.974,
            units=pyunits.dimensionless,
            doc="Dynamic viscosity parameter 1 for term B",
        )
        self.visc_d_param_B_2 = Var(
            within=Reals,
            initialize=-7.561e-2,
            units=t_inv_units,
            doc="Dynamic viscosity parameter 2 for term B",
        )
        self.visc_d_param_B_3 = Var(
            within=Reals,
            initialize=4.724e-4,
            units=t_inv_units**2,
            doc="Dynamic viscosity parameter 3 for term B",
        )

        # diffusivity parameters, eq 6 in Bartholomew
        diffus_param_dict = {
            "0": 1.51e-9,
            "1": -2.00e-9,
            "2": 3.01e-8,
            "3": -1.22e-7,
            "4": 1.53e-7,
        }
        self.diffus_param = Var(
            diffus_param_dict.keys(),
            domain=Reals,
            initialize=diffus_param_dict,
            units=pyunits.m**2 / pyunits.s,
            doc="Dynamic viscosity parameters",
        )

        # osmotic coefficient parameters, eq. 49 in Sharqawy
        self.osm_coeff_param_1 = Var(
            within=Reals,
            initialize=8.9453e-1,
            units=pyunits.dimensionless,
            doc="Osmotic coefficient parameter 1",
        )
        self.osm_coeff_param_2 = Var(
            within=Reals,
            initialize=4.1561e-4,
            units=t_inv_units,
            doc="Osmotic coefficient parameter 2",
        )
        self.osm_coeff_param_3 = Var(
            within=Reals,
            initialize=-4.6262e-6,
            units=t_inv_units**2,
            doc="Osmotic coefficient parameter 3",
        )
        self.osm_coeff_param_4 = Var(
            within=Reals,
            initialize=2.2211e-11,
            units=t_inv_units**4,
            doc="Osmotic coefficient parameter 4",
        )
        self.osm_coeff_param_5 = Var(
            within=Reals,
            initialize=-1.1445e-1,
            units=pyunits.dimensionless,
            doc="Osmotic coefficient parameter 5",
        )
        self.osm_coeff_param_6 = Var(
            within=Reals,
            initialize=-1.4783e-3,
            units=t_inv_units,
            doc="Osmotic coefficient parameter 6",
        )
        self.osm_coeff_param_7 = Var(
            within=Reals,
            initialize=-1.3526e-8,
            units=t_inv_units**3,
            doc="Osmotic coefficient parameter 7",
        )
        self.osm_coeff_param_8 = Var(
            within=Reals,
            initialize=7.0132,
            units=pyunits.dimensionless,
            doc="Osmotic coefficient parameter 8",
        )
        self.osm_coeff_param_9 = Var(
            within=Reals,
            initialize=5.696e-2,
            units=t_inv_units,
            doc="Osmotic coefficient parameter 9",
        )
        self.osm_coeff_param_10 = Var(
            within=Reals,
            initialize=-2.8624e-4,
            units=t_inv_units**2,
            doc="Osmotic coefficient parameter 10",
        )

        # specific enthalpy parameters, Table 9 in Nayar et al. (2016)
        enth_mass_units = pyunits.J / pyunits.kg
        P_inv_units = pyunits.MPa**-1

        self.enth_mass_param_A1 = Var(
            within=Reals,
            initialize=996.7767,
            units=enth_mass_units * P_inv_units,
            doc="Specific enthalpy parameter A1",
        )
        self.enth_mass_param_A2 = Var(
            within=Reals,
            initialize=-3.2406,
            units=enth_mass_units * P_inv_units * t_inv_units,
            doc="Specific enthalpy parameter A2",
        )
        self.enth_mass_param_A3 = Var(
            within=Reals,
            initialize=0.0127,
            units=enth_mass_units * P_inv_units * t_inv_units**2,
            doc="Specific enthalpy parameter A3",
        )
        self.enth_mass_param_A4 = Var(
            within=Reals,
            initialize=-4.7723e-5,
            units=enth_mass_units * P_inv_units * t_inv_units**3,
            doc="Specific enthalpy parameter A4",
        )
        self.enth_mass_param_A5 = Var(
            within=Reals,
            initialize=-1.1748,
            units=enth_mass_units * P_inv_units,
            doc="Specific enthalpy parameter A5",
        )
        self.enth_mass_param_A6 = Var(
            within=Reals,
            initialize=0.01169,
            units=enth_mass_units * P_inv_units * t_inv_units,
            doc="Specific enthalpy parameter A6",
        )
        self.enth_mass_param_A7 = Var(
            within=Reals,
            initialize=-2.6185e-5,
            units=enth_mass_units * P_inv_units * t_inv_units**2,
            doc="Specific enthalpy parameter A7",
        )
        self.enth_mass_param_A8 = Var(
            within=Reals,
            initialize=7.0661e-8,
            units=enth_mass_units * P_inv_units * t_inv_units**3,
            doc="Specific enthalpy parameter A8",
        )
        self.enth_mass_param_B1 = Var(
            within=Reals,
            initialize=-2.34825e4,
            units=enth_mass_units,
            doc="Specific enthalpy parameter B1",
        )
        self.enth_mass_param_B2 = Var(
            within=Reals,
            initialize=3.15183e5,
            units=enth_mass_units,
            doc="Specific enthalpy parameter B2",
        )
        self.enth_mass_param_B3 = Var(
            within=Reals,
            initialize=2.80269e6,
            units=enth_mass_units,
            doc="Specific enthalpy parameter B3",
        )
        self.enth_mass_param_B4 = Var(
            within=Reals,
            initialize=-1.44606e7,
            units=enth_mass_units,
            doc="Specific enthalpy parameter B4",
        )
        self.enth_mass_param_B5 = Var(
            within=Reals,
            initialize=7.82607e3,
            units=enth_mass_units * t_inv_units,
            doc="Specific enthalpy parameter B5",
        )
        self.enth_mass_param_B6 = Var(
            within=Reals,
            initialize=-4.41733,
            units=enth_mass_units * t_inv_units**2,
            doc="Specific enthalpy parameter B6",
        )
        self.enth_mass_param_B7 = Var(
            within=Reals,
            initialize=2.1394e-1,
            units=enth_mass_units * t_inv_units**3,
            doc="Specific enthalpy parameter B7",
        )
        self.enth_mass_param_B8 = Var(
            within=Reals,
            initialize=-1.99108e4,
            units=enth_mass_units * t_inv_units,
            doc="Specific enthalpy parameter B8",
        )
        self.enth_mass_param_B9 = Var(
            within=Reals,
            initialize=2.77846e4,
            units=enth_mass_units * t_inv_units,
            doc="Specific enthalpy parameter B9",
        )
        self.enth_mass_param_B10 = Var(
            within=Reals,
            initialize=9.72801,
            units=enth_mass_units * t_inv_units**2,
            doc="Specific enthalpy parameter B10",
        )
        self.enth_mass_param_C1 = Var(
            within=Reals,
            initialize=141.355,
            units=enth_mass_units,
            doc="Specific enthalpy parameter C1",
        )
        self.enth_mass_param_C2 = Var(
            within=Reals,
            initialize=4202.07,
            units=enth_mass_units * t_inv_units,
            doc="Specific enthalpy parameter C2",
        )
        self.enth_mass_param_C3 = Var(
            within=Reals,
            initialize=-0.535,
            units=enth_mass_units * t_inv_units**2,
            doc="Specific enthalpy parameter C3",
        )
        self.enth_mass_param_C4 = Var(
            within=Reals,
            initialize=0.004,
            units=enth_mass_units * t_inv_units**3,
            doc="Specific enthalpy parameter C4",
        )

        # vapor pressure parameters,  eq. 5 and 6 in Nayar et al.(2016)
        self.pressure_sat_param_psatw_A1 = Var(
            within=Reals,
            initialize=-5.8002206e3,
            units=pyunits.K,
            doc="Vapor pressure of pure water parameter A1",
        )
        self.pressure_sat_param_psatw_A2 = Var(
            within=Reals,
            initialize=1.3914993,
            units=pyunits.dimensionless,
            doc="Vapor pressure of pure water parameter A2",
        )
        self.pressure_sat_param_psatw_A3 = Var(
            within=Reals,
            initialize=-4.8640239e-2,
            units=t_inv_units,
            doc="Vapor pressure of pure water parameter A3",
        )
        self.pressure_sat_param_psatw_A4 = Var(
            within=Reals,
            initialize=4.1764768e-5,
            units=t_inv_units**2,
            doc="Vapor pressure of pure water parameter A4",
        )
        self.pressure_sat_param_psatw_A5 = Var(
            within=Reals,
            initialize=-1.4452093e-8,
            units=t_inv_units**3,
            doc="Vapor pressure of pure water parameter A5",
        )
        self.pressure_sat_param_psatw_A6 = Var(
            within=Reals,
            initialize=6.5459673,
            units=pyunits.dimensionless,
            doc="Vapor pressure of pure water parameter A6",
        )
        self.pressure_sat_param_B1 = Var(
            within=Reals,
            initialize=-4.5818e-4,
            units=s_inv_units,
            doc="Vapor pressure of seawater parameter B1",
        )
        self.pressure_sat_param_B2 = Var(
            within=Reals,
            initialize=-2.0443e-6,
            units=s_inv_units**2,
            doc="Vapor pressure of seawater parameter B2",
        )

        # specific heat parameters from eq (9) in Sharqawy et al. (2010)
        cp_units = pyunits.J / (pyunits.kg * pyunits.K)
        self.cp_phase_param_A1 = Var(
            within=Reals,
            initialize=5.328,
            units=cp_units,
            doc="Specific heat of seawater parameter A1",
        )
        self.cp_phase_param_A2 = Var(
            within=Reals,
            initialize=-9.76e-2,
            units=cp_units * s_inv_units,
            doc="Specific heat of seawater parameter A2",
        )
        self.cp_phase_param_A3 = Var(
            within=Reals,
            initialize=4.04e-4,
            units=cp_units * s_inv_units**2,
            doc="Specific heat of seawater parameter A3",
        )
        self.cp_phase_param_B1 = Var(
            within=Reals,
            initialize=-6.913e-3,
            units=cp_units * t_inv_units,
            doc="Specific heat of seawater parameter B1",
        )
        self.cp_phase_param_B2 = Var(
            within=Reals,
            initialize=7.351e-4,
            units=cp_units * s_inv_units * t_inv_units,
            doc="Specific heat of seawater parameter B2",
        )
        self.cp_phase_param_B3 = Var(
            within=Reals,
            initialize=-3.15e-6,
            units=cp_units * s_inv_units**2 * t_inv_units,
            doc="Specific heat of seawater parameter B3",
        )
        self.cp_phase_param_C1 = Var(
            within=Reals,
            initialize=9.6e-6,
            units=cp_units * t_inv_units**2,
            doc="Specific heat of seawater parameter C1",
        )
        self.cp_phase_param_C2 = Var(
            within=Reals,
            initialize=-1.927e-6,
            units=cp_units * s_inv_units * t_inv_units**2,
            doc="Specific heat of seawater parameter C2",
        )
        self.cp_phase_param_C3 = Var(
            within=Reals,
            initialize=8.23e-9,
            units=cp_units * s_inv_units**2 * t_inv_units**2,
            doc="Specific heat of seawater parameter C3",
        )
        self.cp_phase_param_D1 = Var(
            within=Reals,
            initialize=2.5e-9,
            units=cp_units * t_inv_units**3,
            doc="Specific heat of seawater parameter D1",
        )
        self.cp_phase_param_D2 = Var(
            within=Reals,
            initialize=1.666e-9,
            units=cp_units * s_inv_units * t_inv_units**3,
            doc="Specific heat of seawater parameter D2",
        )
        self.cp_phase_param_D3 = Var(
            within=Reals,
            initialize=-7.125e-12,
            units=cp_units * s_inv_units**2 * t_inv_units**3,
            doc="Specific heat of seawater parameter D3",
        )

        # thermal conductivity parameters from eq. 13 in Sharqawy et al. (2010)

        self.therm_cond_phase_param_1 = Var(
            within=Reals,
            initialize=240,
            units=pyunits.dimensionless,
            doc="Thermal conductivity of seawater parameter 1",
        )
        self.therm_cond_phase_param_2 = Var(
            within=Reals,
            initialize=0.0002,
            units=s_inv_units,
            doc="Thermal conductivity of seawater parameter 2",
        )
        self.therm_cond_phase_param_3 = Var(
            within=Reals,
            initialize=0.434,
            units=pyunits.dimensionless,
            doc="Thermal conductivity of seawater parameter 3",
        )
        self.therm_cond_phase_param_4 = Var(
            within=Reals,
            initialize=2.3,
            units=pyunits.dimensionless,
            doc="Thermal conductivity of seawater parameter 4",
        )
        self.therm_cond_phase_param_5 = Var(
            within=Reals,
            initialize=343.5,
            units=t_inv_units**-1,
            doc="Thermal conductivity of seawater parameter 5",
        )
        self.therm_cond_phase_param_6 = Var(
            within=Reals,
            initialize=0.037,
            units=s_inv_units * t_inv_units**-1,
            doc="Thermal conductivity of seawater parameter 6",
        )
        self.therm_cond_phase_param_7 = Var(
            within=Reals,
            initialize=647,
            units=t_inv_units**-1,
            doc="Thermal conductivity of seawater parameter 7",
        )
        self.therm_cond_phase_param_8 = Var(
            within=Reals,
            initialize=0.03,
            units=t_inv_units**-1 * s_inv_units,
            doc="Thermal conductivity of seawater parameter 8",
        )

        # latent heat of pure water parameters from eq. 54 in Sharqawy et al. (2010)
        self.dh_vap_w_param_0 = Var(
            within=Reals,
            initialize=2.501e6,
            units=enth_mass_units,
            doc="Latent heat of pure water parameter 0",
        )
        self.dh_vap_w_param_1 = Var(
            within=Reals,
            initialize=-2.369e3,
            units=cp_units,
            doc="Latent heat of pure water parameter 1",
        )
        self.dh_vap_w_param_2 = Var(
            within=Reals,
            initialize=2.678e-1,
            units=enth_mass_units * t_inv_units**2,
            doc="Latent heat of pure water parameter 2",
        )
        self.dh_vap_w_param_3 = Var(
            within=Reals,
            initialize=-8.103e-3,
            units=enth_mass_units * t_inv_units**3,
            doc="Latent heat of pure water parameter 3",
        )
        self.dh_vap_w_param_4 = Var(
            within=Reals,
            initialize=-2.079e-5,
            units=enth_mass_units * t_inv_units**4,
            doc="Latent heat of pure water parameter 4",
        )

        # Boiling point elevation parameters from eq. 36 in Sharqawy et al. (2010)
        self.bpe_A0 = Var(
            within=Reals,
            initialize=17.95,
            units=pyunits.K,
            doc="Boiling point parameter A0",
        )
        self.bpe_A1 = Var(
            within=Reals,
            initialize=2.823e-1,
            units=pyunits.dimensionless,
            doc="Boiling point parameter A1",
        )
        self.bpe_A2 = Var(
            within=Reals,
            initialize=-4.584e-4,
            units=t_inv_units,
            doc="Boiling point parameter A2",
        )
        self.bpe_B0 = Var(
            within=Reals,
            initialize=6.56,
            units=pyunits.K,
            doc="Boiling point parameter B0",
        )
        self.bpe_B1 = Var(
            within=Reals,
            initialize=5.267e-2,
            units=pyunits.dimensionless,
            doc="Boiling point parameter B1",
        )
        self.bpe_B2 = Var(
            within=Reals,
            initialize=1.536e-4,
            units=t_inv_units,
            doc="Boiling point parameter B2",
        )
        self.entr_mass_param_B1 = Var(
            within=Reals,
            initialize=-4.231e2,
            units=pyunits.J/pyunits.kg/pyunits.K,
            doc='Entropy parameter B1'
        )
        self.entr_mass_param_B2 = Var(
            within=Reals,
            initialize=1.463e4,
            units=pyunits.J / pyunits.kg / pyunits.K,
            doc='Entropy parameter B2'
        )
        self.entr_mass_param_B3 = Var(
            within=Reals,
            initialize=-9.880e4,
            units=pyunits.J / pyunits.kg / pyunits.K,
            doc='Entropy parameter B3'
        )
        self.entr_mass_param_B4 = Var(
            within=Reals,
            initialize=3.095e5,
            units=pyunits.J / pyunits.kg / pyunits.K,
            doc='Entropy parameter B4'
        )
        self.entr_mass_param_B5 = Var(
            within=Reals,
            initialize=2.562e1,
            units=pyunits.J / pyunits.kg / pyunits.K**2,
            doc='Entropy parameter B5'
        )
        self.entr_mass_param_B6 = Var(
            within=Reals,
            initialize=-1.443e-1,
            units=pyunits.J / pyunits.kg / pyunits.K**3,
            doc='Entropy parameter B6'
        )
        self.entr_mass_param_B7 = Var(
            within=Reals,
            initialize=5.879e-4,
            units=pyunits.J / pyunits.kg / pyunits.K ** 4,
            doc='Entropy parameter B7'
        )
        self.entr_mass_param_B8 = Var(
            within=Reals,
            initialize=-6.111e1,
            units=pyunits.J / pyunits.kg / pyunits.K ** 2,
            doc='Entropy parameter B8'
        )
        self.entr_mass_param_B9 = Var(
            within=Reals,
            initialize=8.041e1,
            units=pyunits.J / pyunits.kg / pyunits.K ** 2,
            doc='Entropy parameter B9'
        )
        self.entr_mass_param_B10 = Var(
            within=Reals,
            initialize=-3.035e-1,
            units=pyunits.J / pyunits.kg / pyunits.K ** 3,
            doc='Entropy parameter B10'
        )
        self.entr_mass_param_C1 = Var(
            within=Reals,
            initialize=0.1543,
            units=pyunits.J / pyunits.kg / pyunits.K,
            doc='Entropy pure water parameter C1'
        )
        self.entr_mass_param_C2 = Var(
            within=Reals,
            initialize=15.383,
            units=pyunits.J / pyunits.kg / pyunits.K**2,
            doc='Entropy pure water parameter C2'
        )
        self.entr_mass_param_C3 = Var(
            within=Reals,
            initialize=-2.996e-2,
            units=pyunits.J / pyunits.kg / pyunits.K**3,
            doc='Entropy pure water parameter C3'
        )
        self.entr_mass_param_C4 = Var(
            within=Reals,
            initialize=8.193e-5,
            units=pyunits.J / pyunits.kg / pyunits.K**4,
            doc='Entropy pure water parameter C4'
        )
        self.entr_mass_param_C5 = Var(
            within=Reals,
            initialize=-1.370e-7,
            units=pyunits.J / pyunits.kg / pyunits.K**5,
            doc='Entropy pure water parameter C5'
        )
        self.gibbs_mass_param_B1 = Var(
            within=Reals,
            initialize=-2.4176e2,
            units=pyunits.J / pyunits.kg / pyunits.K,
            doc='Gibbs parameter B1'
        )
        self.gibbs_mass_param_B2 = Var(
            within=Reals,
            initialize=-6.2462e-1,
            units=pyunits.J / pyunits.kg / pyunits.K**2,
            doc='Gibbs parameter B2'
        )
        self.gibbs_mass_param_B3 = Var(
            within=Reals,
            initialize=7.4761e-3,
            units=pyunits.J / pyunits.kg / pyunits.K**3,
            doc='Gibbs parameter B3'
        )
        self.gibbs_mass_param_B4 = Var(
            within=Reals,
            initialize=1.3836e-3,
            units=pyunits.J / pyunits.kg / pyunits.K ** 2,
            doc='Gibbs parameter B4'
        )
        self.gibbs_mass_param_B5 = Var(
            within=Reals,
            initialize=-6.7157e-6,
            units=pyunits.J / pyunits.kg / pyunits.K ** 3,
            doc='Gibbs parameter B5'
        )
        self.gibbs_mass_param_B6 = Var(
            within=Reals,
            initialize=5.1993e-4,
            units=pyunits.J / pyunits.kg / pyunits.K,
            doc='Gibbs parameter B6'
        )
        self.gibbs_mass_param_B7 = Var(
            within=Reals,
            initialize=9.9176e-9,
            units=pyunits.J / pyunits.kg / pyunits.K**3,
            doc='Gibbs parameter B7'
        )
        self.gibbs_mass_param_B8 = Var(
            within=Reals,
            initialize=6.6448e1,
            units=pyunits.J / pyunits.kg / pyunits.K,
            doc='Gibbs parameter B8'
        )
        self.gibbs_mass_param_B9 = Var(
            within=Reals,
            initialize=2.0681e-1,
            units=pyunits.J / pyunits.kg / pyunits.K**2,
            doc='Gibbs parameter B9'
        )
        self.gibbs_mass_param_C1 = Var(
            within=Reals,
            initialize=1.0677e2,
            units=pyunits.J / pyunits.kg / pyunits.K,
            doc='Gibbs pure water parameter C1'
        )
        self.gibbs_mass_param_C2 = Var(
            within=Reals,
            initialize=-1.4303,
            units=pyunits.J / pyunits.kg / pyunits.K**2,
            doc='Gibbs pure water parameter C2'
        )
        self.gibbs_mass_param_C3 = Var(
            within=Reals,
            initialize=-7.6139,
            units=pyunits.J / pyunits.kg / pyunits.K ** 3,
            doc='Gibbs pure water parameter C3'
        )
        self.gibbs_mass_param_C4 = Var(
            within=Reals,
            initialize=8.3627e-3,
            units=pyunits.J / pyunits.kg / pyunits.K ** 4,
            doc='Gibbs pure water parameter C4'
        )
        self.gibbs_mass_param_C5 = Var(
            within=Reals,
            initialize=-7.8754e-6,
            units=pyunits.J / pyunits.kg / pyunits.K ** 5,
            doc='Gibbs pure water parameter C5'
        )
        # traditional parameters are the only Vars currently on the block and should be fixed
        for v in self.component_objects(Var):
            v.fix()

        # ---default scaling---
        self.set_default_scaling("temperature", 1e-2)
        self.set_default_scaling("pressure", 1e-6)
        self.set_default_scaling("dens_mass_phase", 1e-3, index="Liq")
        self.set_default_scaling("dens_mass_solvent", 1e-3)
        self.set_default_scaling("visc_d_phase", 1e3, index="Liq")
        self.set_default_scaling("osm_coeff", 1e0)
        self.set_default_scaling("enth_mass_phase", 1e-5, index="Liq")
        self.set_default_scaling("pressure_sat", 1e-5)
        self.set_default_scaling("cp_mass_phase", 1e-3, index="Liq")
        self.set_default_scaling("therm_cond_phase", 1e0, index="Liq")
        self.set_default_scaling("dh_vap_mass", 1e-6)
        self.set_default_scaling("diffus_phase_comp", 1e9)
<<<<<<< HEAD
        self.set_default_scaling("entr_mass_phase", 1e-2, index='Liq')
        self.set_default_scaling("gibbs_mass_phase", 1e-2, index='Liq')
=======
        self.set_default_scaling("boiling_point_elevation_phase", 1e0, index="Liq")

>>>>>>> 2c591211
    @classmethod
    def define_metadata(cls, obj):
        """Define properties supported and units."""
        obj.add_properties(
            {
                "flow_mass_phase_comp": {"method": None},
                "temperature": {"method": None},
                "pressure": {"method": None},
                "mass_frac_phase_comp": {"method": "_mass_frac_phase_comp"},
                "dens_mass_phase": {"method": "_dens_mass_phase"},
                "flow_vol_phase": {"method": "_flow_vol_phase"},
                "flow_vol": {"method": "_flow_vol"},
                "conc_mass_phase_comp": {"method": "_conc_mass_phase_comp"},
                "flow_mol_phase_comp": {"method": "_flow_mol_phase_comp"},
                "mole_frac_phase_comp": {"method": "_mole_frac_phase_comp"},
                "molality_phase_comp": {"method": "_molality_phase_comp"},
                "visc_d_phase": {"method": "_visc_d_phase"},
                "pressure_osm_phase": {"method": "_pressure_osm_phase"},
                "enth_mass_phase": {"method": "_enth_mass_phase"},
                "pressure_sat": {"method": "_pressure_sat"},
                "cp_mass_phase": {"method": "_cp_mass_phase"},
                "therm_cond_phase": {"method": "_therm_cond_phase"},
                "diffus_phase_comp": {"method": "_diffus_phase_comp"},
<<<<<<< HEAD
                "entr_mass_phase": {"method": "_entr_mass_phase"},
                "entr_flow": {"method": "_entr_flow"},
                "gibbs_mass_phase":{"method":"_gibbs_mass_phase"}
=======
                "boiling_point_elevation_phase": {
                    "method": "_boiling_point_elevation_phase"
                },
>>>>>>> 2c591211
            }
        )

        obj.define_custom_properties(
            {
                "dens_mass_solvent": {"method": "_dens_mass_solvent"},
                "osm_coeff": {"method": "_osm_coeff"},
                "enth_flow": {"method": "_enth_flow"},
                "dh_vap_mass": {"method": "_dh_vap_mass"},
            }
        )

        # TODO: add diffusivity variable and constraint since it is needed when calculating mass transfer coefficient in
        #  current implementation of 0D RO model
        obj.add_default_units(
            {
                "time": pyunits.s,
                "length": pyunits.m,
                "mass": pyunits.kg,
                "amount": pyunits.mol,
                "temperature": pyunits.K,
            }
        )


class _SeawaterStateBlock(StateBlock):
    """
    This Class contains methods which should be applied to Property Blocks as a
    whole, rather than individual elements of indexed Property Blocks.
    """

    def initialize(
        self,
        state_args=None,
        state_vars_fixed=False,
        hold_state=False,
        outlvl=idaeslog.NOTSET,
        solver=None,
        optarg=None,
    ):
        """
        Initialization routine for property package.
        Keyword Arguments:
            state_args : Dictionary with initial guesses for the state vars
                         chosen. Note that if this method is triggered
                         through the control volume, and if initial guesses
                         were not provided at the unit model level, the
                         control volume passes the inlet values as initial
                         guess.The keys for the state_args dictionary are:
                         flow_mass_phase_comp : value at which to initialize
                                               phase component flows
                         pressure : value at which to initialize pressure
                         temperature : value at which to initialize temperature
            outlvl : sets output level of initialization routine
            optarg : solver options dictionary object (default={})
            state_vars_fixed: Flag to denote if state vars have already been
                              fixed.
                              - True - states have already been fixed by the
                                       control volume 1D. Control volume 0D
                                       does not fix the state vars, so will
                                       be False if this state block is used
                                       with 0D blocks.
                             - False - states have not been fixed. The state
                                       block will deal with fixing/unfixing.
            solver : Solver object to use during initialization if None is provided
                     it will use the default solver for IDAES (default = None)
            hold_state : flag indicating whether the initialization routine
                         should unfix any state variables fixed during
                         initialization (default=False).
                         - True - states variables are not unfixed, and
                                 a dict of returned containing flags for
                                 which states were fixed during
                                 initialization.
                        - False - state variables are unfixed after
                                 initialization by calling the
                                 release_state method
        Returns:
            If hold_states is True, returns a dict containing flags for
            which states were fixed during initialization.
        """
        # Get loggers
        init_log = idaeslog.getInitLogger(self.name, outlvl, tag="properties")
        solve_log = idaeslog.getSolveLogger(self.name, outlvl, tag="properties")

        # Set solver and options
        opt = get_solver(solver, optarg)

        # Fix state variables
        flags = fix_state_vars(self, state_args)
        # Check when the state vars are fixed already result in dof 0
        for k in self.keys():
            dof = degrees_of_freedom(self[k])
            if dof != 0:
                raise PropertyPackageError(
                    "State vars fixed but degrees of "
                    "freedom for state block is not "
                    "zero during initialization."
                )

        # ---------------------------------------------------------------------
        skip_solve = True  # skip solve if only state variables are present
        for k in self.keys():
            if number_unfixed_variables(self[k]) != 0:
                skip_solve = False

        if not skip_solve:
            # Initialize properties
            with idaeslog.solver_log(solve_log, idaeslog.DEBUG) as slc:
                results = solve_indexed_blocks(opt, [self], tee=slc.tee)
            init_log.info_high(
                "Property initialization: {}.".format(idaeslog.condition(results))
            )

        # If input block, return flags, else release state
        if state_vars_fixed is False:
            if hold_state is True:
                return flags
            else:
                self.release_state(flags)

        if (not skip_solve) and (not check_optimal_termination(results)):
            raise InitializationError(
                f"{self.name} failed to initialize successfully. Please "
                f"check the output logs for more information."
            )

    def release_state(self, flags, outlvl=idaeslog.NOTSET):
        """
        Method to release state variables fixed during initialisation.
        Keyword Arguments:
            flags : dict containing information of which state variables
                    were fixed during initialization, and should now be
                    unfixed. This dict is returned by initialize if
                    hold_state=True.
            outlvl : sets output level of of logging
        """
        # Unfix state variables
        init_log = idaeslog.getInitLogger(self.name, outlvl, tag="properties")
        revert_state_vars(self, flags)
        init_log.info("{} State Released.".format(self.name))

    def calculate_state(
        self,
        var_args=None,
        hold_state=False,
        outlvl=idaeslog.NOTSET,
        solver=None,
        optarg=None,
    ):
        """
        Solves state blocks given a set of variables and their values. These variables can
        be state variables or properties. This method is typically used before
        initialization to solve for state variables because non-state variables (i.e. properties)
        cannot be fixed in initialization routines.
        Keyword Arguments:
            var_args : dictionary with variables and their values, they can be state variables or properties
                       {(VAR_NAME, INDEX): VALUE}
            hold_state : flag indicating whether all of the state variables should be fixed after calculate state.
                         True - State variables will be fixed.
                         False - State variables will remain unfixed, unless already fixed.
            outlvl : idaes logger object that sets output level of solve call (default=idaeslog.NOTSET)
            solver : solver name string if None is provided the default solver
                     for IDAES will be used (default = None)
            optarg : solver options dictionary object (default={})
        Returns:
            results object from state block solve
        """
        # Get logger
        solve_log = idaeslog.getSolveLogger(self.name, level=outlvl, tag="properties")

        # Initialize at current state values (not user provided)
        self.initialize(solver=solver, optarg=optarg, outlvl=outlvl)

        # Set solver and options
        opt = get_solver(solver, optarg)

        # Fix variables and check degrees of freedom
        flags = (
            {}
        )  # dictionary noting which variables were fixed and their previous state
        for k in self.keys():
            sb = self[k]
            for (v_name, ind), val in var_args.items():
                var = getattr(sb, v_name)
                if iscale.get_scaling_factor(var[ind]) is None:
                    _log.warning(
                        "While using the calculate_state method on {sb_name}, variable {v_name} "
                        "was provided as an argument in var_args, but it does not have a scaling "
                        "factor. This suggests that the calculate_scaling_factor method has not been "
                        "used or the variable was created on demand after the scaling factors were "
                        "calculated. It is recommended to touch all relevant variables (i.e. call "
                        "them or set an initial value) before using the calculate_scaling_factor "
                        "method.".format(v_name=v_name, sb_name=sb.name)
                    )
                if var[ind].is_fixed():
                    flags[(k, v_name, ind)] = True
                    if value(var[ind]) != val:
                        raise ConfigurationError(
                            "While using the calculate_state method on {sb_name}, {v_name} was "
                            "fixed to a value {val}, but it was already fixed to value {val_2}. "
                            "Unfix the variable before calling the calculate_state "
                            "method or update var_args."
                            "".format(
                                sb_name=sb.name,
                                v_name=var.name,
                                val=val,
                                val_2=value(var[ind]),
                            )
                        )
                else:
                    flags[(k, v_name, ind)] = False
                    var[ind].fix(val)

            if degrees_of_freedom(sb) != 0:
                raise RuntimeError(
                    "While using the calculate_state method on {sb_name}, the degrees "
                    "of freedom were {dof}, but 0 is required. Check var_args and ensure "
                    "the correct fixed variables are provided."
                    "".format(sb_name=sb.name, dof=degrees_of_freedom(sb))
                )

        # Solve
        with idaeslog.solver_log(solve_log, idaeslog.DEBUG) as slc:
            results = solve_indexed_blocks(opt, [self], tee=slc.tee)
            solve_log.info_high(
                "Calculate state: {}.".format(idaeslog.condition(results))
            )

        if not check_optimal_termination(results):
            _log.warning(
                "While using the calculate_state method on {sb_name}, the solver failed "
                "to converge to an optimal solution. This suggests that the user provided "
                "infeasible inputs, or that the model is poorly scaled, poorly initialized, "
                "or degenerate."
            )

        # unfix all variables fixed with var_args
        for (k, v_name, ind), previously_fixed in flags.items():
            if not previously_fixed:
                var = getattr(self[k], v_name)
                var[ind].unfix()

        # fix state variables if hold_state
        if hold_state:
            fix_state_vars(self)

        return results


@declare_process_block_class("SeawaterStateBlock", block_class=_SeawaterStateBlock)
class SeawaterStateBlockData(StateBlockData):
    """A seawater property package."""

    def build(self):
        """Callable method for Block construction."""
        super().build()

        self.scaling_factor = Suffix(direction=Suffix.EXPORT)

        # Add state variables
        self.flow_mass_phase_comp = Var(
            self.params.phase_list,
            self.params.component_list,
            initialize={("Liq", "H2O"): 0.965, ("Liq", "TDS"): 0.035},
            bounds=(0.0, None),
            domain=NonNegativeReals,
            units=pyunits.kg / pyunits.s,
            doc="Mass flow rate",
        )

        self.temperature = Var(
            initialize=298.15,
            bounds=(273.15, 1000),
            domain=NonNegativeReals,
            units=pyunits.K,
            doc="Temperature",
        )

        self.pressure = Var(
            initialize=101325,
            bounds=(1e3, 5e7),
            domain=NonNegativeReals,
            units=pyunits.Pa,
            doc="Pressure",
        )

    # -----------------------------------------------------------------------------
    # Property Methods
    def _mass_frac_phase_comp(self):
        self.mass_frac_phase_comp = Var(
            self.params.phase_list,
            self.params.component_list,
            initialize=0.1,
            bounds=(0, None),
            units=pyunits.dimensionless,
            doc="Mass fraction",
        )

        def rule_mass_frac_phase_comp(b, p, j):
            return b.mass_frac_phase_comp[p, j] == b.flow_mass_phase_comp[p, j] / sum(
                b.flow_mass_phase_comp[p, j] for j in b.params.component_list
            )

        self.eq_mass_frac_phase_comp = Constraint(
            self.params.phase_list,
            self.params.component_list,
            rule=rule_mass_frac_phase_comp,
        )

    def _dens_mass_phase(self):
        self.dens_mass_phase = Var(
            self.params.phase_list,
            initialize=1e3,
            bounds=(1, 1e6),
            units=pyunits.kg * pyunits.m**-3,
            doc="Mass density of seawater",
        )

        def rule_dens_mass_phase(b, p):  # density, eq. 8 in Sharqawy
            t = b.temperature - 273.15 * pyunits.K
            s = b.mass_frac_phase_comp[p, "TDS"]
            dens_mass = (
                b.dens_mass_solvent
                + b.params.dens_mass_param_B1 * s
                + b.params.dens_mass_param_B2 * s * t
                + b.params.dens_mass_param_B3 * s * t**2
                + b.params.dens_mass_param_B4 * s * t**3
                + b.params.dens_mass_param_B5 * s**2 * t**2
            )
            return b.dens_mass_phase[p] == dens_mass

        self.eq_dens_mass_phase = Constraint(
            self.params.phase_list, rule=rule_dens_mass_phase
        )

    def _dens_mass_solvent(self):
        self.dens_mass_solvent = Var(
            initialize=1e3,
            bounds=(1, 1e6),
            units=pyunits.kg * pyunits.m**-3,
            doc="Mass density of pure water",
        )

        def rule_dens_mass_solvent(b):  # density, eq. 8 in Sharqawy
            t = b.temperature - 273.15 * pyunits.K
            dens_mass_w = (
                b.params.dens_mass_param_A1
                + b.params.dens_mass_param_A2 * t
                + b.params.dens_mass_param_A3 * t**2
                + b.params.dens_mass_param_A4 * t**3
                + b.params.dens_mass_param_A5 * t**4
            )
            return b.dens_mass_solvent == dens_mass_w

        self.eq_dens_mass_solvent = Constraint(rule=rule_dens_mass_solvent)

    def _flow_vol_phase(self):
        self.flow_vol_phase = Var(
            self.params.phase_list,
            initialize=1,
            bounds=(0.0, None),
            units=pyunits.m**3 / pyunits.s,
            doc="Volumetric flow rate",
        )

        def rule_flow_vol_phase(b, p):
            return (
                b.flow_vol_phase[p]
                == sum(b.flow_mass_phase_comp[p, j] for j in b.params.component_list)
                / b.dens_mass_phase[p]
            )

        self.eq_flow_vol_phase = Constraint(
            self.params.phase_list, rule=rule_flow_vol_phase
        )

    def _flow_vol(self):
        def rule_flow_vol(b):
            return sum(b.flow_vol_phase[p] for p in b.params.phase_list)

        self.flow_vol = Expression(rule=rule_flow_vol)

    def _conc_mass_phase_comp(self):
        self.conc_mass_phase_comp = Var(
            self.params.phase_list,
            self.params.component_list,
            initialize=10,
            bounds=(0.0, 1e6),
            units=pyunits.kg * pyunits.m**-3,
            doc="Mass concentration",
        )

        def rule_conc_mass_phase_comp(b, p, j):
            return (
                b.conc_mass_phase_comp[p, j]
                == b.dens_mass_phase[p] * b.mass_frac_phase_comp[p, j]
            )

        self.eq_conc_mass_phase_comp = Constraint(
            self.params.phase_list,
            self.params.component_list,
            rule=rule_conc_mass_phase_comp,
        )

    def _flow_mol_phase_comp(self):
        self.flow_mol_phase_comp = Var(
            self.params.phase_list,
            self.params.component_list,
            initialize=100,
            bounds=(0.0, None),
            units=pyunits.mol / pyunits.s,
            doc="Molar flowrate",
        )

        def rule_flow_mol_phase_comp(b, p, j):
            return (
                b.flow_mol_phase_comp[p, j]
                == b.flow_mass_phase_comp[p, j] / b.params.mw_comp[j]
            )

        self.eq_flow_mol_phase_comp = Constraint(
            self.params.phase_list,
            self.params.component_list,
            rule=rule_flow_mol_phase_comp,
        )

    def _mole_frac_phase_comp(self):
        self.mole_frac_phase_comp = Var(
            self.params.phase_list,
            self.params.component_list,
            initialize=0.1,
            bounds=(0.0, None),
            units=pyunits.dimensionless,
            doc="Mole fraction",
        )

        def rule_mole_frac_phase_comp(b, p, j):
            return b.mole_frac_phase_comp[p, j] == b.flow_mol_phase_comp[p, j] / sum(
                b.flow_mol_phase_comp[p, j] for j in b.params.component_list
            )

        self.eq_mole_frac_phase_comp = Constraint(
            self.params.phase_list,
            self.params.component_list,
            rule=rule_mole_frac_phase_comp,
        )

    def _molality_phase_comp(self):
        self.molality_phase_comp = Var(
            self.params.phase_list,
            ["TDS"],
            initialize=1,
            bounds=(0.0, 1e6),
            units=pyunits.mole / pyunits.kg,
            doc="Molality",
        )

        def rule_molality_phase_comp(b, p, j):
            return (
                self.molality_phase_comp[p, j]
                == b.mass_frac_phase_comp[p, j]
                / (1 - b.mass_frac_phase_comp[p, j])
                / b.params.mw_comp[j]
            )

        self.eq_molality_phase_comp = Constraint(
            self.params.phase_list, ["TDS"], rule=rule_molality_phase_comp
        )

    def _visc_d_phase(self):
        self.visc_d_phase = Var(
            self.params.phase_list,
            initialize=1e-3,
            bounds=(0.0, 1),
            units=pyunits.Pa * pyunits.s,
            doc="Viscosity",
        )

        def rule_visc_d_phase(b, p):  # dynamic viscosity, eq. 22 and 23 in Sharqawy
            t = (
                b.temperature - 273.15 * pyunits.K
            )  # temperature in degC, but pyunits are K
            s = b.mass_frac_phase_comp[p, "TDS"]
            mu_w = (
                b.params.visc_d_param_muw_A
                + (
                    b.params.visc_d_param_muw_B * (t + b.params.visc_d_param_muw_C) ** 2
                    - b.params.visc_d_param_muw_D
                )
                ** -1
            )
            A = (
                b.params.visc_d_param_A_1
                + b.params.visc_d_param_A_2 * t
                + b.params.visc_d_param_A_3 * t**2
            )
            B = (
                b.params.visc_d_param_B_1
                + b.params.visc_d_param_B_2 * t
                + b.params.visc_d_param_B_3 * t**2
            )
            return b.visc_d_phase[p] == mu_w * (1 + A * s + B * s**2)

        self.eq_visc_d_phase = Constraint(
            self.params.phase_list, rule=rule_visc_d_phase
        )

    def _diffus_phase_comp(
        self,
    ):  # TODO: diffusivity from NaCl prop model used temporarily--reconsider this
        self.diffus_phase_comp = Var(
            self.params.phase_list,
            ["TDS"],
            initialize=1e-9,
            bounds=(1e-10, 1e-8),
            units=pyunits.m**2 * pyunits.s**-1,
            doc="Diffusivity",
        )

        def rule_diffus_phase_comp(
            b, p, j
        ):  # diffusivity, eq 6 in Bartholomew, substituting NaCl w/ TDS
            return b.diffus_phase_comp[p, j] == (
                b.params.diffus_param["4"] * b.mass_frac_phase_comp[p, j] ** 4
                + b.params.diffus_param["3"] * b.mass_frac_phase_comp[p, j] ** 3
                + b.params.diffus_param["2"] * b.mass_frac_phase_comp[p, j] ** 2
                + b.params.diffus_param["1"] * b.mass_frac_phase_comp[p, j]
                + b.params.diffus_param["0"]
            )

        self.eq_diffus_phase_comp = Constraint(
            self.params.phase_list, ["TDS"], rule=rule_diffus_phase_comp
        )

    def _osm_coeff(self):
        self.osm_coeff = Var(
            initialize=1,
            bounds=(0.0, 10),
            units=pyunits.dimensionless,
            doc="Osmotic coefficient",
        )

        def rule_osm_coeff(b):  # osmotic coefficient, eq. 49 in Sharqawy
            s = b.mass_frac_phase_comp["Liq", "TDS"]
            t = (
                b.temperature - 273.15 * pyunits.K
            )  # temperature in degC, but pyunits are still K
            osm_coeff = (
                b.params.osm_coeff_param_1
                + b.params.osm_coeff_param_2 * t
                + b.params.osm_coeff_param_3 * t**2
                + b.params.osm_coeff_param_4 * t**4
                + b.params.osm_coeff_param_5 * s
                + b.params.osm_coeff_param_6 * s * t
                + b.params.osm_coeff_param_7 * s * t**3
                + b.params.osm_coeff_param_8 * s**2
                + b.params.osm_coeff_param_9 * s**2 * t
                + b.params.osm_coeff_param_10 * s**2 * t**2
            )
            return b.osm_coeff == osm_coeff

        self.eq_osm_coeff = Constraint(rule=rule_osm_coeff)

    def _pressure_osm_phase(self):
        self.pressure_osm_phase = Var(
            self.params.phase_list,
            initialize=1e6,
            bounds=(1, 1e8),
            units=pyunits.Pa,
            doc="Osmotic pressure",
        )

        def rule_pressure_osm_phase(
            b, p
        ):  # osmotic pressure, based on eq. 48 in Nayar et al. (2016)
            i = 2  # number of ionic species
            rhow = b.dens_mass_solvent
            return (
                b.pressure_osm_phase[p]
                == b.osm_coeff
                * b.molality_phase_comp[p, "TDS"]
                * rhow
                * Constants.gas_constant
                * b.temperature
            )

        self.eq_pressure_osm_phase = Constraint(
            self.params.phase_list, rule=rule_pressure_osm_phase
        )

    def _enth_mass_phase(self):
        self.enth_mass_phase = Var(
            self.params.phase_list,
            initialize=1e6,
            bounds=(1, 1e9),
            units=pyunits.J * pyunits.kg**-1,
            doc="Specific enthalpy",
        )

        def rule_enth_mass_phase(
            b, p
        ):  # specific enthalpy, eq. 25 and 26 in Nayar et al. (2016)
            t = (
                b.temperature - 273.15 * pyunits.K
            )  # temperature in degC, but pyunits in K
            S_kg_kg = b.mass_frac_phase_comp[p, "TDS"]
            S_g_kg = S_kg_kg * 1000
            P = b.pressure - 101325 * pyunits.Pa
            P_MPa = pyunits.convert(P, to_units=pyunits.MPa)

            h_w = (
                b.params.enth_mass_param_C1
                + b.params.enth_mass_param_C2 * t
                + b.params.enth_mass_param_C3 * t**2
                + b.params.enth_mass_param_C4 * t**3
            )
            h_sw0 = h_w - S_kg_kg * (
                b.params.enth_mass_param_B1
                + b.params.enth_mass_param_B2 * S_kg_kg
                + b.params.enth_mass_param_B3 * S_kg_kg**2
                + b.params.enth_mass_param_B4 * S_kg_kg**3
                + b.params.enth_mass_param_B5 * t
                + b.params.enth_mass_param_B6 * t**2
                + b.params.enth_mass_param_B7 * t**3
                + b.params.enth_mass_param_B8 * S_kg_kg * t
                + b.params.enth_mass_param_B9 * S_kg_kg**2 * t
                + b.params.enth_mass_param_B10 * S_kg_kg * t**2
            )
            h_sw = h_sw0 + P_MPa * (
                b.params.enth_mass_param_A1
                + b.params.enth_mass_param_A2 * t
                + b.params.enth_mass_param_A3 * t**2
                + b.params.enth_mass_param_A4 * t**3
                + S_g_kg
                * (
                    +b.params.enth_mass_param_A5
                    + b.params.enth_mass_param_A6 * t
                    + b.params.enth_mass_param_A7 * t**2
                    + b.params.enth_mass_param_A8 * t**3
                )
            )
            return b.enth_mass_phase[p] == h_sw

        self.eq_enth_mass_phase = Constraint(
            self.params.phase_list, rule=rule_enth_mass_phase
        )

    def _enth_flow(self):
        # enthalpy flow expression for get_enthalpy_flow_terms method

        def rule_enth_flow(b):  # enthalpy flow [J/s]
            return (
                sum(b.flow_mass_phase_comp["Liq", j] for j in b.params.component_list)
                * b.enth_mass_phase["Liq"]
            )

        self.enth_flow = Expression(rule=rule_enth_flow)

    def _pressure_sat(self):
        self.pressure_sat = Var(
            initialize=1e3, bounds=(1, 1e8), units=pyunits.Pa, doc="Vapor pressure"
        )

        def rule_pressure_sat(
            b,
        ):  # vapor pressure, eq. 5 and 6 in Nayar et al.(2016)
            t = b.temperature
            s = b.mass_frac_phase_comp["Liq", "TDS"] * 1000 * pyunits.g / pyunits.kg
            psatw = (
                exp(
                    b.params.pressure_sat_param_psatw_A1 * t**-1
                    + b.params.pressure_sat_param_psatw_A2
                    + b.params.pressure_sat_param_psatw_A3 * t
                    + b.params.pressure_sat_param_psatw_A4 * t**2
                    + b.params.pressure_sat_param_psatw_A5 * t**3
                    + b.params.pressure_sat_param_psatw_A6 * log(t / pyunits.K)
                )
                * pyunits.Pa
            )
            return b.pressure_sat == psatw * exp(
                b.params.pressure_sat_param_B1 * s
                + b.params.pressure_sat_param_B2 * s**2
            )

        self.eq_pressure_sat = Constraint(rule=rule_pressure_sat)

    def _cp_mass_phase(self):
        self.cp_mass_phase = Var(
            self.params.phase_list,
            initialize=4e3,
            bounds=(0.0, 1e8),
            units=pyunits.J / pyunits.kg / pyunits.K,
            doc="Specific heat capacity",
        )

        def rule_cp_mass_phase(b, p):  # specific heat, eq. 9 in Sharqawy et al. (2010)
            # Convert T90 to T68, eq. 4 in Sharqawy et al. (2010); primary reference from Rusby (1991)
            t = (b.temperature - 0.00025 * 273.15 * pyunits.K) / (1 - 0.00025)
            s = b.mass_frac_phase_comp[p, "TDS"] * 1000 * pyunits.g / pyunits.kg
            A = (
                b.params.cp_phase_param_A1
                + b.params.cp_phase_param_A2 * s
                + b.params.cp_phase_param_A3 * s**2
            )
            B = (
                b.params.cp_phase_param_B1
                + b.params.cp_phase_param_B2 * s
                + b.params.cp_phase_param_B3 * s**2
            )
            C = (
                b.params.cp_phase_param_C1
                + b.params.cp_phase_param_C2 * s
                + b.params.cp_phase_param_C3 * s**2
            )
            D = (
                b.params.cp_phase_param_D1
                + b.params.cp_phase_param_D2 * s
                + b.params.cp_phase_param_D3 * s**2
            )
            return b.cp_mass_phase[p] == (A + B * t + C * t**2 + D * t**3) * 1000

        self.eq_cp_mass_phase = Constraint(
            self.params.phase_list, rule=rule_cp_mass_phase
        )

    def _therm_cond_phase(self):
        self.therm_cond_phase = Var(
            self.params.phase_list,
            initialize=0.6,
            bounds=(0.0, 1),
            units=pyunits.W / pyunits.m / pyunits.K,
            doc="Thermal conductivity",
        )

        def rule_therm_cond_phase(
            b, p
        ):  # thermal conductivity, eq. 13 in Sharqawy  et al. (2010)
            # Convert T90 to T68, eq. 4 in Sharqawy et al. (2010); primary reference from Rusby (1991)
            t = (b.temperature - 0.00025 * 273.15 * pyunits.K) / (1 - 0.00025)
            s = b.mass_frac_phase_comp[p, "TDS"] * 1000 * pyunits.g / pyunits.kg
            log10_ksw = log10(
                b.params.therm_cond_phase_param_1
                + b.params.therm_cond_phase_param_2 * s
            ) + b.params.therm_cond_phase_param_3 * (
                b.params.therm_cond_phase_param_4
                - (
                    b.params.therm_cond_phase_param_5
                    + b.params.therm_cond_phase_param_6 * s
                )
                / t
            ) * (
                1
                - t
                / (
                    b.params.therm_cond_phase_param_7
                    + b.params.therm_cond_phase_param_8 * s
                )
            ) ** (
                1 / 3
            )
            return (
                b.therm_cond_phase[p]
                == 10**log10_ksw * 1e-3 * pyunits.W / pyunits.m / pyunits.K
            )

        self.eq_therm_cond_phase = Constraint(
            self.params.phase_list, rule=rule_therm_cond_phase
        )

    def _dh_vap_mass(self):
        self.dh_vap_mass = Var(
            initialize=2.4e3,
            bounds=(1, 1e9),
            units=pyunits.J / pyunits.kg,
            doc="Latent heat of vaporization",
        )

        def rule_dh_vap_mass(
            b,
        ):  # latent heat of seawater from eq. 37 and eq. 55 in Sharqawy et al. (2010)
            t = b.temperature - 273.15 * pyunits.K
            s = b.mass_frac_phase_comp["Liq", "TDS"]
            dh_vap_mass_w = (
                b.params.dh_vap_w_param_0
                + b.params.dh_vap_w_param_1 * t
                + b.params.dh_vap_w_param_2 * t**2
                + b.params.dh_vap_w_param_3 * t**3
                + b.params.dh_vap_w_param_4 * t**4
            )
            return b.dh_vap_mass == dh_vap_mass_w * (1 - s)

        self.eq_dh_vap_mass = Constraint(rule=rule_dh_vap_mass)

<<<<<<< HEAD
    def _entr_mass_phase(self):
        self.entr_mass_phase = Var(
            self.params.phase_list,
            initialize=1e2,
            bounds=(1, 1e9),
            units=pyunits.J * pyunits.kg**-1 * pyunits.K**-1,
            doc="Specific entropy",
        )

        def rule_entr_mass_phase(b):  # specific entropy, eq. 30 and 31 in Nayar
            t = (
                b.temperature - 273.15 * pyunits.K
            )  # temperature in degC, but pyunits in K
            S = b.mass_frac_phase_comp["Liq", "TDS"]
            s_w = (
                b.params.entr_mass_param_C1
                + b.params.entr_mass_param_C2 * t
                + b.params.entr_mass_param_C3 * t**2
                + b.params.entr_mass_param_C4 * t**3
                + b.params.entr_mass_param_C5 * t**4
            )
            s_sw = s_w - S * (
                b.params.entr_mass_param_B1
                + b.params.entr_mass_param_B2 * S
                + b.params.entr_mass_param_B3 * S**2
                + b.params.entr_mass_param_B4 * S**3
                + b.params.entr_mass_param_B5 * t
                + b.params.entr_mass_param_B6 * t**2
                + b.params.entr_mass_param_B7 * t**3
                + b.params.entr_mass_param_B8 * S * t
                + b.params.entr_mass_param_B9 * S**2 * t
                + b.params.entr_mass_param_B10 * S * t**2
            )
            return b.entr_mass_phase["Liq"] == s_sw

        self.eq_entr_mass_phase = Constraint(rule=rule_entr_mass_phase)

    def _entr_flow(self):
        # entropy flow expression for get_entropy_flow_terms method

        def rule_entr_flow(b):  # entropy flow [J/s-K]
            return (
                sum(b.flow_mass_phase_comp["Liq", j] for j in b.params.component_list)
                * b.entr_mass_phase["Liq"]
            )

        self.entr_flow = Expression(rule=rule_entr_flow)

    def _gibbs_mass_phase(self):
        self.gibbs_mass_phase = Var(
            self.params.phase_list,
            initialize=1e2,
            bounds=(1, 1e9),
            units=pyunits.J * pyunits.kg**-1 * pyunits.K**-1,
            doc="Specific Gibbs",
        )

        def rule_gibbs_mass_phase(b):  # specific Gibbs, eq. 38 and 39 in Nayar
            t = (
                b.temperature - 273.15 * pyunits.K
            )  # temperature in degC, but pyunits in K
            S = b.mass_frac_phase_comp["Liq", "TDS"]
            g_w = (
                b.params.gibbs_mass_param_C1
                + b.params.gibbs_mass_param_C2 * t
                + b.params.gibbs_mass_param_C3 * t**2
                + b.params.gibbs_mass_param_C4 * t**3
                + b.params.gibbs_mass_param_C5 * t**4
            )
            g_sw = g_w - S * (
                b.params.gibbs_mass_param_B1
                + b.params.gibbs_mass_param_B2 * t
                + b.params.gibbs_mass_param_B3 * t**2
                + b.params.gibbs_mass_param_B4 * S**2 * t
                + b.params.gibbs_mass_param_B5 * S**2 * t**2
                + b.params.gibbs_mass_param_B6 * S**3
                + b.params.gibbs_mass_param_B7 * S**3 * t**2
                + b.params.gibbs_mass_param_B8 * log(S) * t
                + b.params.gibbs_mass_param_B9 * log(S) * t
            )
            return b.gibbs_mass_phase["Liq"] == g_sw

        self.eq_gibbs_mass_phase = Constraint(rule=rule_gibbs_mass_phase)
=======
    def _boiling_point_elevation_phase(self):
        self.boiling_point_elevation_phase = Var(
            self.params.phase_list,
            initialize=5e-1,
            bounds=(0, 1e9),
            units=pyunits.K,
            doc="Boiling point elevation",
        )

        def rule_boiling_point_elevation_phase(
            b, p
        ):  # boiling point elevation of seawater from eq. 36 in Sharqawy et al. (2010)

            t = b.temperature - 273.15 * pyunits.K
            s = b.mass_frac_phase_comp["Liq", "TDS"]
            A = b.params.bpe_A0 + b.params.bpe_A1 * t + b.params.bpe_A2 * t**2
            B = b.params.bpe_B0 + b.params.bpe_B1 * t + b.params.bpe_B2 * t**2
            return b.boiling_point_elevation_phase[p] == A * s**2 + B * s

        self.eq_boiling_point_elevation_phase = Constraint(
            self.params.phase_list, rule=rule_boiling_point_elevation_phase
        )

>>>>>>> 2c591211
    # -----------------------------------------------------------------------------
    # General Methods
    # NOTE: For scaling in the control volume to work properly, these methods must
    # return a pyomo Var or Expression

    def get_material_flow_terms(self, p, j):
        """Create material flow terms for control volume."""
        return self.flow_mass_phase_comp[p, j]

    def get_enthalpy_flow_terms(self, p):
        """Create enthalpy flow terms."""
        return self.enth_flow

    def get_entropy_flow_terms(self, p):
        """Creat entropy flow terms."""
        return self.entr_flow
    # TODO: make property package compatible with dynamics
    # def get_material_density_terms(self, p, j):
    #     """Create material density terms."""

    # def get_enthalpy_density_terms(self, p):
    #     """Create enthalpy density terms."""

    def default_material_balance_type(self):
        return MaterialBalanceType.componentTotal

    def default_energy_balance_type(self):
        return EnergyBalanceType.enthalpyTotal

    def get_material_flow_basis(self):
        return MaterialFlowBasis.mass

    def define_state_vars(self):
        """Define state vars."""
        return {
            "flow_mass_phase_comp": self.flow_mass_phase_comp,
            "temperature": self.temperature,
            "pressure": self.pressure,
        }

    # -----------------------------------------------------------------------------
    # Scaling methods
    def calculate_scaling_factors(self):
        super().calculate_scaling_factors()

        # setting scaling factors for variables

        # default scaling factors have already been set with
        # idaes.core.property_base.calculate_scaling_factors()
        # for the following variables: flow_mass_phase_comp, pressure,
        # temperature, dens_mass_phase, visc_d_phase, osm_coeff, and enth_mass_phase

        # these variables should have user input
        if iscale.get_scaling_factor(self.flow_mass_phase_comp["Liq", "H2O"]) is None:
            sf = iscale.get_scaling_factor(
                self.flow_mass_phase_comp["Liq", "H2O"], default=1e0, warning=True
            )
            iscale.set_scaling_factor(self.flow_mass_phase_comp["Liq", "H2O"], sf)

        if iscale.get_scaling_factor(self.flow_mass_phase_comp["Liq", "TDS"]) is None:
            sf = iscale.get_scaling_factor(
                self.flow_mass_phase_comp["Liq", "TDS"], default=1e2, warning=True
            )
            iscale.set_scaling_factor(self.flow_mass_phase_comp["Liq", "TDS"], sf)

        # scaling factors for parameters
        for j, v in self.params.mw_comp.items():
            if iscale.get_scaling_factor(v) is None:
                iscale.set_scaling_factor(self.params.mw_comp, 1e2)

        # these variables do not typically require user input,
        # will not override if the user does provide the scaling factor
        if self.is_property_constructed("pressure_osm_phase"):
            if iscale.get_scaling_factor(self.pressure_osm_phase["Liq"]) is None:
                iscale.set_scaling_factor(
                    self.pressure_osm_phase["Liq"],
                    iscale.get_scaling_factor(self.pressure),
                )

        if self.is_property_constructed("mass_frac_phase_comp"):
            for j in self.params.component_list:
                if (
                    iscale.get_scaling_factor(self.mass_frac_phase_comp["Liq", j])
                    is None
                ):
                    if j == "TDS":
                        sf = iscale.get_scaling_factor(
                            self.flow_mass_phase_comp["Liq", j]
                        ) / iscale.get_scaling_factor(
                            self.flow_mass_phase_comp["Liq", "H2O"]
                        )
                        iscale.set_scaling_factor(
                            self.mass_frac_phase_comp["Liq", j], sf
                        )
                    elif j == "H2O":
                        iscale.set_scaling_factor(
                            self.mass_frac_phase_comp["Liq", j], 1
                        )

        if self.is_property_constructed("flow_vol_phase"):
            sf = iscale.get_scaling_factor(
                self.flow_mass_phase_comp["Liq", "H2O"]
            ) / iscale.get_scaling_factor(self.dens_mass_phase["Liq"])
            iscale.set_scaling_factor(self.flow_vol_phase, sf)

        if self.is_property_constructed("flow_vol"):
            sf = iscale.get_scaling_factor(self.flow_vol_phase)
            iscale.set_scaling_factor(self.flow_vol, sf)

        if self.is_property_constructed("conc_mass_phase_comp"):
            for j in self.params.component_list:
                sf_dens = iscale.get_scaling_factor(self.dens_mass_phase["Liq"])
                if (
                    iscale.get_scaling_factor(self.conc_mass_phase_comp["Liq", j])
                    is None
                ):
                    if j == "H2O":
                        # solvents typically have a mass fraction between 0.5-1
                        iscale.set_scaling_factor(
                            self.conc_mass_phase_comp["Liq", j], sf_dens
                        )
                    elif j == "TDS":
                        iscale.set_scaling_factor(
                            self.conc_mass_phase_comp["Liq", j],
                            sf_dens
                            * iscale.get_scaling_factor(
                                self.mass_frac_phase_comp["Liq", j]
                            ),
                        )

        if self.is_property_constructed("flow_mol_phase_comp"):
            for j in self.params.component_list:
                if (
                    iscale.get_scaling_factor(self.flow_mol_phase_comp["Liq", j])
                    is None
                ):
                    sf = iscale.get_scaling_factor(self.flow_mass_phase_comp["Liq", j])
                    sf /= iscale.get_scaling_factor(self.params.mw_comp[j])
                    iscale.set_scaling_factor(self.flow_mol_phase_comp["Liq", j], sf)

        if self.is_property_constructed("mole_frac_phase_comp"):
            for j in self.params.component_list:
                if (
                    iscale.get_scaling_factor(self.mole_frac_phase_comp["Liq", j])
                    is None
                ):
                    if j == "TDS":
                        sf = iscale.get_scaling_factor(
                            self.flow_mol_phase_comp["Liq", j]
                        ) / iscale.get_scaling_factor(
                            self.flow_mol_phase_comp["Liq", "H2O"]
                        )
                        iscale.set_scaling_factor(
                            self.mole_frac_phase_comp["Liq", j], sf
                        )
                    elif j == "H2O":
                        iscale.set_scaling_factor(
                            self.mole_frac_phase_comp["Liq", j], 1
                        )

        if self.is_property_constructed("molality_phase_comp"):
            for j in self.params.component_list:
                if isinstance(getattr(self.params, j), Solute):
                    if (
                        iscale.get_scaling_factor(self.molality_phase_comp["Liq", j])
                        is None
                    ):
                        sf = iscale.get_scaling_factor(
                            self.mass_frac_phase_comp["Liq", j]
                        )
                        sf /= iscale.get_scaling_factor(self.params.mw_comp[j])
                        iscale.set_scaling_factor(
                            self.molality_phase_comp["Liq", j], sf
                        )

        if self.is_property_constructed("enth_flow"):
            iscale.set_scaling_factor(
                self.enth_flow,
                iscale.get_scaling_factor(self.flow_mass_phase_comp["Liq", "H2O"])
                * iscale.get_scaling_factor(self.enth_mass_phase["Liq"]),
            )

        if self.is_property_constructed("boiling_point_elevation_phase"):
            iscale.set_scaling_factor(self.boiling_point_elevation_phase["Liq"], 1)

        # transforming constraints
        # property relationships with no index, simple constraint
        v_str_lst_simple = [
            "dens_mass_solvent",
            "osm_coeff",
            "pressure_sat",
            "dh_vap_mass",
        ]
        for v_str in v_str_lst_simple:
            if self.is_property_constructed(v_str):
                v = getattr(self, v_str)
                sf = iscale.get_scaling_factor(v, default=1, warning=True)
                c = getattr(self, "eq_" + v_str)
                iscale.constraint_scaling_transform(c, sf)

        if self.is_property_constructed("pressure_osm_phase"):
            sf = iscale.get_scaling_factor(
                self.pressure_osm_phase["Liq"], default=1, warning=True
            )
            iscale.constraint_scaling_transform(self.eq_pressure_osm_phase["Liq"], sf)

<<<<<<< HEAD
        # property relationships with phase index, but simple constraint
        v_str_lst_phase = [
            "dens_mass_phase",
            "flow_vol_phase",
            "visc_d_phase",
            "enth_mass_phase",
            "cp_mass_phase",
            "therm_cond_phase",
            "entr_mass_phase"
        ]
        for v_str in v_str_lst_phase:
            if self.is_property_constructed(v_str):
                v = getattr(self, v_str)
                sf = iscale.get_scaling_factor(v["Liq"], default=1, warning=True)
                c = getattr(self, "eq_" + v_str)
                iscale.constraint_scaling_transform(c, sf)

        # property relationships indexed by component and phase
        v_str_lst_phase_comp = [
            "mass_frac_phase_comp",
            "conc_mass_phase_comp",
            "flow_mol_phase_comp",
            "mole_frac_phase_comp",
            "molality_phase_comp",
            "diffus_phase_comp",
        ]
        for v_str in v_str_lst_phase_comp:
            if self.is_property_constructed(v_str):
                v_comp = getattr(self, v_str)
                c_comp = getattr(self, "eq_" + v_str)
                for j, c in c_comp.items():
                    sf = iscale.get_scaling_factor(
                        v_comp["Liq", j], default=1, warning=True
                    )
                    iscale.constraint_scaling_transform(c, sf)
=======
        # transforming constraints
        transform_property_constraints(self)
>>>>>>> 2c591211
<|MERGE_RESOLUTION|>--- conflicted
+++ resolved
@@ -710,176 +710,176 @@
         self.entr_mass_param_B1 = Var(
             within=Reals,
             initialize=-4.231e2,
-            units=pyunits.J/pyunits.kg/pyunits.K,
-            doc='Entropy parameter B1'
+            units=pyunits.J / pyunits.kg / pyunits.K,
+            doc="Entropy parameter B1",
         )
         self.entr_mass_param_B2 = Var(
             within=Reals,
             initialize=1.463e4,
             units=pyunits.J / pyunits.kg / pyunits.K,
-            doc='Entropy parameter B2'
+            doc="Entropy parameter B2",
         )
         self.entr_mass_param_B3 = Var(
             within=Reals,
             initialize=-9.880e4,
             units=pyunits.J / pyunits.kg / pyunits.K,
-            doc='Entropy parameter B3'
+            doc="Entropy parameter B3",
         )
         self.entr_mass_param_B4 = Var(
             within=Reals,
             initialize=3.095e5,
             units=pyunits.J / pyunits.kg / pyunits.K,
-            doc='Entropy parameter B4'
+            doc="Entropy parameter B4",
         )
         self.entr_mass_param_B5 = Var(
             within=Reals,
             initialize=2.562e1,
             units=pyunits.J / pyunits.kg / pyunits.K**2,
-            doc='Entropy parameter B5'
+            doc="Entropy parameter B5",
         )
         self.entr_mass_param_B6 = Var(
             within=Reals,
             initialize=-1.443e-1,
             units=pyunits.J / pyunits.kg / pyunits.K**3,
-            doc='Entropy parameter B6'
+            doc="Entropy parameter B6",
         )
         self.entr_mass_param_B7 = Var(
             within=Reals,
             initialize=5.879e-4,
-            units=pyunits.J / pyunits.kg / pyunits.K ** 4,
-            doc='Entropy parameter B7'
+            units=pyunits.J / pyunits.kg / pyunits.K**4,
+            doc="Entropy parameter B7",
         )
         self.entr_mass_param_B8 = Var(
             within=Reals,
             initialize=-6.111e1,
-            units=pyunits.J / pyunits.kg / pyunits.K ** 2,
-            doc='Entropy parameter B8'
+            units=pyunits.J / pyunits.kg / pyunits.K**2,
+            doc="Entropy parameter B8",
         )
         self.entr_mass_param_B9 = Var(
             within=Reals,
             initialize=8.041e1,
-            units=pyunits.J / pyunits.kg / pyunits.K ** 2,
-            doc='Entropy parameter B9'
+            units=pyunits.J / pyunits.kg / pyunits.K**2,
+            doc="Entropy parameter B9",
         )
         self.entr_mass_param_B10 = Var(
             within=Reals,
             initialize=-3.035e-1,
-            units=pyunits.J / pyunits.kg / pyunits.K ** 3,
-            doc='Entropy parameter B10'
+            units=pyunits.J / pyunits.kg / pyunits.K**3,
+            doc="Entropy parameter B10",
         )
         self.entr_mass_param_C1 = Var(
             within=Reals,
             initialize=0.1543,
             units=pyunits.J / pyunits.kg / pyunits.K,
-            doc='Entropy pure water parameter C1'
+            doc="Entropy pure water parameter C1",
         )
         self.entr_mass_param_C2 = Var(
             within=Reals,
             initialize=15.383,
             units=pyunits.J / pyunits.kg / pyunits.K**2,
-            doc='Entropy pure water parameter C2'
+            doc="Entropy pure water parameter C2",
         )
         self.entr_mass_param_C3 = Var(
             within=Reals,
             initialize=-2.996e-2,
             units=pyunits.J / pyunits.kg / pyunits.K**3,
-            doc='Entropy pure water parameter C3'
+            doc="Entropy pure water parameter C3",
         )
         self.entr_mass_param_C4 = Var(
             within=Reals,
             initialize=8.193e-5,
             units=pyunits.J / pyunits.kg / pyunits.K**4,
-            doc='Entropy pure water parameter C4'
+            doc="Entropy pure water parameter C4",
         )
         self.entr_mass_param_C5 = Var(
             within=Reals,
             initialize=-1.370e-7,
             units=pyunits.J / pyunits.kg / pyunits.K**5,
-            doc='Entropy pure water parameter C5'
+            doc="Entropy pure water parameter C5",
         )
         self.gibbs_mass_param_B1 = Var(
             within=Reals,
             initialize=-2.4176e2,
             units=pyunits.J / pyunits.kg / pyunits.K,
-            doc='Gibbs parameter B1'
+            doc="Gibbs parameter B1",
         )
         self.gibbs_mass_param_B2 = Var(
             within=Reals,
             initialize=-6.2462e-1,
             units=pyunits.J / pyunits.kg / pyunits.K**2,
-            doc='Gibbs parameter B2'
+            doc="Gibbs parameter B2",
         )
         self.gibbs_mass_param_B3 = Var(
             within=Reals,
             initialize=7.4761e-3,
             units=pyunits.J / pyunits.kg / pyunits.K**3,
-            doc='Gibbs parameter B3'
+            doc="Gibbs parameter B3",
         )
         self.gibbs_mass_param_B4 = Var(
             within=Reals,
             initialize=1.3836e-3,
-            units=pyunits.J / pyunits.kg / pyunits.K ** 2,
-            doc='Gibbs parameter B4'
+            units=pyunits.J / pyunits.kg / pyunits.K**2,
+            doc="Gibbs parameter B4",
         )
         self.gibbs_mass_param_B5 = Var(
             within=Reals,
             initialize=-6.7157e-6,
-            units=pyunits.J / pyunits.kg / pyunits.K ** 3,
-            doc='Gibbs parameter B5'
+            units=pyunits.J / pyunits.kg / pyunits.K**3,
+            doc="Gibbs parameter B5",
         )
         self.gibbs_mass_param_B6 = Var(
             within=Reals,
             initialize=5.1993e-4,
             units=pyunits.J / pyunits.kg / pyunits.K,
-            doc='Gibbs parameter B6'
+            doc="Gibbs parameter B6",
         )
         self.gibbs_mass_param_B7 = Var(
             within=Reals,
             initialize=9.9176e-9,
             units=pyunits.J / pyunits.kg / pyunits.K**3,
-            doc='Gibbs parameter B7'
+            doc="Gibbs parameter B7",
         )
         self.gibbs_mass_param_B8 = Var(
             within=Reals,
             initialize=6.6448e1,
             units=pyunits.J / pyunits.kg / pyunits.K,
-            doc='Gibbs parameter B8'
+            doc="Gibbs parameter B8",
         )
         self.gibbs_mass_param_B9 = Var(
             within=Reals,
             initialize=2.0681e-1,
             units=pyunits.J / pyunits.kg / pyunits.K**2,
-            doc='Gibbs parameter B9'
+            doc="Gibbs parameter B9",
         )
         self.gibbs_mass_param_C1 = Var(
             within=Reals,
             initialize=1.0677e2,
             units=pyunits.J / pyunits.kg / pyunits.K,
-            doc='Gibbs pure water parameter C1'
+            doc="Gibbs pure water parameter C1",
         )
         self.gibbs_mass_param_C2 = Var(
             within=Reals,
             initialize=-1.4303,
             units=pyunits.J / pyunits.kg / pyunits.K**2,
-            doc='Gibbs pure water parameter C2'
+            doc="Gibbs pure water parameter C2",
         )
         self.gibbs_mass_param_C3 = Var(
             within=Reals,
             initialize=-7.6139,
-            units=pyunits.J / pyunits.kg / pyunits.K ** 3,
-            doc='Gibbs pure water parameter C3'
+            units=pyunits.J / pyunits.kg / pyunits.K**3,
+            doc="Gibbs pure water parameter C3",
         )
         self.gibbs_mass_param_C4 = Var(
             within=Reals,
             initialize=8.3627e-3,
-            units=pyunits.J / pyunits.kg / pyunits.K ** 4,
-            doc='Gibbs pure water parameter C4'
+            units=pyunits.J / pyunits.kg / pyunits.K**4,
+            doc="Gibbs pure water parameter C4",
         )
         self.gibbs_mass_param_C5 = Var(
             within=Reals,
             initialize=-7.8754e-6,
-            units=pyunits.J / pyunits.kg / pyunits.K ** 5,
-            doc='Gibbs pure water parameter C5'
+            units=pyunits.J / pyunits.kg / pyunits.K**5,
+            doc="Gibbs pure water parameter C5",
         )
         # traditional parameters are the only Vars currently on the block and should be fixed
         for v in self.component_objects(Var):
@@ -898,13 +898,10 @@
         self.set_default_scaling("therm_cond_phase", 1e0, index="Liq")
         self.set_default_scaling("dh_vap_mass", 1e-6)
         self.set_default_scaling("diffus_phase_comp", 1e9)
-<<<<<<< HEAD
-        self.set_default_scaling("entr_mass_phase", 1e-2, index='Liq')
-        self.set_default_scaling("gibbs_mass_phase", 1e-2, index='Liq')
-=======
+        self.set_default_scaling("entr_mass_phase", 1e-2, index="Liq")
+        self.set_default_scaling("gibbs_mass_phase", 1e-2, index="Liq")
         self.set_default_scaling("boiling_point_elevation_phase", 1e0, index="Liq")
 
->>>>>>> 2c591211
     @classmethod
     def define_metadata(cls, obj):
         """Define properties supported and units."""
@@ -928,15 +925,10 @@
                 "cp_mass_phase": {"method": "_cp_mass_phase"},
                 "therm_cond_phase": {"method": "_therm_cond_phase"},
                 "diffus_phase_comp": {"method": "_diffus_phase_comp"},
-<<<<<<< HEAD
                 "entr_mass_phase": {"method": "_entr_mass_phase"},
-                "entr_flow": {"method": "_entr_flow"},
-                "gibbs_mass_phase":{"method":"_gibbs_mass_phase"}
-=======
                 "boiling_point_elevation_phase": {
                     "method": "_boiling_point_elevation_phase"
                 },
->>>>>>> 2c591211
             }
         )
 
@@ -946,6 +938,8 @@
                 "osm_coeff": {"method": "_osm_coeff"},
                 "enth_flow": {"method": "_enth_flow"},
                 "dh_vap_mass": {"method": "_dh_vap_mass"},
+                "entr_flow": {"method": "_entr_flow"},
+                "gibbs_mass_phase": {"method": "_gibbs_mass_phase"},
             }
         )
 
@@ -1730,7 +1724,6 @@
 
         self.eq_dh_vap_mass = Constraint(rule=rule_dh_vap_mass)
 
-<<<<<<< HEAD
     def _entr_mass_phase(self):
         self.entr_mass_phase = Var(
             self.params.phase_list,
@@ -1814,7 +1807,7 @@
             return b.gibbs_mass_phase["Liq"] == g_sw
 
         self.eq_gibbs_mass_phase = Constraint(rule=rule_gibbs_mass_phase)
-=======
+
     def _boiling_point_elevation_phase(self):
         self.boiling_point_elevation_phase = Var(
             self.params.phase_list,
@@ -1838,7 +1831,6 @@
             self.params.phase_list, rule=rule_boiling_point_elevation_phase
         )
 
->>>>>>> 2c591211
     # -----------------------------------------------------------------------------
     # General Methods
     # NOTE: For scaling in the control volume to work properly, these methods must
@@ -1855,6 +1847,7 @@
     def get_entropy_flow_terms(self, p):
         """Creat entropy flow terms."""
         return self.entr_flow
+
     # TODO: make property package compatible with dynamics
     # def get_material_density_terms(self, p, j):
     #     """Create material density terms."""
@@ -2045,43 +2038,5 @@
             )
             iscale.constraint_scaling_transform(self.eq_pressure_osm_phase["Liq"], sf)
 
-<<<<<<< HEAD
-        # property relationships with phase index, but simple constraint
-        v_str_lst_phase = [
-            "dens_mass_phase",
-            "flow_vol_phase",
-            "visc_d_phase",
-            "enth_mass_phase",
-            "cp_mass_phase",
-            "therm_cond_phase",
-            "entr_mass_phase"
-        ]
-        for v_str in v_str_lst_phase:
-            if self.is_property_constructed(v_str):
-                v = getattr(self, v_str)
-                sf = iscale.get_scaling_factor(v["Liq"], default=1, warning=True)
-                c = getattr(self, "eq_" + v_str)
-                iscale.constraint_scaling_transform(c, sf)
-
-        # property relationships indexed by component and phase
-        v_str_lst_phase_comp = [
-            "mass_frac_phase_comp",
-            "conc_mass_phase_comp",
-            "flow_mol_phase_comp",
-            "mole_frac_phase_comp",
-            "molality_phase_comp",
-            "diffus_phase_comp",
-        ]
-        for v_str in v_str_lst_phase_comp:
-            if self.is_property_constructed(v_str):
-                v_comp = getattr(self, v_str)
-                c_comp = getattr(self, "eq_" + v_str)
-                for j, c in c_comp.items():
-                    sf = iscale.get_scaling_factor(
-                        v_comp["Liq", j], default=1, warning=True
-                    )
-                    iscale.constraint_scaling_transform(c, sf)
-=======
         # transforming constraints
-        transform_property_constraints(self)
->>>>>>> 2c591211
+        transform_property_constraints(self)
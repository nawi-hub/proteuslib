#################################################################################
# WaterTAP Copyright (c) 2020-2023, The Regents of the University of California,
# through Lawrence Berkeley National Laboratory, Oak Ridge National Laboratory,
# National Renewable Energy Laboratory, and National Energy Technology
# Laboratory (subject to receipt of any required approvals from the U.S. Dept.
# of Energy). All rights reserved.
#
# Please see the files COPYRIGHT.md and LICENSE.md for full copyright and license
# information, respectively. These files are also available online at the URL
# "https://github.com/watertap-org/watertap/"
#################################################################################
"""
Initial property package for seawater system
"""

# Import Python libraries
import idaes.logger as idaeslog

# Import Pyomo libraries
from pyomo.environ import (
    Constraint,
    Expression,
    Reals,
    NonNegativeReals,
    Var,
    Param,
    Suffix,
    value,
    log,
    log10,
    exp,
    check_optimal_termination,
)
from pyomo.environ import units as pyunits

# Import IDAES cores
from idaes.core import (
    declare_process_block_class,
    MaterialFlowBasis,
    PhysicalParameterBlock,
    StateBlockData,
    StateBlock,
    MaterialBalanceType,
    EnergyBalanceType,
)
from idaes.core.base.components import Solute, Solvent
from idaes.core.base.phases import LiquidPhase
from idaes.core.util.constants import Constants
from idaes.core.util.initialization import (
    fix_state_vars,
    revert_state_vars,
    solve_indexed_blocks,
)
from idaes.core.solvers import get_solver
from idaes.core.util.model_statistics import (
    degrees_of_freedom,
    number_unfixed_variables,
)
from idaes.core.util.exceptions import (
    ConfigurationError,
    InitializationError,
    PropertyPackageError,
)
import idaes.core.util.scaling as iscale
from watertap.core.util.scaling import transform_property_constraints

# Set up logger
_log = idaeslog.getLogger(__name__)


@declare_process_block_class("SeawaterParameterBlock")
class SeawaterParameterData(PhysicalParameterBlock):
    """Parameter block for a seawater property package."""

    CONFIG = PhysicalParameterBlock.CONFIG()

    def build(self):
        """
        Callable method for Block construction.
        """
        super(SeawaterParameterData, self).build()

        self._state_block_class = SeawaterStateBlock

        # components
        self.H2O = Solvent()
        self.TDS = Solute()

        # phases
        self.Liq = LiquidPhase()

        """ References
        This package was developed from the following references:
        - K.G.Nayar, M.H.Sharqawy, L.D.Banchik, and J.H.Lienhard V, "Thermophysical properties of seawater: A review and
        new correlations that include pressure dependence,"Desalination, Vol.390, pp.1 - 24, 2016.
        doi: 10.1016/j.desal.2016.02.024(preprint)
        - Mostafa H.Sharqawy, John H.Lienhard V, and Syed M.Zubair, "Thermophysical properties of seawater: A review of
        existing correlations and data,"Desalination and Water Treatment, Vol.16, pp.354 - 380, April 2010.
        (2017 corrections provided at http://web.mit.edu/seawater)
        Diffusivity for NaCl is being used temporarily based on
        Bartholomew & Mauter (2019) https://doi.org/10.1016/j.memsci.2018.11.067
        """
        # TODO: Edit comment above about diffusivity when/if relationship is changed

        # parameters
        # molecular weight
        mw_comp_data = {
            "H2O": 18.01528e-3,
            "TDS": 31.4038218e-3,
        }
<<<<<<< HEAD
        # average atomic weight of sea salt, based on
=======
        # molecular weight of TDS is taken as the average atomic weight of sea salt, based on
>>>>>>> 8942fb37
        # "Reference-Composition Salinity Scale" in Millero et al. (2008) and cited by Sharqawy et al. (2010)

        self.mw_comp = Param(
            self.component_list,
            initialize=mw_comp_data,
            units=pyunits.kg / pyunits.mol,
            doc="Molecular weight",
        )

        # mass density parameters, 0-180 C, 0-150 g/kg, 0-12 MPa
        # eq. 8 in Sharqawy et al. (2010)
        dens_units = pyunits.kg / pyunits.m**3
        t_inv_units = pyunits.K**-1
        s_inv_units = pyunits.kg / pyunits.g

        self.dens_mass_param_A1 = Var(
            within=Reals,
            initialize=9.999e2,
            units=dens_units,
            doc="Mass density parameter A1",
        )
        self.dens_mass_param_A2 = Var(
            within=Reals,
            initialize=2.034e-2,
            units=dens_units * t_inv_units,
            doc="Mass density parameter A2",
        )
        self.dens_mass_param_A3 = Var(
            within=Reals,
            initialize=-6.162e-3,
            units=dens_units * t_inv_units**2,
            doc="Mass density parameter A3",
        )
        self.dens_mass_param_A4 = Var(
            within=Reals,
            initialize=2.261e-5,
            units=dens_units * t_inv_units**3,
            doc="Mass density parameter A4",
        )
        self.dens_mass_param_A5 = Var(
            within=Reals,
            initialize=-4.657e-8,
            units=dens_units * t_inv_units**4,
            doc="Mass density parameter A5",
        )
        self.dens_mass_param_B1 = Var(
            within=Reals,
            initialize=8.020e2,
            units=dens_units,
            doc="Mass density parameter B1",
        )
        self.dens_mass_param_B2 = Var(
            within=Reals,
            initialize=-2.001,
            units=dens_units * t_inv_units,
            doc="Mass density parameter B2",
        )
        self.dens_mass_param_B3 = Var(
            within=Reals,
            initialize=1.677e-2,
            units=dens_units * t_inv_units**2,
            doc="Mass density parameter B3",
        )
        self.dens_mass_param_B4 = Var(
            within=Reals,
            initialize=-3.060e-5,
            units=dens_units * t_inv_units**3,
            doc="Mass density parameter B4",
        )
        self.dens_mass_param_B5 = Var(
            within=Reals,
            initialize=-1.613e-5,
            units=dens_units * t_inv_units**2,
            doc="Mass density parameter B5",
        )

        visc_d_units = pyunits.Pa * pyunits.s
        # dynamic viscosity parameters, 0-180 C, 0-150 g/kg
        # eq. 22 and 23 in Sharqawy et al. (2010)
        self.visc_d_param_muw_A = Var(
            within=Reals,
            initialize=4.2844e-5,
            units=visc_d_units,
            doc="Dynamic viscosity parameter A for pure water",
        )
        self.visc_d_param_muw_B = Var(
            within=Reals,
            initialize=0.157,
            units=t_inv_units**2 * visc_d_units**-1,
            doc="Dynamic viscosity parameter B for pure water",
        )
        self.visc_d_param_muw_C = Var(
            within=Reals,
            initialize=64.993,
            units=pyunits.K,
            doc="Dynamic viscosity parameter C for pure water",
        )
        self.visc_d_param_muw_D = Var(
            within=Reals,
            initialize=91.296,
            units=visc_d_units**-1,
            doc="Dynamic viscosity parameter D for pure water",
        )
        self.visc_d_param_A_1 = Var(
            within=Reals,
            initialize=1.541,
            units=pyunits.dimensionless,
            doc="Dynamic viscosity parameter 1 for term A",
        )
        self.visc_d_param_A_2 = Var(
            within=Reals,
            initialize=1.998e-2,
            units=t_inv_units,
            doc="Dynamic viscosity parameter 2 for term A",
        )
        self.visc_d_param_A_3 = Var(
            within=Reals,
            initialize=-9.52e-5,
            units=t_inv_units**2,
            doc="Dynamic viscosity parameter 3 for term A",
        )
        self.visc_d_param_B_1 = Var(
            within=Reals,
            initialize=7.974,
            units=pyunits.dimensionless,
            doc="Dynamic viscosity parameter 1 for term B",
        )
        self.visc_d_param_B_2 = Var(
            within=Reals,
            initialize=-7.561e-2,
            units=t_inv_units,
            doc="Dynamic viscosity parameter 2 for term B",
        )
        self.visc_d_param_B_3 = Var(
            within=Reals,
            initialize=4.724e-4,
            units=t_inv_units**2,
            doc="Dynamic viscosity parameter 3 for term B",
        )

        # diffusivity parameters, 25 C
        # eq. 6 in Bartholomew & Mauter (2019)
        diffus_param_dict = {
            "0": 1.51e-9,
            "1": -2.00e-9,
            "2": 3.01e-8,
            "3": -1.22e-7,
            "4": 1.53e-7,
        }
        self.diffus_param = Var(
            diffus_param_dict.keys(),
            domain=Reals,
            initialize=diffus_param_dict,
            units=pyunits.m**2 / pyunits.s,
            doc="Diffusivity parameters",
        )

        # osmotic coefficient parameters, 0-200 C, 0-120 g/kg
        # eq. 49 in Sharqawy et al. (2010)
        self.osm_coeff_param_1 = Var(
            within=Reals,
            initialize=8.9453e-1,
            units=pyunits.dimensionless,
            doc="Osmotic coefficient parameter 1",
        )
        self.osm_coeff_param_2 = Var(
            within=Reals,
            initialize=4.1561e-4,
            units=t_inv_units,
            doc="Osmotic coefficient parameter 2",
        )
        self.osm_coeff_param_3 = Var(
            within=Reals,
            initialize=-4.6262e-6,
            units=t_inv_units**2,
            doc="Osmotic coefficient parameter 3",
        )
        self.osm_coeff_param_4 = Var(
            within=Reals,
            initialize=2.2211e-11,
            units=t_inv_units**4,
            doc="Osmotic coefficient parameter 4",
        )
        self.osm_coeff_param_5 = Var(
            within=Reals,
            initialize=-1.1445e-1,
            units=pyunits.dimensionless,
            doc="Osmotic coefficient parameter 5",
        )
        self.osm_coeff_param_6 = Var(
            within=Reals,
            initialize=-1.4783e-3,
            units=t_inv_units,
            doc="Osmotic coefficient parameter 6",
        )
        self.osm_coeff_param_7 = Var(
            within=Reals,
            initialize=-1.3526e-8,
            units=t_inv_units**3,
            doc="Osmotic coefficient parameter 7",
        )
        self.osm_coeff_param_8 = Var(
            within=Reals,
            initialize=7.0132,
            units=pyunits.dimensionless,
            doc="Osmotic coefficient parameter 8",
        )
        self.osm_coeff_param_9 = Var(
            within=Reals,
            initialize=5.696e-2,
            units=t_inv_units,
            doc="Osmotic coefficient parameter 9",
        )
        self.osm_coeff_param_10 = Var(
            within=Reals,
            initialize=-2.8624e-4,
            units=t_inv_units**2,
            doc="Osmotic coefficient parameter 10",
        )

        # specific enthalpy parameters, 10-120 C, 0-120 g/kg, 0-12 MPa
        # Table 9 in Nayar et al. (2016)
        enth_mass_units = pyunits.J / pyunits.kg
        P_inv_units = pyunits.MPa**-1

        self.enth_mass_param_A1 = Var(
            within=Reals,
            initialize=996.7767,
            units=enth_mass_units * P_inv_units,
            doc="Specific enthalpy parameter A1",
        )
        self.enth_mass_param_A2 = Var(
            within=Reals,
            initialize=-3.2406,
            units=enth_mass_units * P_inv_units * t_inv_units,
            doc="Specific enthalpy parameter A2",
        )
        self.enth_mass_param_A3 = Var(
            within=Reals,
            initialize=0.0127,
            units=enth_mass_units * P_inv_units * t_inv_units**2,
            doc="Specific enthalpy parameter A3",
        )
        self.enth_mass_param_A4 = Var(
            within=Reals,
            initialize=-4.7723e-5,
            units=enth_mass_units * P_inv_units * t_inv_units**3,
            doc="Specific enthalpy parameter A4",
        )
        self.enth_mass_param_A5 = Var(
            within=Reals,
            initialize=-1.1748,
            units=enth_mass_units * P_inv_units,
            doc="Specific enthalpy parameter A5",
        )
        self.enth_mass_param_A6 = Var(
            within=Reals,
            initialize=0.01169,
            units=enth_mass_units * P_inv_units * t_inv_units,
            doc="Specific enthalpy parameter A6",
        )
        self.enth_mass_param_A7 = Var(
            within=Reals,
            initialize=-2.6185e-5,
            units=enth_mass_units * P_inv_units * t_inv_units**2,
            doc="Specific enthalpy parameter A7",
        )
        self.enth_mass_param_A8 = Var(
            within=Reals,
            initialize=7.0661e-8,
            units=enth_mass_units * P_inv_units * t_inv_units**3,
            doc="Specific enthalpy parameter A8",
        )
        self.enth_mass_param_B1 = Var(
            within=Reals,
            initialize=-2.34825e4,
            units=enth_mass_units,
            doc="Specific enthalpy parameter B1",
        )
        self.enth_mass_param_B2 = Var(
            within=Reals,
            initialize=3.15183e5,
            units=enth_mass_units,
            doc="Specific enthalpy parameter B2",
        )
        self.enth_mass_param_B3 = Var(
            within=Reals,
            initialize=2.80269e6,
            units=enth_mass_units,
            doc="Specific enthalpy parameter B3",
        )
        self.enth_mass_param_B4 = Var(
            within=Reals,
            initialize=-1.44606e7,
            units=enth_mass_units,
            doc="Specific enthalpy parameter B4",
        )
        self.enth_mass_param_B5 = Var(
            within=Reals,
            initialize=7.82607e3,
            units=enth_mass_units * t_inv_units,
            doc="Specific enthalpy parameter B5",
        )
        self.enth_mass_param_B6 = Var(
            within=Reals,
            initialize=-4.41733,
            units=enth_mass_units * t_inv_units**2,
            doc="Specific enthalpy parameter B6",
        )
        self.enth_mass_param_B7 = Var(
            within=Reals,
            initialize=2.1394e-1,
            units=enth_mass_units * t_inv_units**3,
            doc="Specific enthalpy parameter B7",
        )
        self.enth_mass_param_B8 = Var(
            within=Reals,
            initialize=-1.99108e4,
            units=enth_mass_units * t_inv_units,
            doc="Specific enthalpy parameter B8",
        )
        self.enth_mass_param_B9 = Var(
            within=Reals,
            initialize=2.77846e4,
            units=enth_mass_units * t_inv_units,
            doc="Specific enthalpy parameter B9",
        )
        self.enth_mass_param_B10 = Var(
            within=Reals,
            initialize=9.72801,
            units=enth_mass_units * t_inv_units**2,
            doc="Specific enthalpy parameter B10",
        )
        self.enth_mass_param_C1 = Var(
            within=Reals,
            initialize=141.355,
            units=enth_mass_units,
            doc="Specific enthalpy parameter C1",
        )
        self.enth_mass_param_C2 = Var(
            within=Reals,
            initialize=4202.07,
            units=enth_mass_units * t_inv_units,
            doc="Specific enthalpy parameter C2",
        )
        self.enth_mass_param_C3 = Var(
            within=Reals,
            initialize=-0.535,
            units=enth_mass_units * t_inv_units**2,
            doc="Specific enthalpy parameter C3",
        )
        self.enth_mass_param_C4 = Var(
            within=Reals,
            initialize=0.004,
            units=enth_mass_units * t_inv_units**3,
            doc="Specific enthalpy parameter C4",
        )

        # vapor pressure parameters,  0-180 C, 0-160 g/kg
        # eq. 5 and 6 in Nayar et al.(2016)
        self.pressure_sat_param_psatw_A1 = Var(
            within=Reals,
            initialize=-5.8002206e3,
            units=pyunits.K,
            doc="Vapor pressure of pure water parameter A1",
        )
        self.pressure_sat_param_psatw_A2 = Var(
            within=Reals,
            initialize=1.3914993,
            units=pyunits.dimensionless,
            doc="Vapor pressure of pure water parameter A2",
        )
        self.pressure_sat_param_psatw_A3 = Var(
            within=Reals,
            initialize=-4.8640239e-2,
            units=t_inv_units,
            doc="Vapor pressure of pure water parameter A3",
        )
        self.pressure_sat_param_psatw_A4 = Var(
            within=Reals,
            initialize=4.1764768e-5,
            units=t_inv_units**2,
            doc="Vapor pressure of pure water parameter A4",
        )
        self.pressure_sat_param_psatw_A5 = Var(
            within=Reals,
            initialize=-1.4452093e-8,
            units=t_inv_units**3,
            doc="Vapor pressure of pure water parameter A5",
        )
        self.pressure_sat_param_psatw_A6 = Var(
            within=Reals,
            initialize=6.5459673,
            units=pyunits.dimensionless,
            doc="Vapor pressure of pure water parameter A6",
        )
        self.pressure_sat_param_B1 = Var(
            within=Reals,
            initialize=-4.5818e-4,
            units=s_inv_units,
            doc="Vapor pressure of seawater parameter B1",
        )
        self.pressure_sat_param_B2 = Var(
            within=Reals,
            initialize=-2.0443e-6,
            units=s_inv_units**2,
            doc="Vapor pressure of seawater parameter B2",
        )

        # specific heat parameters, 0-180 C, 0-180 g/kg, 0-12 MPa
        # eq. 9 in Sharqawy et al. (2010)
        cp_units = pyunits.J / (pyunits.kg * pyunits.K)
        self.cp_phase_param_A1 = Var(
            within=Reals,
            initialize=5.328,
            units=cp_units,
            doc="Specific heat of seawater parameter A1",
        )
        self.cp_phase_param_A2 = Var(
            within=Reals,
            initialize=-9.76e-2,
            units=cp_units * s_inv_units,
            doc="Specific heat of seawater parameter A2",
        )
        self.cp_phase_param_A3 = Var(
            within=Reals,
            initialize=4.04e-4,
            units=cp_units * s_inv_units**2,
            doc="Specific heat of seawater parameter A3",
        )
        self.cp_phase_param_B1 = Var(
            within=Reals,
            initialize=-6.913e-3,
            units=cp_units * t_inv_units,
            doc="Specific heat of seawater parameter B1",
        )
        self.cp_phase_param_B2 = Var(
            within=Reals,
            initialize=7.351e-4,
            units=cp_units * s_inv_units * t_inv_units,
            doc="Specific heat of seawater parameter B2",
        )
        self.cp_phase_param_B3 = Var(
            within=Reals,
            initialize=-3.15e-6,
            units=cp_units * s_inv_units**2 * t_inv_units,
            doc="Specific heat of seawater parameter B3",
        )
        self.cp_phase_param_C1 = Var(
            within=Reals,
            initialize=9.6e-6,
            units=cp_units * t_inv_units**2,
            doc="Specific heat of seawater parameter C1",
        )
        self.cp_phase_param_C2 = Var(
            within=Reals,
            initialize=-1.927e-6,
            units=cp_units * s_inv_units * t_inv_units**2,
            doc="Specific heat of seawater parameter C2",
        )
        self.cp_phase_param_C3 = Var(
            within=Reals,
            initialize=8.23e-9,
            units=cp_units * s_inv_units**2 * t_inv_units**2,
            doc="Specific heat of seawater parameter C3",
        )
        self.cp_phase_param_D1 = Var(
            within=Reals,
            initialize=2.5e-9,
            units=cp_units * t_inv_units**3,
            doc="Specific heat of seawater parameter D1",
        )
        self.cp_phase_param_D2 = Var(
            within=Reals,
            initialize=1.666e-9,
            units=cp_units * s_inv_units * t_inv_units**3,
            doc="Specific heat of seawater parameter D2",
        )
        self.cp_phase_param_D3 = Var(
            within=Reals,
            initialize=-7.125e-12,
            units=cp_units * s_inv_units**2 * t_inv_units**3,
            doc="Specific heat of seawater parameter D3",
        )

        # thermal conductivity parameters, 0-180 C, 0-160 g/kg
        # eq. 13 in Sharqawy et al. (2010)
        self.therm_cond_phase_param_1 = Var(
            within=Reals,
            initialize=240,
            units=pyunits.dimensionless,
            doc="Thermal conductivity of seawater parameter 1",
        )
        self.therm_cond_phase_param_2 = Var(
            within=Reals,
            initialize=0.0002,
            units=s_inv_units,
            doc="Thermal conductivity of seawater parameter 2",
        )
        self.therm_cond_phase_param_3 = Var(
            within=Reals,
            initialize=0.434,
            units=pyunits.dimensionless,
            doc="Thermal conductivity of seawater parameter 3",
        )
        self.therm_cond_phase_param_4 = Var(
            within=Reals,
            initialize=2.3,
            units=pyunits.dimensionless,
            doc="Thermal conductivity of seawater parameter 4",
        )
        self.therm_cond_phase_param_5 = Var(
            within=Reals,
            initialize=343.5,
            units=t_inv_units**-1,
            doc="Thermal conductivity of seawater parameter 5",
        )
        self.therm_cond_phase_param_6 = Var(
            within=Reals,
            initialize=0.037,
            units=s_inv_units * t_inv_units**-1,
            doc="Thermal conductivity of seawater parameter 6",
        )
        self.therm_cond_phase_param_7 = Var(
            within=Reals,
            initialize=647,
            units=t_inv_units**-1,
            doc="Thermal conductivity of seawater parameter 7",
        )
        self.therm_cond_phase_param_8 = Var(
            within=Reals,
            initialize=0.03,
            units=t_inv_units**-1 * s_inv_units,
            doc="Thermal conductivity of seawater parameter 8",
        )

        # latent heat of pure water parameters, 0-200 C
        # eq. 54 in Sharqawy et al. (2010)
        self.dh_vap_w_param_0 = Var(
            within=Reals,
            initialize=2.501e6,
            units=enth_mass_units,
            doc="Latent heat of pure water parameter 0",
        )
        self.dh_vap_w_param_1 = Var(
            within=Reals,
            initialize=-2.369e3,
            units=cp_units,
            doc="Latent heat of pure water parameter 1",
        )
        self.dh_vap_w_param_2 = Var(
            within=Reals,
            initialize=2.678e-1,
            units=enth_mass_units * t_inv_units**2,
            doc="Latent heat of pure water parameter 2",
        )
        self.dh_vap_w_param_3 = Var(
            within=Reals,
            initialize=-8.103e-3,
            units=enth_mass_units * t_inv_units**3,
            doc="Latent heat of pure water parameter 3",
        )
        self.dh_vap_w_param_4 = Var(
            within=Reals,
            initialize=-2.079e-5,
            units=enth_mass_units * t_inv_units**4,
            doc="Latent heat of pure water parameter 4",
        )

        # Boiling point elevation parameters, 0-200 C, 0-120 g/kg
        # eq. 36 in Sharqawy et al. (2010)
        self.bpe_A0 = Var(
            within=Reals,
            initialize=17.95,
            units=pyunits.K,
            doc="Boiling point parameter A0",
        )
        self.bpe_A1 = Var(
            within=Reals,
            initialize=2.823e-1,
            units=pyunits.dimensionless,
            doc="Boiling point parameter A1",
        )
        self.bpe_A2 = Var(
            within=Reals,
            initialize=-4.584e-4,
            units=t_inv_units,
            doc="Boiling point parameter A2",
        )
        self.bpe_B0 = Var(
            within=Reals,
            initialize=6.56,
            units=pyunits.K,
            doc="Boiling point parameter B0",
        )
        self.bpe_B1 = Var(
            within=Reals,
            initialize=5.267e-2,
            units=pyunits.dimensionless,
            doc="Boiling point parameter B1",
        )
        self.bpe_B2 = Var(
            within=Reals,
            initialize=1.536e-4,
            units=t_inv_units,
            doc="Boiling point parameter B2",
        )

        # traditional parameters are the only Vars currently on the block and should be fixed
        for v in self.component_objects(Var):
            v.fix()

        # ---default scaling---
        self.set_default_scaling("temperature", 1e-2)
        self.set_default_scaling("pressure", 1e-6)
        self.set_default_scaling("dens_mass_phase", 1e-3, index="Liq")
        self.set_default_scaling("dens_mass_solvent", 1e-3)
        self.set_default_scaling("visc_d_phase", 1e3, index="Liq")
        self.set_default_scaling("osm_coeff", 1e0)
        self.set_default_scaling("enth_mass_phase", 1e-5, index="Liq")
        self.set_default_scaling("pressure_sat", 1e-5)
        self.set_default_scaling("cp_mass_phase", 1e-3, index="Liq")
        self.set_default_scaling("therm_cond_phase", 1e0, index="Liq")
        self.set_default_scaling("dh_vap_mass", 1e-6)
        self.set_default_scaling("diffus_phase_comp", 1e9)
        self.set_default_scaling("boiling_point_elevation_phase", 1e0, index="Liq")

    @classmethod
    def define_metadata(cls, obj):
        """Define properties supported and units."""
        obj.add_properties(
            {
                "flow_mass_phase_comp": {"method": None},
                "temperature": {"method": None},
                "pressure": {"method": None},
                "mass_frac_phase_comp": {"method": "_mass_frac_phase_comp"},
                "dens_mass_phase": {"method": "_dens_mass_phase"},
                "flow_vol_phase": {"method": "_flow_vol_phase"},
                "flow_vol": {"method": "_flow_vol"},
                "conc_mass_phase_comp": {"method": "_conc_mass_phase_comp"},
                "flow_mol_phase_comp": {"method": "_flow_mol_phase_comp"},
                "mole_frac_phase_comp": {"method": "_mole_frac_phase_comp"},
                "molality_phase_comp": {"method": "_molality_phase_comp"},
                "visc_d_phase": {"method": "_visc_d_phase"},
                "pressure_osm_phase": {"method": "_pressure_osm_phase"},
                "enth_mass_phase": {"method": "_enth_mass_phase"},
                "pressure_sat": {"method": "_pressure_sat"},
                "cp_mass_phase": {"method": "_cp_mass_phase"},
                "therm_cond_phase": {"method": "_therm_cond_phase"},
                "diffus_phase_comp": {"method": "_diffus_phase_comp"},
            }
        )

        obj.define_custom_properties(
            {
                "dens_mass_solvent": {"method": "_dens_mass_solvent"},
                "osm_coeff": {"method": "_osm_coeff"},
                "enth_flow": {"method": "_enth_flow"},
                "dh_vap_mass": {"method": "_dh_vap_mass"},
                "boiling_point_elevation_phase": {
                    "method": "_boiling_point_elevation_phase"
                },
            }
        )

        obj.add_default_units(
            {
                "time": pyunits.s,
                "length": pyunits.m,
                "mass": pyunits.kg,
                "amount": pyunits.mol,
                "temperature": pyunits.K,
            }
        )


class _SeawaterStateBlock(StateBlock):
    """
    This Class contains methods which should be applied to Property Blocks as a
    whole, rather than individual elements of indexed Property Blocks.
    """

    def fix_initialization_states(self):
        """
        Fixes state variables for state blocks.

        Returns:
            None
        """
        # Fix state variables
        fix_state_vars(self)

        # Constraint on water concentration at outlet - unfix in these cases
        for b in self.values():
            if b.config.defined_state is False:
                b.conc_mol_comp["H2O"].unfix()

    def initialize(
        self,
        state_args=None,
        state_vars_fixed=False,
        hold_state=False,
        outlvl=idaeslog.NOTSET,
        solver=None,
        optarg=None,
    ):
        """
        Initialization routine for property package.
        Keyword Arguments:
            state_args : Dictionary with initial guesses for the state vars
                         chosen. Note that if this method is triggered
                         through the control volume, and if initial guesses
                         were not provided at the unit model level, the
                         control volume passes the inlet values as initial
                         guess.The keys for the state_args dictionary are:
                         flow_mass_phase_comp : value at which to initialize
                                               phase component flows
                         pressure : value at which to initialize pressure
                         temperature : value at which to initialize temperature
            outlvl : sets output level of initialization routine
            optarg : solver options dictionary object (default={})
            state_vars_fixed: Flag to denote if state vars have already been
                              fixed.
                              - True - states have already been fixed by the
                                       control volume 1D. Control volume 0D
                                       does not fix the state vars, so will
                                       be False if this state block is used
                                       with 0D blocks.
                             - False - states have not been fixed. The state
                                       block will deal with fixing/unfixing.
            solver : Solver object to use during initialization if None is provided
                     it will use the default solver for IDAES (default = None)
            hold_state : flag indicating whether the initialization routine
                         should unfix any state variables fixed during
                         initialization (default=False).
                         - True - states variables are not unfixed, and
                                 a dict of returned containing flags for
                                 which states were fixed during
                                 initialization.
                        - False - state variables are unfixed after
                                 initialization by calling the
                                 release_state method
        Returns:
            If hold_states is True, returns a dict containing flags for
            which states were fixed during initialization.
        """
        # Get loggers
        init_log = idaeslog.getInitLogger(self.name, outlvl, tag="properties")
        solve_log = idaeslog.getSolveLogger(self.name, outlvl, tag="properties")

        # Set solver and options
        opt = get_solver(solver, optarg)

        # Fix state variables
        flags = fix_state_vars(self, state_args)
        # Check when the state vars are fixed already result in dof 0
        for k in self.keys():
            dof = degrees_of_freedom(self[k])
            if dof != 0:
                raise PropertyPackageError(
                    "State vars fixed but degrees of "
                    "freedom for state block is not "
                    "zero during initialization."
                )

        # ---------------------------------------------------------------------
        skip_solve = True  # skip solve if only state variables are present
        for k in self.keys():
            if number_unfixed_variables(self[k]) != 0:
                skip_solve = False

        if not skip_solve:
            # Initialize properties
            with idaeslog.solver_log(solve_log, idaeslog.DEBUG) as slc:
                results = solve_indexed_blocks(opt, [self], tee=slc.tee)
            init_log.info_high(
                "Property initialization: {}.".format(idaeslog.condition(results))
            )

        # If input block, return flags, else release state
        if state_vars_fixed is False:
            if hold_state is True:
                return flags
            else:
                self.release_state(flags)

        if (not skip_solve) and (not check_optimal_termination(results)):
            raise InitializationError(
                f"{self.name} failed to initialize successfully. Please "
                f"check the output logs for more information."
            )

    def release_state(self, flags, outlvl=idaeslog.NOTSET):
        """
        Method to release state variables fixed during initialisation.
        Keyword Arguments:
            flags : dict containing information of which state variables
                    were fixed during initialization, and should now be
                    unfixed. This dict is returned by initialize if
                    hold_state=True.
            outlvl : sets output level of of logging
        """
        # Unfix state variables
        init_log = idaeslog.getInitLogger(self.name, outlvl, tag="properties")
        revert_state_vars(self, flags)
        init_log.info("{} State Released.".format(self.name))

    def calculate_state(
        self,
        var_args=None,
        hold_state=False,
        outlvl=idaeslog.NOTSET,
        solver=None,
        optarg=None,
    ):
        """
        Solves state blocks given a set of variables and their values. These variables can
        be state variables or properties. This method is typically used before
        initialization to solve for state variables because non-state variables (i.e. properties)
        cannot be fixed in initialization routines.
        Keyword Arguments:
            var_args : dictionary with variables and their values, they can be state variables or properties
                       {(VAR_NAME, INDEX): VALUE}
            hold_state : flag indicating whether all of the state variables should be fixed after calculate state.
                         True - State variables will be fixed.
                         False - State variables will remain unfixed, unless already fixed.
            outlvl : idaes logger object that sets output level of solve call (default=idaeslog.NOTSET)
            solver : solver name string if None is provided the default solver
                     for IDAES will be used (default = None)
            optarg : solver options dictionary object (default={})
        Returns:
            results object from state block solve
        """
        # Get logger
        solve_log = idaeslog.getSolveLogger(self.name, level=outlvl, tag="properties")

        # Initialize at current state values (not user provided)
        self.initialize(solver=solver, optarg=optarg, outlvl=outlvl)

        # Set solver and options
        opt = get_solver(solver, optarg)

        # Fix variables and check degrees of freedom
        flags = (
            {}
        )  # dictionary noting which variables were fixed and their previous state
        for k in self.keys():
            sb = self[k]
            for (v_name, ind), val in var_args.items():
                var = getattr(sb, v_name)
                if iscale.get_scaling_factor(var[ind]) is None:
                    _log.warning(
                        "While using the calculate_state method on {sb_name}, variable {v_name} "
                        "was provided as an argument in var_args, but it does not have a scaling "
                        "factor. This suggests that the calculate_scaling_factor method has not been "
                        "used or the variable was created on demand after the scaling factors were "
                        "calculated. It is recommended to touch all relevant variables (i.e. call "
                        "them or set an initial value) before using the calculate_scaling_factor "
                        "method.".format(v_name=v_name, sb_name=sb.name)
                    )
                if var[ind].is_fixed():
                    flags[(k, v_name, ind)] = True
                    if value(var[ind]) != val:
                        raise ConfigurationError(
                            "While using the calculate_state method on {sb_name}, {v_name} was "
                            "fixed to a value {val}, but it was already fixed to value {val_2}. "
                            "Unfix the variable before calling the calculate_state "
                            "method or update var_args."
                            "".format(
                                sb_name=sb.name,
                                v_name=var.name,
                                val=val,
                                val_2=value(var[ind]),
                            )
                        )
                else:
                    flags[(k, v_name, ind)] = False
                    var[ind].fix(val)

            if degrees_of_freedom(sb) != 0:
                raise RuntimeError(
                    "While using the calculate_state method on {sb_name}, the degrees "
                    "of freedom were {dof}, but 0 is required. Check var_args and ensure "
                    "the correct fixed variables are provided."
                    "".format(sb_name=sb.name, dof=degrees_of_freedom(sb))
                )

        # Solve
        with idaeslog.solver_log(solve_log, idaeslog.DEBUG) as slc:
            results = solve_indexed_blocks(opt, [self], tee=slc.tee)
            solve_log.info_high(
                "Calculate state: {}.".format(idaeslog.condition(results))
            )

        if not check_optimal_termination(results):
            _log.warning(
                "While using the calculate_state method on {sb_name}, the solver failed "
                "to converge to an optimal solution. This suggests that the user provided "
                "infeasible inputs, or that the model is poorly scaled, poorly initialized, "
                "or degenerate."
            )

        # unfix all variables fixed with var_args
        for (k, v_name, ind), previously_fixed in flags.items():
            if not previously_fixed:
                var = getattr(self[k], v_name)
                var[ind].unfix()

        # fix state variables if hold_state
        if hold_state:
            fix_state_vars(self)

        return results


@declare_process_block_class("SeawaterStateBlock", block_class=_SeawaterStateBlock)
class SeawaterStateBlockData(StateBlockData):
    """A seawater property package."""

    def build(self):
        """Callable method for Block construction."""
        super().build()

        self.scaling_factor = Suffix(direction=Suffix.EXPORT)

        # Add state variables
        self.flow_mass_phase_comp = Var(
            self.params.phase_list,
            self.params.component_list,
            initialize={("Liq", "H2O"): 0.965, ("Liq", "TDS"): 0.035},
            bounds=(0.0, None),
            domain=NonNegativeReals,
            units=pyunits.kg / pyunits.s,
            doc="Mass flow rate",
        )

        self.temperature = Var(
            initialize=298.15,
            bounds=(273.15, 1000),
            domain=NonNegativeReals,
            units=pyunits.K,
            doc="Temperature",
        )

        self.pressure = Var(
            initialize=101325,
            bounds=(1e3, 5e7),
            domain=NonNegativeReals,
            units=pyunits.Pa,
            doc="Pressure",
        )

    # -----------------------------------------------------------------------------
    # Property Methods
    def _mass_frac_phase_comp(self):
        self.mass_frac_phase_comp = Var(
            self.params.phase_list,
            self.params.component_list,
            initialize=0.1,
            bounds=(0.0, None),
            units=pyunits.dimensionless,
            doc="Mass fraction",
        )

        def rule_mass_frac_phase_comp(b, p, j):
            return b.mass_frac_phase_comp[p, j] == b.flow_mass_phase_comp[p, j] / sum(
                b.flow_mass_phase_comp[p, j] for j in b.params.component_list
            )

        self.eq_mass_frac_phase_comp = Constraint(
            self.params.phase_list,
            self.params.component_list,
            rule=rule_mass_frac_phase_comp,
        )

    def _dens_mass_phase(self):
        self.dens_mass_phase = Var(
            self.params.phase_list,
            initialize=1e3,
            bounds=(1, 1e6),
            units=pyunits.kg * pyunits.m**-3,
            doc="Mass density of seawater",
        )
        # Sharqawy et al. (2010), eq. 8, 0-180 C, 0-150 g/kg, 0-12 MPa
        def rule_dens_mass_phase(b, p):
            t = b.temperature - 273.15 * pyunits.K
            s = b.mass_frac_phase_comp[p, "TDS"]
            dens_mass = (
                b.dens_mass_solvent
                + b.params.dens_mass_param_B1 * s
                + b.params.dens_mass_param_B2 * s * t
                + b.params.dens_mass_param_B3 * s * t**2
                + b.params.dens_mass_param_B4 * s * t**3
                + b.params.dens_mass_param_B5 * s**2 * t**2
            )
            return b.dens_mass_phase[p] == dens_mass

        self.eq_dens_mass_phase = Constraint(
            self.params.phase_list, rule=rule_dens_mass_phase
        )

    def _dens_mass_solvent(self):
        self.dens_mass_solvent = Var(
            initialize=1e3,
            bounds=(1, 1e6),
            units=pyunits.kg * pyunits.m**-3,
            doc="Mass density of pure water",
        )
        # Sharqawy et al. (2010), eq. 8, 0-180 C
        def rule_dens_mass_solvent(b):
            t = b.temperature - 273.15 * pyunits.K
            dens_mass_w = (
                b.params.dens_mass_param_A1
                + b.params.dens_mass_param_A2 * t
                + b.params.dens_mass_param_A3 * t**2
                + b.params.dens_mass_param_A4 * t**3
                + b.params.dens_mass_param_A5 * t**4
            )
            return b.dens_mass_solvent == dens_mass_w

        self.eq_dens_mass_solvent = Constraint(rule=rule_dens_mass_solvent)

    def _flow_vol_phase(self):
        self.flow_vol_phase = Var(
            self.params.phase_list,
            initialize=1,
            bounds=(0.0, None),
            units=pyunits.m**3 / pyunits.s,
            doc="Volumetric flow rate",
        )

        def rule_flow_vol_phase(b, p):
            return (
                b.flow_vol_phase[p]
                == sum(b.flow_mass_phase_comp[p, j] for j in b.params.component_list)
                / b.dens_mass_phase[p]
            )

        self.eq_flow_vol_phase = Constraint(
            self.params.phase_list, rule=rule_flow_vol_phase
        )

    def _flow_vol(self):
        def rule_flow_vol(b):
            return sum(b.flow_vol_phase[p] for p in b.params.phase_list)

        self.flow_vol = Expression(rule=rule_flow_vol)

    def _conc_mass_phase_comp(self):
        self.conc_mass_phase_comp = Var(
            self.params.phase_list,
            self.params.component_list,
            initialize=10,
            bounds=(0.0, 1e6),
            units=pyunits.kg * pyunits.m**-3,
            doc="Mass concentration",
        )

        def rule_conc_mass_phase_comp(b, p, j):
            return (
                b.conc_mass_phase_comp[p, j]
                == b.dens_mass_phase[p] * b.mass_frac_phase_comp[p, j]
            )

        self.eq_conc_mass_phase_comp = Constraint(
            self.params.phase_list,
            self.params.component_list,
            rule=rule_conc_mass_phase_comp,
        )

    def _flow_mol_phase_comp(self):
        self.flow_mol_phase_comp = Var(
            self.params.phase_list,
            self.params.component_list,
            initialize=100,
            bounds=(0.0, None),
            units=pyunits.mol / pyunits.s,
            doc="Molar flowrate",
        )

        def rule_flow_mol_phase_comp(b, p, j):
            return (
                b.flow_mol_phase_comp[p, j]
                == b.flow_mass_phase_comp[p, j] / b.params.mw_comp[j]
            )

        self.eq_flow_mol_phase_comp = Constraint(
            self.params.phase_list,
            self.params.component_list,
            rule=rule_flow_mol_phase_comp,
        )

    def _mole_frac_phase_comp(self):
        self.mole_frac_phase_comp = Var(
            self.params.phase_list,
            self.params.component_list,
            initialize=0.1,
            bounds=(0.0, None),
            units=pyunits.dimensionless,
            doc="Mole fraction",
        )

        def rule_mole_frac_phase_comp(b, p, j):
            return b.mole_frac_phase_comp[p, j] == b.flow_mol_phase_comp[p, j] / sum(
                b.flow_mol_phase_comp[p, j] for j in b.params.component_list
            )

        self.eq_mole_frac_phase_comp = Constraint(
            self.params.phase_list,
            self.params.component_list,
            rule=rule_mole_frac_phase_comp,
        )

    def _molality_phase_comp(self):
        self.molality_phase_comp = Var(
            self.params.phase_list,
            ["TDS"],
            initialize=1,
            bounds=(0.0, 1e6),
            units=pyunits.mole / pyunits.kg,
            doc="Molality",
        )

        def rule_molality_phase_comp(b, p, j):
            return (
                self.molality_phase_comp[p, j]
                == b.mass_frac_phase_comp[p, j]
                / (1 - b.mass_frac_phase_comp[p, j])
                / b.params.mw_comp[j]
            )

        self.eq_molality_phase_comp = Constraint(
            self.params.phase_list, ["TDS"], rule=rule_molality_phase_comp
        )

    def _visc_d_phase(self):
        self.visc_d_phase = Var(
            self.params.phase_list,
            initialize=1e-3,
            bounds=(0.0, 1),
            units=pyunits.Pa * pyunits.s,
            doc="Viscosity",
        )
        # Sharqawy et al. (2010), eq. 22 and 23, 0-180 C, 0-150 g/kg
        def rule_visc_d_phase(b, p):
            # temperature in degC, but pyunits are K
            t = b.temperature - 273.15 * pyunits.K
            s = b.mass_frac_phase_comp[p, "TDS"]
            mu_w = (
                b.params.visc_d_param_muw_A
                + (
                    b.params.visc_d_param_muw_B * (t + b.params.visc_d_param_muw_C) ** 2
                    - b.params.visc_d_param_muw_D
                )
                ** -1
            )
            A = (
                b.params.visc_d_param_A_1
                + b.params.visc_d_param_A_2 * t
                + b.params.visc_d_param_A_3 * t**2
            )
            B = (
                b.params.visc_d_param_B_1
                + b.params.visc_d_param_B_2 * t
                + b.params.visc_d_param_B_3 * t**2
            )
            return b.visc_d_phase[p] == mu_w * (1 + A * s + B * s**2)

        self.eq_visc_d_phase = Constraint(
            self.params.phase_list, rule=rule_visc_d_phase
        )

    # TODO: diffusivity from NaCl prop model used temporarily--reconsider this
    def _diffus_phase_comp(self):
        self.diffus_phase_comp = Var(
            self.params.phase_list,
            ["TDS"],
            initialize=1e-9,
            bounds=(1e-10, 1e-8),
            units=pyunits.m**2 * pyunits.s**-1,
            doc="Diffusivity",
        )
        # Bartholomew & Mauter (2019), eq. 6 (substituting NaCl w/ TDS), 25 C
        def rule_diffus_phase_comp(b, p, j):
            return b.diffus_phase_comp[p, j] == (
                b.params.diffus_param["4"] * b.mass_frac_phase_comp[p, j] ** 4
                + b.params.diffus_param["3"] * b.mass_frac_phase_comp[p, j] ** 3
                + b.params.diffus_param["2"] * b.mass_frac_phase_comp[p, j] ** 2
                + b.params.diffus_param["1"] * b.mass_frac_phase_comp[p, j]
                + b.params.diffus_param["0"]
            )

        self.eq_diffus_phase_comp = Constraint(
            self.params.phase_list, ["TDS"], rule=rule_diffus_phase_comp
        )

    def _osm_coeff(self):
        self.osm_coeff = Var(
            initialize=1,
            bounds=(0.0, 10),
            units=pyunits.dimensionless,
            doc="Osmotic coefficient",
        )
        # Sharqawy et al. (2010), eq. 49, 0-200 C, 0-120 g/kg
        def rule_osm_coeff(b):
            s = b.mass_frac_phase_comp["Liq", "TDS"]
            # temperature in degC, but pyunits are still K
            t = b.temperature - 273.15 * pyunits.K
            osm_coeff = (
                b.params.osm_coeff_param_1
                + b.params.osm_coeff_param_2 * t
                + b.params.osm_coeff_param_3 * t**2
                + b.params.osm_coeff_param_4 * t**4
                + b.params.osm_coeff_param_5 * s
                + b.params.osm_coeff_param_6 * s * t
                + b.params.osm_coeff_param_7 * s * t**3
                + b.params.osm_coeff_param_8 * s**2
                + b.params.osm_coeff_param_9 * s**2 * t
                + b.params.osm_coeff_param_10 * s**2 * t**2
            )
            return b.osm_coeff == osm_coeff

        self.eq_osm_coeff = Constraint(rule=rule_osm_coeff)

    def _pressure_osm_phase(self):
        self.pressure_osm_phase = Var(
            self.params.phase_list,
            initialize=1e6,
            bounds=(1, 1e8),
            units=pyunits.Pa,
            doc="Osmotic pressure",
        )
        # Nayar et al. (2016), eq. 48, 0-200 C, 0-120 g/kg
        def rule_pressure_osm_phase(b, p):
            i = 2  # number of ionic species
            rhow = b.dens_mass_solvent
            return (
                b.pressure_osm_phase[p]
                == b.osm_coeff
                * b.molality_phase_comp[p, "TDS"]
                * rhow
                * Constants.gas_constant
                * b.temperature
            )

        self.eq_pressure_osm_phase = Constraint(
            self.params.phase_list, rule=rule_pressure_osm_phase
        )

    def _enth_mass_phase(self):
        self.enth_mass_phase = Var(
            self.params.phase_list,
            initialize=1e6,
            bounds=(1, 1e9),
            units=pyunits.J * pyunits.kg**-1,
            doc="Specific enthalpy",
        )
        # Nayar et al. (2016), eq. 25 and 26, 10-120 C, 0-120 g/kg, 0-12 MPa
        def rule_enth_mass_phase(b, p):
            # temperature in degC, but pyunits in K
            t = b.temperature - 273.15 * pyunits.K
            S_kg_kg = b.mass_frac_phase_comp[p, "TDS"]
            S_g_kg = S_kg_kg * 1000
            P = b.pressure - 101325 * pyunits.Pa
            P_MPa = pyunits.convert(P, to_units=pyunits.MPa)

            h_w = (
                b.params.enth_mass_param_C1
                + b.params.enth_mass_param_C2 * t
                + b.params.enth_mass_param_C3 * t**2
                + b.params.enth_mass_param_C4 * t**3
            )
            h_sw0 = h_w - S_kg_kg * (
                b.params.enth_mass_param_B1
                + b.params.enth_mass_param_B2 * S_kg_kg
                + b.params.enth_mass_param_B3 * S_kg_kg**2
                + b.params.enth_mass_param_B4 * S_kg_kg**3
                + b.params.enth_mass_param_B5 * t
                + b.params.enth_mass_param_B6 * t**2
                + b.params.enth_mass_param_B7 * t**3
                + b.params.enth_mass_param_B8 * S_kg_kg * t
                + b.params.enth_mass_param_B9 * S_kg_kg**2 * t
                + b.params.enth_mass_param_B10 * S_kg_kg * t**2
            )
            h_sw = h_sw0 + P_MPa * (
                b.params.enth_mass_param_A1
                + b.params.enth_mass_param_A2 * t
                + b.params.enth_mass_param_A3 * t**2
                + b.params.enth_mass_param_A4 * t**3
                + S_g_kg
                * (
                    +b.params.enth_mass_param_A5
                    + b.params.enth_mass_param_A6 * t
                    + b.params.enth_mass_param_A7 * t**2
                    + b.params.enth_mass_param_A8 * t**3
                )
            )
            return b.enth_mass_phase[p] == h_sw

        self.eq_enth_mass_phase = Constraint(
            self.params.phase_list, rule=rule_enth_mass_phase
        )

    def _enth_flow(self):
        # enthalpy flow expression for get_enthalpy_flow_terms method

        def rule_enth_flow(b):  # enthalpy flow [J/s]
            return (
                sum(b.flow_mass_phase_comp["Liq", j] for j in b.params.component_list)
                * b.enth_mass_phase["Liq"]
            )

        self.enth_flow = Expression(rule=rule_enth_flow)

    def _pressure_sat(self):
        self.pressure_sat = Var(
            initialize=1e3, bounds=(1, 1e8), units=pyunits.Pa, doc="Vapor pressure"
        )
        # Nayar et al.(2016), eq. 5 and 6, 0-180 C, 0-160 g/kg
        def rule_pressure_sat(b):
            t = b.temperature
            s = b.mass_frac_phase_comp["Liq", "TDS"] * 1000 * pyunits.g / pyunits.kg
            psatw = (
                exp(
                    b.params.pressure_sat_param_psatw_A1 * t**-1
                    + b.params.pressure_sat_param_psatw_A2
                    + b.params.pressure_sat_param_psatw_A3 * t
                    + b.params.pressure_sat_param_psatw_A4 * t**2
                    + b.params.pressure_sat_param_psatw_A5 * t**3
                    + b.params.pressure_sat_param_psatw_A6 * log(t / pyunits.K)
                )
                * pyunits.Pa
            )
            return b.pressure_sat == psatw * exp(
                b.params.pressure_sat_param_B1 * s
                + b.params.pressure_sat_param_B2 * s**2
            )

        self.eq_pressure_sat = Constraint(rule=rule_pressure_sat)

    def _cp_mass_phase(self):
        self.cp_mass_phase = Var(
            self.params.phase_list,
            initialize=4e3,
            bounds=(0.0, 1e8),
            units=pyunits.J / pyunits.kg / pyunits.K,
            doc="Specific heat capacity",
        )
        # Sharqawy et al. (2010), eq. 9, 0-180 C, 0-180 g/kg, 0-12 MPa
        def rule_cp_mass_phase(b, p):
            # Convert T90 to T68, eq. 4 in Sharqawy et al. (2010); primary reference from Rusby (1991)
            t = (b.temperature - 0.00025 * 273.15 * pyunits.K) / (1 - 0.00025)
            s = b.mass_frac_phase_comp[p, "TDS"] * 1000 * pyunits.g / pyunits.kg
            A = (
                b.params.cp_phase_param_A1
                + b.params.cp_phase_param_A2 * s
                + b.params.cp_phase_param_A3 * s**2
            )
            B = (
                b.params.cp_phase_param_B1
                + b.params.cp_phase_param_B2 * s
                + b.params.cp_phase_param_B3 * s**2
            )
            C = (
                b.params.cp_phase_param_C1
                + b.params.cp_phase_param_C2 * s
                + b.params.cp_phase_param_C3 * s**2
            )
            D = (
                b.params.cp_phase_param_D1
                + b.params.cp_phase_param_D2 * s
                + b.params.cp_phase_param_D3 * s**2
            )
            return b.cp_mass_phase[p] == (A + B * t + C * t**2 + D * t**3) * 1000

        self.eq_cp_mass_phase = Constraint(
            self.params.phase_list, rule=rule_cp_mass_phase
        )

    def _therm_cond_phase(self):
        self.therm_cond_phase = Var(
            self.params.phase_list,
            initialize=0.6,
            bounds=(0.0, 1),
            units=pyunits.W / pyunits.m / pyunits.K,
            doc="Thermal conductivity",
        )
        # Sharqawy  et al. (2010), eq. 13, 0-180 C, 0-160 g/kg
        def rule_therm_cond_phase(b, p):
            # Convert T90 to T68, eq. 4 in Sharqawy et al. (2010); primary reference from Rusby (1991)
            t = (b.temperature - 0.00025 * 273.15 * pyunits.K) / (1 - 0.00025)
            s = b.mass_frac_phase_comp[p, "TDS"] * 1000 * pyunits.g / pyunits.kg
            log10_ksw = log10(
                b.params.therm_cond_phase_param_1
                + b.params.therm_cond_phase_param_2 * s
            ) + b.params.therm_cond_phase_param_3 * (
                b.params.therm_cond_phase_param_4
                - (
                    b.params.therm_cond_phase_param_5
                    + b.params.therm_cond_phase_param_6 * s
                )
                / t
            ) * (
                1
                - t
                / (
                    b.params.therm_cond_phase_param_7
                    + b.params.therm_cond_phase_param_8 * s
                )
            ) ** (
                1 / 3
            )
            return (
                b.therm_cond_phase[p]
                == 10**log10_ksw * 1e-3 * pyunits.W / pyunits.m / pyunits.K
            )

        self.eq_therm_cond_phase = Constraint(
            self.params.phase_list, rule=rule_therm_cond_phase
        )

    def _dh_vap_mass(self):
        self.dh_vap_mass = Var(
            initialize=2.4e3,
            bounds=(1, 1e9),
            units=pyunits.J / pyunits.kg,
            doc="Latent heat of vaporization",
        )
        # Sharqawy et al. (2010), eq. 37 and 54, 0-200 C, 0-240 g/kg
        def rule_dh_vap_mass(b):
            t = b.temperature - 273.15 * pyunits.K
            s = b.mass_frac_phase_comp["Liq", "TDS"]
            dh_vap_mass_w = (
                b.params.dh_vap_w_param_0
                + b.params.dh_vap_w_param_1 * t
                + b.params.dh_vap_w_param_2 * t**2
                + b.params.dh_vap_w_param_3 * t**3
                + b.params.dh_vap_w_param_4 * t**4
            )
            return b.dh_vap_mass == dh_vap_mass_w * (1 - s)

        self.eq_dh_vap_mass = Constraint(rule=rule_dh_vap_mass)

    def _boiling_point_elevation_phase(self):
        self.boiling_point_elevation_phase = Var(
            self.params.phase_list,
            initialize=5e-1,
            bounds=(0, 1e9),
            units=pyunits.K,
            doc="Boiling point elevation",
        )
        # Sharqawy et al. (2010), eq. 36, 0-200 C, 0-120 g/kg
        def rule_boiling_point_elevation_phase(b, p):
            t = b.temperature - 273.15 * pyunits.K
            s = b.mass_frac_phase_comp["Liq", "TDS"]
            A = b.params.bpe_A0 + b.params.bpe_A1 * t + b.params.bpe_A2 * t**2
            B = b.params.bpe_B0 + b.params.bpe_B1 * t + b.params.bpe_B2 * t**2
            return b.boiling_point_elevation_phase[p] == A * s**2 + B * s

        self.eq_boiling_point_elevation_phase = Constraint(
            self.params.phase_list, rule=rule_boiling_point_elevation_phase
        )

    # -----------------------------------------------------------------------------
    # General Methods
    # NOTE: For scaling in the control volume to work properly, these methods must
    # return a pyomo Var or Expression

    def get_material_flow_terms(self, p, j):
        """Create material flow terms for control volume."""
        return self.flow_mass_phase_comp[p, j]

    def get_enthalpy_flow_terms(self, p):
        """Create enthalpy flow terms."""
        return self.enth_flow

    # TODO: make property package compatible with dynamics
    # def get_material_density_terms(self, p, j):
    #     """Create material density terms."""

    # def get_enthalpy_density_terms(self, p):
    #     """Create enthalpy density terms."""

    def default_material_balance_type(self):
        return MaterialBalanceType.componentTotal

    def default_energy_balance_type(self):
        return EnergyBalanceType.enthalpyTotal

    def get_material_flow_basis(self):
        return MaterialFlowBasis.mass

    def define_state_vars(self):
        """Define state vars."""
        return {
            "flow_mass_phase_comp": self.flow_mass_phase_comp,
            "temperature": self.temperature,
            "pressure": self.pressure,
        }

    # -----------------------------------------------------------------------------
    # Scaling methods
    def calculate_scaling_factors(self):
        super().calculate_scaling_factors()

        # setting scaling factors for variables

        # default scaling factors have already been set with
        # idaes.core.property_base.calculate_scaling_factors()
        # for the following variables: flow_mass_phase_comp, pressure,
        # temperature, dens_mass_phase, visc_d_phase, osm_coeff, and enth_mass_phase

        # these variables should have user input
        if iscale.get_scaling_factor(self.flow_mass_phase_comp["Liq", "H2O"]) is None:
            sf = iscale.get_scaling_factor(
                self.flow_mass_phase_comp["Liq", "H2O"], default=1e0, warning=True
            )
            iscale.set_scaling_factor(self.flow_mass_phase_comp["Liq", "H2O"], sf)

        if iscale.get_scaling_factor(self.flow_mass_phase_comp["Liq", "TDS"]) is None:
            sf = iscale.get_scaling_factor(
                self.flow_mass_phase_comp["Liq", "TDS"], default=1e2, warning=True
            )
            iscale.set_scaling_factor(self.flow_mass_phase_comp["Liq", "TDS"], sf)

        # scaling factors for parameters
        for j, v in self.params.mw_comp.items():
            if iscale.get_scaling_factor(v) is None:
                iscale.set_scaling_factor(self.params.mw_comp, 1e2)

        # these variables do not typically require user input,
        # will not override if the user does provide the scaling factor
        if self.is_property_constructed("pressure_osm_phase"):
            if iscale.get_scaling_factor(self.pressure_osm_phase["Liq"]) is None:
                iscale.set_scaling_factor(
                    self.pressure_osm_phase["Liq"],
                    iscale.get_scaling_factor(self.pressure),
                )

        if self.is_property_constructed("mass_frac_phase_comp"):
            for j in self.params.component_list:
                if (
                    iscale.get_scaling_factor(self.mass_frac_phase_comp["Liq", j])
                    is None
                ):
                    if j == "TDS":
                        sf = iscale.get_scaling_factor(
                            self.flow_mass_phase_comp["Liq", j]
                        ) / iscale.get_scaling_factor(
                            self.flow_mass_phase_comp["Liq", "H2O"]
                        )
                        iscale.set_scaling_factor(
                            self.mass_frac_phase_comp["Liq", j], sf
                        )
                    elif j == "H2O":
                        iscale.set_scaling_factor(
                            self.mass_frac_phase_comp["Liq", j], 1
                        )

        if self.is_property_constructed("flow_vol_phase"):
            sf = iscale.get_scaling_factor(
                self.flow_mass_phase_comp["Liq", "H2O"]
            ) / iscale.get_scaling_factor(self.dens_mass_phase["Liq"])
            iscale.set_scaling_factor(self.flow_vol_phase, sf)

        if self.is_property_constructed("flow_vol"):
            sf = iscale.get_scaling_factor(self.flow_vol_phase)
            iscale.set_scaling_factor(self.flow_vol, sf)

        if self.is_property_constructed("conc_mass_phase_comp"):
            for j in self.params.component_list:
                sf_dens = iscale.get_scaling_factor(self.dens_mass_phase["Liq"])
                if (
                    iscale.get_scaling_factor(self.conc_mass_phase_comp["Liq", j])
                    is None
                ):
                    if j == "H2O":
                        # solvents typically have a mass fraction between 0.5-1
                        iscale.set_scaling_factor(
                            self.conc_mass_phase_comp["Liq", j], sf_dens
                        )
                    elif j == "TDS":
                        iscale.set_scaling_factor(
                            self.conc_mass_phase_comp["Liq", j],
                            sf_dens
                            * iscale.get_scaling_factor(
                                self.mass_frac_phase_comp["Liq", j]
                            ),
                        )

        if self.is_property_constructed("flow_mol_phase_comp"):
            for j in self.params.component_list:
                if (
                    iscale.get_scaling_factor(self.flow_mol_phase_comp["Liq", j])
                    is None
                ):
                    sf = iscale.get_scaling_factor(self.flow_mass_phase_comp["Liq", j])
                    sf /= iscale.get_scaling_factor(self.params.mw_comp[j])
                    iscale.set_scaling_factor(self.flow_mol_phase_comp["Liq", j], sf)

        if self.is_property_constructed("mole_frac_phase_comp"):
            for j in self.params.component_list:
                if (
                    iscale.get_scaling_factor(self.mole_frac_phase_comp["Liq", j])
                    is None
                ):
                    if j == "TDS":
                        sf = iscale.get_scaling_factor(
                            self.flow_mol_phase_comp["Liq", j]
                        ) / iscale.get_scaling_factor(
                            self.flow_mol_phase_comp["Liq", "H2O"]
                        )
                        iscale.set_scaling_factor(
                            self.mole_frac_phase_comp["Liq", j], sf
                        )
                    elif j == "H2O":
                        iscale.set_scaling_factor(
                            self.mole_frac_phase_comp["Liq", j], 1
                        )

        if self.is_property_constructed("molality_phase_comp"):
            for j in self.params.component_list:
                if isinstance(getattr(self.params, j), Solute):
                    if (
                        iscale.get_scaling_factor(self.molality_phase_comp["Liq", j])
                        is None
                    ):
                        sf = iscale.get_scaling_factor(
                            self.mass_frac_phase_comp["Liq", j]
                        )
                        sf /= iscale.get_scaling_factor(self.params.mw_comp[j])
                        iscale.set_scaling_factor(
                            self.molality_phase_comp["Liq", j], sf
                        )

        if self.is_property_constructed("enth_flow"):
            iscale.set_scaling_factor(
                self.enth_flow,
                iscale.get_scaling_factor(self.flow_mass_phase_comp["Liq", "H2O"])
                * iscale.get_scaling_factor(self.enth_mass_phase["Liq"]),
            )

        if self.is_property_constructed("boiling_point_elevation_phase"):
            iscale.set_scaling_factor(self.boiling_point_elevation_phase["Liq"], 1)

        # transforming constraints
        # property relationships with no index, simple constraint
        v_str_lst_simple = [
            "dens_mass_solvent",
            "osm_coeff",
            "pressure_sat",
            "dh_vap_mass",
        ]
        for v_str in v_str_lst_simple:
            if self.is_property_constructed(v_str):
                v = getattr(self, v_str)
                sf = iscale.get_scaling_factor(v, default=1, warning=True)
                c = getattr(self, "eq_" + v_str)
                iscale.constraint_scaling_transform(c, sf)

        if self.is_property_constructed("pressure_osm_phase"):
            sf = iscale.get_scaling_factor(
                self.pressure_osm_phase["Liq"], default=1, warning=True
            )
            iscale.constraint_scaling_transform(self.eq_pressure_osm_phase["Liq"], sf)

        # transforming constraints
        transform_property_constraints(self)<|MERGE_RESOLUTION|>--- conflicted
+++ resolved
@@ -108,11 +108,7 @@
             "H2O": 18.01528e-3,
             "TDS": 31.4038218e-3,
         }
-<<<<<<< HEAD
-        # average atomic weight of sea salt, based on
-=======
         # molecular weight of TDS is taken as the average atomic weight of sea salt, based on
->>>>>>> 8942fb37
         # "Reference-Composition Salinity Scale" in Millero et al. (2008) and cited by Sharqawy et al. (2010)
 
         self.mw_comp = Param(

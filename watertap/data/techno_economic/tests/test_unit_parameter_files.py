--- conflicted
+++ resolved
@@ -52,11 +52,8 @@
                     "municipal_drinking",
                     "pump",
                     "storage_tank",
-<<<<<<< HEAD
                     "static_mixer",
-=======
                     "co2_addition",
->>>>>>> c4ba145a
                     "sw_onshore_intake",
                     ]
 

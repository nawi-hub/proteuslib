--- conflicted
+++ resolved
@@ -58,12 +58,9 @@
                     "sw_onshore_intake",
                     "landfill_zld",
                     "tramp_oil_tank",
-<<<<<<< HEAD
                     "smp",
-=======
                     "energy_recovery",
                     "blending_reservoir",
->>>>>>> 99e1f906
                     ]
 
     siso_full_recovery = ["uv_aop", "uv", "ion_exchange", "fixed_bed", "decarbonator", "chlorination"]

--- conflicted
+++ resolved
@@ -45,29 +45,26 @@
 
     # Iterate overall entries in tech data and check for expected contents
     # TODO : Need to check up on this once everything is done
-    pass_through = ["buffer_tank",
+    pass_through = ["blending_reservoir",
+                    "buffer_tank",
                     "chemical_addition",
                     "cooling_supply",
+                    "co2_addition",
+                    "energy_recovery",
                     "feed_water_tank",
+                    "injection_well_disposal",
+                    "intrusion_mitigation",
                     "landfill",
                     "municipal_drinking",
+                    "municipal_wwtp",
                     "pump",
                     "storage_tank",
                     "static_mixer",
-                    "co2_addition",
+                    "smp",
                     "sw_onshore_intake",
                     "landfill_zld",
                     "tramp_oil_tank",
-<<<<<<< HEAD
-                    "injection_well_disposal",
-                    "intrusion_mitigation"
-=======
-                    "municipal_wwtp",
-                    "smp",
-                    "energy_recovery",
-                    "blending_reservoir",
->>>>>>> 44a1b8eb
-                    ]
+                   ]
 
     siso_full_recovery = ["uv_aop", "uv", "ion_exchange", "fixed_bed", "decarbonator", "chlorination"]
 

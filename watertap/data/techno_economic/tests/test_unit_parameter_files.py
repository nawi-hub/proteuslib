###############################################################################
# WaterTAP Copyright (c) 2021, The Regents of the University of California,
# through Lawrence Berkeley National Laboratory, Oak Ridge National
# Laboratory, National Renewable Energy Laboratory, and National Energy
# Technology Laboratory (subject to receipt of any required approvals from
# the U.S. Dept. of Energy). All rights reserved.
#
# Please see the files COPYRIGHT.md and LICENSE.md for full copyright and license
# information, respectively. These files are also available online at the URL
# "https://github.com/watertap-org/watertap/"
#
###############################################################################
"""
Tests for loading water source definitions
"""
import pytest
import os

from pyomo.environ import units
from pyomo.util.check_units import assert_units_equivalent

from watertap.core import Database

dbpath = os.path.join(os.path.dirname(os.path.abspath(__file__)), "..")

db = Database()

exclude_files = [
    "water_sources.yaml", "component_list.yaml", "default_case_study.yaml"]

tech_list = []
for f in os.listdir(dbpath):
    filename = os.fsdecode(f)
    if filename.endswith(".yaml") and filename not in exclude_files:
        tech_list.append(filename[:-5])


@pytest.mark.integration
@pytest.mark.parametrize("tech", tech_list)
def test_unit_parameter_files(tech):
    data = db._get_technology(tech)

    # Check that data has as default key
    assert "default" in data

    # Iterate overall entries in tech data and check for expected contents
    # TODO : Need to check up on this once everything is done
    pass_through = ["blending_reservoir",
                    "buffer_tank",
                    "chemical_addition",
                    "cooling_supply",
                    "co2_addition",
                    "energy_recovery",
                    "feed_water_tank",
                    "injection_well_disposal",
                    "intrusion_mitigation",
                    "landfill",
                    "municipal_drinking",
                    "municipal_wwtp",
                    "pump",
                    "storage_tank",
                    "static_mixer",
                    "smp",
                    "surface_discharge",
                    "sw_onshore_intake",
                    "tramp_oil_tank",
<<<<<<< HEAD
                    "well_field",
=======
                    "water_pumping_station",
>>>>>>> f90597cd
                   ]

    siso_full_recovery = ["uv_aop", "uv", "fixed_bed", "decarbonator", "chlorination"]

    no_energy_electric_flow_vol_inlet = ["constructed_wetlands",
                                         "energy_recovery",
                                         "gas_sparged_membrane",
                                         "mbr_denitrification",
                                         "mbr_nitrification",
                                         "multi_stage_bubble_aeration",
                                         "tri_media_filtration",
                                         "cartridge_filtration_with_backflush",
                                         "landfill",
                                         "well_field",
                                         "ion_exchange",
                                         "ozone_aop",
                                         "fixed_bed",
                                         "holding_tank",
                                         "heap_leaching",
                                         "nuclear_cooling_tower",
                                         "lime_softening",
                                         "ozonation",
                                         "cooling_tower",
                                         "gac",
                                         "tri_media_filtration_with_backflush",
                                         "sedimentation",
                                         "backwash_solids_handling",
                                         "ph_decrease",
                                         "ph_increase",
                                         "co2_addition",
                                         "coag_and_floc",
                                         "crystallizer",
                                         "iron_and_manganese_removal",
                                         "fluidized_bed",
                                         "surface_discharge",
                                         "solution_distribution_and_recovery_plant",
                                         "chemical_addition",
                                         "cartridge_filtration",
                                         "injection_well",
                                         "sw_onshore_intake",
                                         "filter_press",
                                         "municipal_drinking",
                                         "gac_pressure_30_min",
                                         "packed_tower_aeration",
                                         "treated_storage",
                                         "gac_gravity_60_min",
                                         "evaporation_pond",
                                         "lime_addition",
                                         "brine_concentrator",
                                         "agglom_stacking",
                                         "storage_tank",
                                         "evaporation_pond",
                                         "deep_well_injection",
                                         "water_pumping_station",
                                         ]

    expected = ["recovery_frac_mass_H2O",
                "default_removal_frac_mass_solute"]

    for k in data.values():

        for e in expected:
            if tech not in pass_through and tech not in siso_full_recovery:
                assert e in k.keys()
                assert "units" in k[e].keys()
                assert_units_equivalent(
                    k[e]["units"], units.dimensionless)
                assert "value" in k[e].keys()
                assert k[e]["value"] >= 0
                assert k[e]["value"] <= 1
            elif tech in siso_full_recovery:
                if e == "default_removal_frac_mass_solute":
                    assert e in k.keys()
            else:
                assert e not in k.keys()

        if tech not in no_energy_electric_flow_vol_inlet:
            e = "energy_electric_flow_vol_inlet"
            assert e in k.keys()
            assert "units" in k[e].keys()
            assert_units_equivalent(
                k[e]["units"], units.dimensionless)
            assert "value" in k[e].keys()
            assert k[e]["value"] >= 0

        # Check for specific removal fractions
        if "removal_frac_mass_solute" in k.keys():
            for (j, c_data) in k["removal_frac_mass_solute"].items():
                assert "units" in c_data.keys()
                assert_units_equivalent(
                    c_data["units"], units.dimensionless)
                assert "value" in c_data.keys()
                assert c_data["value"] >= 0
                assert c_data["value"] <= 1
                assert j in db.component_list.keys()<|MERGE_RESOLUTION|>--- conflicted
+++ resolved
@@ -64,11 +64,8 @@
                     "surface_discharge",
                     "sw_onshore_intake",
                     "tramp_oil_tank",
-<<<<<<< HEAD
+                    "water_pumping_station",
                     "well_field",
-=======
-                    "water_pumping_station",
->>>>>>> f90597cd
                    ]
 
     siso_full_recovery = ["uv_aop", "uv", "fixed_bed", "decarbonator", "chlorination"]

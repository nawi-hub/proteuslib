###############################################################################
# WaterTAP Copyright (c) 2021, The Regents of the University of California,
# through Lawrence Berkeley National Laboratory, Oak Ridge National
# Laboratory, National Renewable Energy Laboratory, and National Energy
# Technology Laboratory (subject to receipt of any required approvals from
# the U.S. Dept. of Energy). All rights reserved.
#
# Please see the files COPYRIGHT.md and LICENSE.md for full copyright and license
# information, respectively. These files are also available online at the URL
# "https://github.com/watertap-org/watertap/"
#
###############################################################################

from pyomo.environ import (
    Set,
    Var,
    Suffix,
    Constraint,
    NonNegativeReals,
    NonNegativeIntegers,
    value,
    units as pyunits,
    log,
)
from pyomo.dae import (
    DerivativeVar,
)
from pyomo.common.config import ConfigBlock, ConfigValue, In, Bool

# Import Watertap cores
from watertap.core.util.initialization import check_solve, check_dof

# Import IDAES cores
from idaes.core import (
    ControlVolume1DBlock,
    declare_process_block_class,
    MaterialBalanceType,
    MomentumBalanceType,
    UnitModelBlockData,
    useDefault,
)
from idaes.core.util.constants import Constants
from idaes.core.solvers.get_solver import get_solver
from idaes.core.util.tables import create_stream_table_dataframe
from idaes.core.util.config import is_physical_parameter_block
from idaes.core.util.exceptions import ConfigurationError
from idaes.core.util.misc import add_object_reference
import idaes.core.util.scaling as iscale
import idaes.logger as idaeslog
from enum import Enum

__author__ = "Xiangyu Bi, Austin Ladshaw"

_log = idaeslog.getLogger(__name__)


class LimitingCurrentDensityMethod(Enum):
    InitialValue = 0
    # Empirical = 1
    # Theoretical = 2 TODO: 1 and 2


class ElectricalOperationMode(Enum):
    Constant_Current = 0
    Constant_Voltage = 1


# Name of the unit model
@declare_process_block_class("Electrodialysis1D")
class Electrodialysis1DData(UnitModelBlockData):
    """
    1D Electrodialysis Model
    """

    # CONFIG are options for the unit model
    CONFIG = ConfigBlock()

    # These config args are common to any control volume
    CONFIG.declare(
        "dynamic",
        ConfigValue(
            domain=In([False]),
            default=False,
            description="Dynamic model flag - must be False",
            doc="""Indicates whether this model will be dynamic or not,
    **default** = False. The filtration unit does not support dynamic
    behavior, thus this must be False.""",
        ),
    )

    CONFIG.declare(
        "has_holdup",
        ConfigValue(
            default=False,
            domain=In([False]),
            description="Holdup construction flag - must be False",
            doc="""Indicates whether holdup terms should be constructed or not.
    **default** - False. The filtration unit does not have defined volume, thus
    this must be False.""",
        ),
    )
    CONFIG.declare(
        "has_pressure_change",
        ConfigValue(
            default=False,
            domain=In([True, False]),
            description="Pressure change term construction flag",
            doc="""Indicates whether terms for pressure change should be
    constructed,
    **default** - False.
    **Valid values:** {
    **True** - include pressure change terms,
    **False** - exclude pressure change terms.}""",
        ),
    )
    CONFIG.declare(
        "operation_mode",
        ConfigValue(
            default=ElectricalOperationMode.Constant_Voltage,
            domain=In(ElectricalOperationMode),
            description="The electrical operation mode. To be selected between Constant Current and Constant Voltage",
        ),
    )
    CONFIG.declare(
        "limiting_current_density_method",
        ConfigValue(
            default=LimitingCurrentDensityMethod.InitialValue,
            domain=In(LimitingCurrentDensityMethod),
            description="Configuration for method to compute the limiting current density",
            doc="""
           **default** - ``LimitingCurrentDensityMethod.InitialValue``

       .. csv-table::
           :header: "Configuration Options", "Description"

           "``LimitingCurrentDensityMethod.InitialValue``", "Limiting current is calculated from a single initial value of the feed solution tested by the user." 
           "``LimitingCurrentDensityMethod.Empirical``", "Limiting current density is calculated from the empirical equation: TODO "
           "``LimitingCurrentDensityMethod.Theoretical``", "Limiting current density is calculated from a theoretical equation: TODO "
       """,
        ),
    )

    CONFIG.declare(
        "limiting_current_density_data",
        ConfigValue(
            default=500,
            description="Limiting current density data input",
        ),
    )

    CONFIG.declare(
        "has_nonohmic_potential_membrane",
        ConfigValue(
            default=False,
            domain=Bool,
            description="Configuration for whether to model the nonohmic potential across ion exchange membranes",
        ),
    )

    CONFIG.declare(
        "has_Nernst_diffusion_layer",
        ConfigValue(
            default=False,
            domain=Bool,
            description="Configuration for whether to simulate the concentration-polarized diffusion layers",
        ),
    )

    CONFIG.declare(
        "material_balance_type",
        ConfigValue(
            default=MaterialBalanceType.useDefault,
            domain=In(MaterialBalanceType),
            description="Material balance construction flag",
            doc="""Indicates what type of mass balance should be constructed,
    **default** - MaterialBalanceType.useDefault.
    **Valid values:** {
    **MaterialBalanceType.useDefault - refer to property package for default
    balance type
    **MaterialBalanceType.none** - exclude material balances,
    **MaterialBalanceType.componentPhase** - use phase component balances,
    **MaterialBalanceType.componentTotal** - use total component balances,
    **MaterialBalanceType.elementTotal** - use total element balances,
    **MaterialBalanceType.total** - use total material balance.}""",
        ),
    )

    # # Consider adding the EnergyBalanceType config using the following code
    '''
    CONFIG.declare("energy_balance_type", ConfigValue(
        default=EnergyBalanceType.none,
        domain=In(EnergyBalanceType),
        description="Energy balance construction flag",
        doc="""Indicates what type of energy balance should be constructed,
    **default** - EnergyBalanceType.useDefault.
    **Valid values:** {
    **EnergyBalanceType.useDefault - refer to property package for default
    balance type
    **EnergyBalanceType.none** - exclude energy balances,
    **EnergyBalanceType.enthalpyTotal** - single enthalpy balance for material,
    **EnergyBalanceType.enthalpyPhase** - enthalpy balances for each phase,
    **EnergyBalanceType.energyTotal** - single energy balance for material,
    **EnergyBalanceType.energyPhase** - energy balances for each phase.}"""))
    '''

    CONFIG.declare(
        "momentum_balance_type",
        ConfigValue(
            default=MomentumBalanceType.pressureTotal,
            domain=In(MomentumBalanceType),
            description="Momentum balance construction flag",
            doc="""Indicates what type of momentum balance should be constructed,
    **default** - MomentumBalanceType.pressureTotal.
    **Valid values:** {
    **MomentumBalanceType.none** - exclude momentum balances,
    **MomentumBalanceType.pressureTotal** - single pressure balance for material,
    **MomentumBalanceType.pressurePhase** - pressure balances for each phase,
    **MomentumBalanceType.momentumTotal** - single momentum balance for material,
    **MomentumBalanceType.momentumPhase** - momentum balances for each phase.}""",
        ),
    )

    CONFIG.declare(
        "property_package",
        ConfigValue(
            default=useDefault,
            domain=is_physical_parameter_block,
            description="Property package to use for control volume",
            doc="""Property parameter object used to define property calculations,
    **default** - useDefault.
    **Valid values:** {
    **useDefault** - use default package from parent model or flowsheet,
    **PhysicalParameterObject** - a PhysicalParameterBlock object.}""",
        ),
    )

    CONFIG.declare(
        "property_package_args",
        ConfigBlock(
            implicit=True,
            description="Arguments to use for constructing property packages",
            doc="""A ConfigBlock with arguments to be passed to a property block(s)
    and used when constructing these,
    **default** - None.
    **Valid values:** {
    see property package for documentation.}""",
        ),
    )

    # These config args are specifically for 1D control volumes
    '''
    CONFIG.declare(
        "area_definition",
        ConfigValue(
            default=DistributedVars.uniform,
            domain=In(DistributedVars),
            description="Argument for defining form of area variable",
            doc="""Argument defining whether area variable should be spatially
    variant or not. **default** - DistributedVars.uniform.
    **Valid values:** {
    DistributedVars.uniform - area does not vary across spatial domain,
    DistributedVars.variant - area can vary over the domain and is indexed
    by time and space.}""",
        ),
    )
    '''

    CONFIG.declare(
        "transformation_method",
        ConfigValue(
            default="dae.finite_difference",
            description="Discretization method to use for DAE transformation",
            doc="""Discretization method to use for DAE transformation. See Pyomo
    documentation for supported transformations.""",
        ),
    )

    CONFIG.declare(
        "transformation_scheme",
        ConfigValue(
            default="BACKWARD",
            description="Discretization scheme to use for DAE transformation",
            doc="""Discretization scheme to use when transforming domain. See
    Pyomo documentation for supported schemes.""",
        ),
    )

    CONFIG.declare(
        "finite_elements",
        ConfigValue(
            default=10,
            domain=int,
            description="Number of finite elements in length domain",
            doc="""Number of finite elements to use when discretizing length
            domain (default=10)""",
        ),
    )

    CONFIG.declare(
        "collocation_points",
        ConfigValue(
            default=2,
            domain=int,
            description="Number of collocation points per finite element",
            doc="""Number of collocation points to use per finite element when
            discretizing length domain (default=2)""",
        ),
    )

    def build(self):
        # build always starts by calling super().build()
        # This triggers a lot of boilerplate in the background for you
        super().build()
        # this creates blank scaling factors, which are populated later
        self.scaling_factor = Suffix(direction=Suffix.EXPORT)
        # Get the base units of measurement from the property definition
        units_meta = self.config.property_package.get_metadata().get_derived_units
        # Create essential sets
        add_object_reference(
            self, "component_set", self.config.property_package.component_list
        )
        add_object_reference(
            self, "solute_set", self.config.property_package.solute_set
        )
        add_object_reference(self, "ion_set", self.config.property_package.ion_set)

        add_object_reference(
            self, "cation_set", self.config.property_package.cation_set
        )
        add_object_reference(self, "anion_set", self.config.property_package.anion_set)
        self.membrane_set = Set(
            initialize=["cem", "aem"]
        )  #   cem = Cation-Exchange Membrane aem = Anion-Exchange Membrane
        self.electrode_side_set = Set(initialize=["cathode_left", "anode_right"])
        # Length var for building 1D control volume
        self.cell_length = Var(
            initialize=0.5,
            bounds=(1e-3, 1e2),
            units=pyunits.meter,
            doc="Length of the electrodialysis cell/stack, in parallel to the convective flow",
        )

        # Control Volume for the Diluate channel:
        self.diluate = ControlVolume1DBlock(
<<<<<<< HEAD
            default={
                "dynamic": self.config.dynamic,
                "has_holdup": self.config.has_holdup,
                "property_package": self.config.property_package,
                "property_package_args": self.config.property_package_args,
                "transformation_method": self.config.transformation_method,
                "transformation_scheme": self.config.transformation_scheme,
                "finite_elements": self.config.finite_elements,
                "collocation_points": self.config.collocation_points,
            }
=======
            dynamic=self.config.dynamic,
            has_holdup=self.config.has_holdup,
            property_package=self.config.property_package,
            property_package_args=self.config.property_package_args,
            transformation_method=self.config.transformation_method,
            transformation_scheme=self.config.transformation_scheme,
            finite_elements=self.config.finite_elements,
            collocation_points=self.config.collocation_points,
>>>>>>> 490f52e4
        )
        self.diluate.add_geometry(length_var=self.cell_length)
        self.diluate.add_state_blocks(has_phase_equilibrium=False)
        self.diluate.add_material_balances(
            balance_type=self.config.material_balance_type, has_mass_transfer=True
        )
        # # Note: the energy balance is disabled currently
        if hasattr(self.config, "energy_balance_type"):
            self.diluate.add_energy_balances(
                balance_type=self.config.energy_balance_type,
                has_enthalpy_transfer=False,
            )
        self.diluate.add_momentum_balances(
            balance_type=self.config.momentum_balance_type,
            has_pressure_change=self.config.has_pressure_change,
        )

        # Below is declared the electrical power var and its derivative var,
        # which is a performance metric of the entire electrodialysis stack.
        # This var takes the "diluate" as the parent to utilize the discretization (as in Pyomo DAE) of this block for solving.
        self.diluate.power_electrical_x = Var(
            self.flowsheet().time,
            self.diluate.length_domain,
            initialize=0,
            bounds=(0, 12100),
            domain=NonNegativeReals,
            units=pyunits.watt,
            doc="Electrical power consumption of a stack",
        )
        self.diluate.Dpower_electrical_Dx = DerivativeVar(
            self.diluate.power_electrical_x,
            wrt=self.diluate.length_domain,
            units=pyunits.watt,
        )

        # Apply the discretization transformation (Pyomo DAE) to the diluate block
        self.diluate.apply_transformation()

        # Control volume for the Concentrate channel
        self.concentrate = ControlVolume1DBlock(
<<<<<<< HEAD
            default={
                "dynamic": self.config.dynamic,
                "has_holdup": self.config.has_holdup,
                "property_package": self.config.property_package,
                "property_package_args": self.config.property_package_args,
                "transformation_method": self.config.transformation_method,
                "transformation_scheme": self.config.transformation_scheme,
                "finite_elements": self.config.finite_elements,
                "collocation_points": self.config.collocation_points,
            }
=======
            dynamic=self.config.dynamic,
            has_holdup=self.config.has_holdup,
            property_package=self.config.property_package,
            property_package_args=self.config.property_package_args,
            transformation_method=self.config.transformation_method,
            transformation_scheme=self.config.transformation_scheme,
            finite_elements=self.config.finite_elements,
            collocation_points=self.config.collocation_points,
>>>>>>> 490f52e4
        )
        self.concentrate.add_geometry(length_var=self.cell_length)
        self.concentrate.add_state_blocks(has_phase_equilibrium=False)
        self.concentrate.add_material_balances(
            balance_type=self.config.material_balance_type, has_mass_transfer=True
        )
        # # Note: the energy balance is disabled currently
        if hasattr(self.config, "energy_balance_type"):
            self.concentrate.add_energy_balances(
                balance_type=self.config.energy_balance_type,
                has_enthalpy_transfer=False,
            )
        self.concentrate.add_momentum_balances(
            balance_type=self.config.momentum_balance_type,
            has_pressure_change=self.config.has_pressure_change,
        )
        self.concentrate.apply_transformation()

        # Add inlet and outlet as ports for Diluate and Concentrate
        self.add_inlet_port(name="inlet_diluate", block=self.diluate)
        self.add_outlet_port(name="outlet_diluate", block=self.diluate)
        self.add_inlet_port(name="inlet_concentrate", block=self.concentrate)
        self.add_outlet_port(name="outlet_concentrate", block=self.concentrate)

        # Create unit model parameters and vars
        self.cell_pair_num = Var(
            initialize=1,
            domain=NonNegativeReals,
            bounds=(1, 10000),
            units=pyunits.dimensionless,
            doc="cell pair number in a stack",
        )
        # Note: domain is set as Reals for optimizaiton convenience,
        # although this var is technically integer.

        # electrodialysis cell dimensional properties
        self.cell_width = Var(
            initialize=0.1,
            bounds=(1e-3, 1e2),
            units=pyunits.meter,
            doc="The width of the electrodialysis cell, parallel to the current/ion flux direction",
        )
        self.spacer_thickness = Var(
            initialize=0.0001,
            units=pyunits.meter,
            doc="The distance between consecutive aem and cem",
        )

        # Material and Operational properties
        self.membrane_thickness = Var(
            self.membrane_set,
            initialize=0.0001,
            bounds=(1e-6, 1e-1),
            units=pyunits.meter,
            doc="Membrane thickness",
        )
        self.solute_diffusivity_membrane = Var(
            self.membrane_set,
            self.config.property_package.ion_set
            | self.config.property_package.solute_set,
            initialize=1e-10,
            bounds=(1e-16, 1e-6),
            units=pyunits.meter**2 * pyunits.second**-1,
            doc="Solute (ionic and neutral) diffusivity in the membrane phase",
        )
        self.ion_trans_number_membrane = Var(
            self.membrane_set,
            self.config.property_package.ion_set,
            bounds=(0, 1),
            units=pyunits.dimensionless,
            doc="Ion transference number in the membrane phase",
        )
        self.water_trans_number_membrane = Var(
            self.membrane_set,
            initialize=5,
            bounds=(0, 50),
            units=pyunits.dimensionless,
            doc="Transference number of water in membranes",
        )
        self.water_permeability_membrane = Var(
            self.membrane_set,
            initialize=1e-14,
            units=pyunits.meter * pyunits.second**-1 * pyunits.pascal**-1,
            doc="Water permeability coefficient",
        )
        self.membrane_areal_resistance = Var(
            self.membrane_set,
            initialize=2e-4,
            bounds=(1e-6, 1),
            units=pyunits.ohm * pyunits.meter**2,
            doc="Surface resistance of membrane",
        )
        self.electrodes_resistance = Var(
            initialize=0,
            bounds=(0, 100),
            domain=NonNegativeReals,
            units=pyunits.ohm * pyunits.meter**2,
            doc="areal resistance of TWO electrode compartments of a stack",
        )
        self.total_areal_resistance_x = Var(
            self.flowsheet().time,
            self.diluate.length_domain,
            initialize=1e-2,
            bounds=(0, 100),
            domain=NonNegativeReals,
            units=pyunits.ohm * pyunits.meter**2,
            doc="Total areal resistance of a stack ",
        )
        if self.config.operation_mode == ElectricalOperationMode.Constant_Current:
            self.current_applied = Var(
                self.flowsheet().time,
                initialize=1,
                bounds=(0, 1000),
                units=pyunits.amp,
                doc="Current across a cell-pair or stack, declared under the 'Constant Current' mode only",
            )

        self.current_density_x = Var(
            self.flowsheet().time,
            self.diluate.length_domain,
            initialize=1,
            bounds=(0, 1000),
            units=pyunits.amp * pyunits.meter**-2,
            doc="Current density accross the membrane as a function of the normalized length",
        )

        if self.config.operation_mode == ElectricalOperationMode.Constant_Voltage:
            self.voltage_applied = Var(
                self.flowsheet().time,
                initialize=100,
                bounds=(0, 1000),
                units=pyunits.volt,
                doc="Voltage across a stack, declared under the 'Constant Voltage' mode only",
            )

        self.voltage_x = Var(
            self.flowsheet().time,
            self.diluate.length_domain,
            initialize=100,
            bounds=(0, 1000),
            units=pyunits.volt,
            doc="Voltage across a stack",
        )
        self.current_utilization = Var(
            initialize=1,
            bounds=(0, 1),
            units=pyunits.dimensionless,
            doc="The current utilization including water electro-osmosis and ion diffusion",
        )
        # Performance metrics
        # Note that the power_electrical_x was declared under the diluate block
        self.specific_power_electrical = Var(
            self.flowsheet().time,
            initialize=10,
            bounds=(0, 1000),
            domain=NonNegativeReals,
            units=pyunits.kW * pyunits.hour * pyunits.meter**-3,
            doc="Diluate-volume-flow-rate-specific electrical power consumption",
        )
        self.current_efficiency_x = Var(
            self.flowsheet().time,
            self.diluate.length_domain,
            initialize=0.9,
            bounds=(0, 1),
            units=pyunits.dimensionless,
            doc="The overall current efficiency for deionizaiton",
        )
        self.recovery_mass_H2O = Var(
            self.flowsheet().time,
            initialize=0.5,
            bounds=(0, 1),
            domain=NonNegativeReals,
            units=pyunits.dimensionless,
            doc="water recovery ratio calculated by mass",
        )
        # TODO: consider adding more performance as needed.
        self._make_performance()

    def _make_performance(self):
        if (
            self.config.has_nonohmic_potential_membrane
            or self.config.has_Nernst_diffusion_layer
        ):
            self.conc_mem_surf_mol_x = Var(
                self.membrane_set,
                self.electrode_side_set,
                self.flowsheet().time,
                self.diluate.length_domain,
                self.config.property_package.ion_set,
                initialize=500,
                bounds=(0, 1e5),
                units=pyunits.mol * pyunits.meter**-3,
                doc="Membane surface concentration of components",
            )
        if self.config.has_nonohmic_potential_membrane:
            self._make_performance_nonohm_mem()
        if self.config.has_Nernst_diffusion_layer:
            self.current_dens_lim_x = Var(
                self.flowsheet().time,
                self.diluate.length_domain,
                initialize=500,
                bounds=(0, 10000),
                units=pyunits.amp * pyunits.meter**-2,
                doc="Limiting Current Density accross the membrane as a function of the normalized length",
            )
            self._make_performance_dl_polarization()
        # To require H2O must be in the component
        if "H2O" not in self.component_set:
            raise ConfigurationError(
                "Property Package MUST constain 'H2O' as a component"
            )

        # -------- Add constraints ---------

        # Adds isothermal constraint if no energy balance present
        if not hasattr(self.config, "energy_balance_type"):

            @self.Constraint(
                self.flowsheet().time,
                self.diluate.length_domain,
                doc="Isothermal condition for Diluate",
            )
            def eq_isothermal_diluate(self, t, x):
                if x == self.diluate.length_domain.first():
                    return Constraint.Skip
                return (
                    self.diluate.properties[
                        t, self.diluate.length_domain.first()
                    ].temperature
                    == self.diluate.properties[t, x].temperature
                )

        if not hasattr(self.config, "energy_balance_type"):

            @self.Constraint(
                self.flowsheet().time,
                self.diluate.length_domain,
                doc="Isothermal condition for Concentrate",
            )
            def eq_isothermal_concentrate(self, t, x):
                if x == self.diluate.length_domain.first():
                    return Constraint.Skip
                return (
                    self.concentrate.properties[
                        t, self.diluate.length_domain.first()
                    ].temperature
                    == self.concentrate.properties[t, x].temperature
                )

        @self.Constraint(
            self.flowsheet().time,
            self.diluate.length_domain,
            doc="Calculate the total areal resistance of a stack",
        )
        def eq_get_total_areal_resistance_x(self, t, x):
            if self.config.has_Nernst_diffusion_layer:
                return self.total_areal_resistance_x[t, x] == (
                    (
                        self.membrane_areal_resistance["aem"]
                        + self.membrane_areal_resistance["cem"]
                        + (
                            self.spacer_thickness
                            - self.dl_thickness_x["cem", "cathode_left", t, x]
                            - self.dl_thickness_x["aem", "anode_right", t, x]
                        )
                        * self.concentrate.properties[t, x].elec_cond_phase["Liq"] ** -1
                        + (
                            self.spacer_thickness
                            - self.dl_thickness_x["cem", "anode_right", t, x]
                            - self.dl_thickness_x["aem", "cathode_left", t, x]
                        )
                        * self.diluate.properties[t, x].elec_cond_phase["Liq"] ** -1
                    )
                    * self.cell_pair_num
                    + self.electrodes_resistance
                )
            else:
                return self.total_areal_resistance_x[t, x] == (
                    (
                        self.membrane_areal_resistance["aem"]
                        + self.membrane_areal_resistance["cem"]
                        + self.spacer_thickness
                        * (
                            self.concentrate.properties[t, x].elec_cond_phase["Liq"]
                            ** -1
                            + self.diluate.properties[t, x].elec_cond_phase["Liq"] ** -1
                        )
                    )
                    * self.cell_pair_num
                    + self.electrodes_resistance
                )

        @self.Constraint(
            self.flowsheet().time,
            self.diluate.length_domain,
            doc="calcualte current density from the electrical input",
        )
        def eq_get_current_density(self, t, x):
            if self.config.operation_mode == ElectricalOperationMode.Constant_Current:
                return (
                    self.current_density_x[t, x] * self.cell_width * self.diluate.length
                    == self.current_applied[t]
                )
            else:
                if self.config.has_nonohmic_potential_membrane:
                    if self.config.has_Nernst_diffusion_layer:
                        return (
                            self.current_density_x[t, x]
                            * self.total_areal_resistance_x[t, x]
                            + (
                                self.potential_ohm_dl_x["cem", t, x]
                                + self.potential_ohm_dl_x["aem", t, x]
                                + self.potential_nonohm_dl_x["cem", t, x]
                                + self.potential_nonohm_dl_x["aem", t, x]
                                + self.potential_nonohm_membrane_x["cem", t, x]
                                + self.potential_nonohm_membrane_x["aem", t, x]
                            )
                            * self.cell_pair_num
                            == self.voltage_applied[t]
                        )
                    else:
                        return (
                            self.current_density_x[t, x]
                            * self.total_areal_resistance_x[t, x]
                            + (
                                self.potential_nonohm_membrane_x["cem", t, x]
                                + self.potential_nonohm_membrane_x["aem", t, x]
                            )
                            * self.cell_pair_num
                            == self.voltage_applied[t]
                        )
                else:
                    if self.config.has_Nernst_diffusion_layer:
                        return (
                            self.current_density_x[t, x]
                            * self.total_areal_resistance_x[t, x]
                            + (
                                self.potential_ohm_dl_x["cem", t, x]
                                + self.potential_ohm_dl_x["aem", t, x]
                                + self.potential_nonohm_dl_x["cem", t, x]
                                + self.potential_nonohm_dl_x["aem", t, x]
                            )
                            * self.cell_pair_num
                            == self.voltage_applied[t]
                        )
                    else:
                        return (
                            self.current_density_x[t, x]
                            * self.total_areal_resistance_x[t, x]
                            == self.voltage_applied[t]
                        )

        @self.Constraint(
            self.flowsheet().time,
            self.diluate.length_domain,
            doc="calcualte length_indexed voltage",
        )
        def eq_get_voltage_x(self, t, x):
            if self.config.has_nonohmic_potential_membrane:
                if self.config.has_Nernst_diffusion_layer:
                    return (
                        self.current_density_x[t, x]
                        * self.total_areal_resistance_x[t, x]
                        + (
                            self.potential_ohm_dl_x["cem", t, x]
                            + self.potential_ohm_dl_x["aem", t, x]
                            + self.potential_nonohm_dl_x["cem", t, x]
                            + self.potential_nonohm_dl_x["aem", t, x]
                            + self.potential_nonohm_membrane_x["cem", t, x]
                            + self.potential_nonohm_membrane_x["aem", t, x]
                        )
                        * self.cell_pair_num
                        == self.voltage_x[t, x]
                    )
                else:
                    return (
                        self.current_density_x[t, x]
                        * self.total_areal_resistance_x[t, x]
                        + (
                            self.potential_nonohm_membrane_x["cem", t, x]
                            + self.potential_nonohm_membrane_x["aem", t, x]
                        )
                        * self.cell_pair_num
                        == self.voltage_x[t, x]
                    )
            else:
                if self.config.has_Nernst_diffusion_layer:
                    return (
                        self.current_density_x[t, x]
                        * self.total_areal_resistance_x[t, x]
                        + (
                            self.potential_ohm_dl_x["cem", t, x]
                            + self.potential_ohm_dl_x["aem", t, x]
                            + self.potential_nonohm_dl_x["cem", t, x]
                            + self.potential_nonohm_dl_x["aem", t, x]
                        )
                        * self.cell_pair_num
                        == self.voltage_x[t, x]
                    )
                else:
                    return (
                        self.current_density_x[t, x]
                        * self.total_areal_resistance_x[t, x]
                        == self.voltage_x[t, x]
                    )

        # Mass Transfer for the Diluate
        @self.Constraint(
            self.flowsheet().time,
            self.diluate.length_domain,
            self.config.property_package.phase_list,
            self.config.property_package.component_list,
            doc="Mass transfer term diluate channel",
        )
        def eq_mass_transfer_term_diluate(self, t, x, p, j):

            if j == "H2O":
                if self.config.has_Nernst_diffusion_layer:
                    return (
                        self.diluate.mass_transfer_term[t, x, p, j]
                        == (
                            -self.cell_width
                            * (
                                self.water_trans_number_membrane["cem"]
                                + self.water_trans_number_membrane["aem"]
                            )
                            * (
                                self.current_density_x[t, x]
                                / Constants.faraday_constant
                            )
                            - self.cell_width
                            * self.diluate.properties[
                                0, self.diluate.length_domain.first()
                            ].dens_mass_solvent
                            / self.config.property_package.mw_comp[j]
                            * (
                                self.water_permeability_membrane["cem"]
                                + self.water_permeability_membrane["aem"]
                            )
                            * (
                                self.concentrate.properties[t, x].pressure_osm_phase[p]
                                * (
                                    1
                                    + self.current_density_x[t, x]
                                    / self.current_dens_lim_x[t, x]
                                )
                                - self.diluate.properties[t, x].pressure_osm_phase[p]
                                * (
                                    1
                                    - self.current_density_x[t, x]
                                    / self.current_dens_lim_x[t, x]
                                )
                            )
                        )
                        * self.cell_pair_num
                    )
                else:
                    return (
                        self.diluate.mass_transfer_term[t, x, p, j]
                        == (
                            -self.cell_width
                            * (
                                self.water_trans_number_membrane["cem"]
                                + self.water_trans_number_membrane["aem"]
                            )
                            * (
                                self.current_density_x[t, x]
                                / Constants.faraday_constant
                            )
                            - self.cell_width
                            * self.diluate.properties[
                                0, self.diluate.length_domain.first()
                            ].dens_mass_solvent
                            / self.config.property_package.mw_comp[j]
                            * (
                                self.water_permeability_membrane["cem"]
                                + self.water_permeability_membrane["aem"]
                            )
                            * (
                                self.concentrate.properties[t, x].pressure_osm_phase[p]
                                - self.diluate.properties[t, x].pressure_osm_phase[p]
                            )
                        )
                        * self.cell_pair_num
                    )
            elif j in self.config.property_package.ion_set:
                if self.config.has_Nernst_diffusion_layer:
                    return (
                        self.diluate.mass_transfer_term[t, x, p, j]
                        == (
                            -self.cell_width
                            * (
                                self.ion_trans_number_membrane["cem", j]
                                - self.ion_trans_number_membrane["aem", j]
                            )
                            * (self.current_utilization * self.current_density_x[t, x])
                            / (
                                self.config.property_package.charge_comp[j]
                                * Constants.faraday_constant
                            )
                            + self.cell_width
                            * (
                                self.solute_diffusivity_membrane["cem", j]
                                / self.membrane_thickness["cem"]
                                * (
                                    self.conc_mem_surf_mol_x[
                                        "cem", "cathode_left", t, x, j
                                    ]
                                    - self.conc_mem_surf_mol_x[
                                        "cem", "anode_right", t, x, j
                                    ]
                                )
                                + self.solute_diffusivity_membrane["aem", j]
                                / self.membrane_thickness["aem"]
                                * (
                                    self.conc_mem_surf_mol_x[
                                        "aem", "anode_right", t, x, j
                                    ]
                                    - self.conc_mem_surf_mol_x[
                                        "aem", "cathode_left", t, x, j
                                    ]
                                )
                            )
                        )
                        * self.cell_pair_num
                    )
                else:
                    return (
                        self.diluate.mass_transfer_term[t, x, p, j]
                        == (
                            -self.cell_width
                            * (
                                self.ion_trans_number_membrane["cem", j]
                                - self.ion_trans_number_membrane["aem", j]
                            )
                            * (self.current_utilization * self.current_density_x[t, x])
                            / (
                                self.config.property_package.charge_comp[j]
                                * Constants.faraday_constant
                            )
                            + self.cell_width
                            * (
                                self.solute_diffusivity_membrane["cem", j]
                                / self.membrane_thickness["cem"]
                                + self.solute_diffusivity_membrane["aem", j]
                                / self.membrane_thickness["aem"]
                            )
                            * (
                                self.concentrate.properties[t, x].conc_mol_phase_comp[
                                    p, j
                                ]
                                - self.diluate.properties[t, x].conc_mol_phase_comp[
                                    p, j
                                ]
                            )
                        )
                        * self.cell_pair_num
                    )
            else:
                return (
                    self.diluate.mass_transfer_term[t, x, p, j]
                    == (
                        self.cell_width
                        * (
                            self.solute_diffusivity_membrane["cem", j]
                            / self.membrane_thickness["cem"]
                            + self.solute_diffusivity_membrane["aem", j]
                            / self.membrane_thickness["aem"]
                        )
                        * (
                            self.concentrate.properties[t, x].conc_mol_phase_comp[p, j]
                            - self.diluate.properties[t, x].conc_mol_phase_comp[p, j]
                        )
                    )
                    * self.cell_pair_num
                )

        # Mass Transfer for the Concentrate
        @self.Constraint(
            self.flowsheet().config.time,
            self.diluate.length_domain,
            self.config.property_package.phase_list,
            self.config.property_package.component_list,
            doc="Mass transfer term concentrate channel",
        )
        def eq_mass_transfer_term_concentrate(self, t, x, p, j):

            return (
                self.concentrate.mass_transfer_term[t, x, p, j]
                == -self.diluate.mass_transfer_term[t, x, p, j]
            )

        # Performance Metrics calculation
        @self.Constraint(
            self.flowsheet().config.time,
            self.diluate.length_domain,
            doc="Electrical power consumption of a stack",
        )
        def eq_power_electrical(self, t, x):
            if x == self.diluate.length_domain.first():
                self.diluate.power_electrical_x[t, x].fix(0)
                return Constraint.Skip
            else:
                return (
                    self.diluate.Dpower_electrical_Dx[t, x]
                    == self.voltage_x[t, x]
                    * self.current_density_x[t, x]
                    * self.cell_width
                    * self.diluate.length
                )

        @self.Constraint(
            self.flowsheet().config.time,
            doc="Diluate_volume_flow_rate_specific electrical power consumption of a stack",
        )
        def eq_specific_power_electrical(self, t):
            return (
                pyunits.convert(
                    self.specific_power_electrical[t],
                    pyunits.watt * pyunits.second * pyunits.meter**-3,
                )
                * self.diluate.properties[
                    t, self.diluate.length_domain.last()
                ].flow_vol_phase["Liq"]
                == self.diluate.power_electrical_x[t, self.diluate.length_domain.last()]
            )

        @self.Constraint(
            self.flowsheet().config.time,
            self.diluate.length_domain,
            self.config.property_package.phase_list,
            doc="Overall current efficiency evaluation",
        )
        def eq_current_efficiency_x(self, t, x, p):

            return (
                self.current_efficiency_x[t, x]
                * self.current_density_x[t, x]
                * self.cell_width
                * self.cell_pair_num
                == -sum(
                    self.diluate.mass_transfer_term[t, x, p, j]
                    * self.config.property_package.charge_comp[j]
                    for j in self.cation_set
                )
                * Constants.faraday_constant
            )

        @self.Constraint(
            self.flowsheet().config.time,
            doc="Water recovery by mass",
        )
        def eq_recovery_mass_H2O(self, t):
            return (
                self.recovery_mass_H2O[t]
                * (
                    self.diluate.properties[
                        t, self.diluate.length_domain.first()
                    ].flow_mass_phase_comp["Liq", "H2O"]
                    + self.concentrate.properties[
                        t, self.diluate.length_domain.first()
                    ].flow_mass_phase_comp["Liq", "H2O"]
                )
                == self.diluate.properties[
                    t, self.diluate.length_domain.last()
                ].flow_mass_phase_comp["Liq", "H2O"]
            )

    def _make_performance_nonohm_mem(self):

        self.potential_nonohm_membrane_x = Var(
            self.membrane_set,
            self.flowsheet().time,
            self.diluate.length_domain,
            initialize=0.01,  # to inspect
            bounds=(-50, 50),
            units=pyunits.volt,
            doc="Nonohmic potential across a membane",
        )

        @self.Constraint(
            self.membrane_set,
            self.electrode_side_set,
            self.flowsheet().time,
            self.diluate.length_domain,
            self.ion_set,
            doc="calcualte current density from the electrical input",
        )
        def eq_set_surface_conc(self, mem, side, t, x, j):
            if not self.config.has_Nernst_diffusion_layer:
                if (mem == "cem" and side == "cathode_left") or (
                    mem == "aem" and side == "anode_right"
                ):
                    return (
                        self.conc_mem_surf_mol_x[mem, side, t, x, j]
                        == self.concentrate.properties[t, x].conc_mol_phase_comp[
                            "Liq", j
                        ]
                    )
                else:
                    return (
                        self.conc_mem_surf_mol_x[mem, side, t, x, j]
                        == self.diluate.properties[t, x].conc_mol_phase_comp["Liq", j]
                    )
            else:
                return Constraint.Skip

        @self.Constraint(
            self.membrane_set,
            self.flowsheet().time,
            self.diluate.length_domain,
            doc="Calculate the total non-ohmic potential across an iem; this takes account of diffusion and Donnan Potentials",
        )
        def eq_potential_nonohm_membrane_x(self, mem, t, x):
            if (
                not self.config.has_Nernst_diffusion_layer
            ) and x == self.diluate.length_domain.first():
                self.potential_nonohm_membrane_x[mem, t, x].fix(0)
                return Constraint.Skip

            return self.potential_nonohm_membrane_x[mem, t, x] == (
                Constants.gas_constant
                * self.diluate.properties[t, x].temperature
                / Constants.faraday_constant
                * (
                    sum(
                        self.ion_trans_number_membrane[mem, j]
                        / self.config.property_package.charge_comp[j]
                        for j in self.cation_set
                    )
                    + sum(
                        self.ion_trans_number_membrane[mem, j]
                        / self.config.property_package.charge_comp[j]
                        for j in self.anion_set
                    )
                )
                * log(
                    sum(
                        self.conc_mem_surf_mol_x[mem, "cathode_left", t, x, j]
                        for j in self.ion_set
                    )
                    / sum(
                        self.conc_mem_surf_mol_x[mem, "anode_right", t, x, j]
                        for j in self.ion_set
                    )
                )
            )  # Note: the log argument is taken as *total ion concentration* while in the original equation as *electrolyte concentration*
            # This is mathematically valid as the ratio eliminate the difference and electro-neutrality stands.

    def _make_performance_dl_polarization(self):

        self.potential_nonohm_dl_x = Var(
            self.membrane_set,
            self.flowsheet().time,
            self.diluate.length_domain,
            initialize=0.01,  # to inspect
            bounds=(-50, 50),
            units=pyunits.volt,
            doc="Nonohmic potential in two diffusion layers on the two sides of a membrane",
        )

        self.potential_ohm_dl_x = Var(
            self.membrane_set,
            self.flowsheet().time,
            self.diluate.length_domain,
            initialize=0.01,  # to inspect
            bounds=(0, 50),
            units=pyunits.volt,
            doc="Ohmic potential in two diffusion layers on the two sides of a membrane",
        )

        self.dl_thickness_x = Var(
            self.membrane_set,
            self.electrode_side_set,
            self.flowsheet().time,
            self.diluate.length_domain,
            initialize=0.0005,
            bounds=(0, 1e-2),
            units=pyunits.m,
            doc="Thickness of the diffusion layer",
        )

        @self.Constraint(
            self.flowsheet().time,
            self.diluate.length_domain,
            doc="Calculate length-indexed limitting current density",
        )
        def eq_current_dens_lim_x(self, t, x):
            if (
                self.config.limiting_current_density_method
                == LimitingCurrentDensityMethod.InitialValue
            ):
                return self.current_dens_lim_x[t, x] == (
                    self.config.limiting_current_density_data
                    * pyunits.amp
                    * pyunits.meter**-2
                    / sum(
                        self.diluate.properties[t, 0].conc_mol_phase_comp["Liq", j]
                        for j in self.cation_set
                    )
                    * sum(
                        self.diluate.properties[t, x].conc_mol_phase_comp["Liq", j]
                        for j in self.cation_set
                    )
                )

        @self.Constraint(
            self.membrane_set,
            self.electrode_side_set,
            self.flowsheet().time,
            self.diluate.length_domain,
            self.config.property_package.ion_set,
            doc="Establish relationship between interfacial concentration polarization ratio and current density",
        )
        def eq_conc_polarization_ratio(self, mem, side, t, x, j):
            if (mem == "cem" and side == "cathode_left") or (
                mem == "aem" and side == "anode_right"
            ):
                return self.conc_mem_surf_mol_x[
                    mem, side, t, x, j
                ] / self.concentrate.properties[t, x].conc_mol_phase_comp["Liq", j] == (
                    1 + self.current_density_x[t, x] / self.current_dens_lim_x[t, x]
                )
            else:
                return self.conc_mem_surf_mol_x[
                    mem, side, t, x, j
                ] / self.diluate.properties[t, x].conc_mol_phase_comp["Liq", j] == (
                    1 - self.current_density_x[t, x] / self.current_dens_lim_x[t, x]
                )

        @self.Constraint(
            self.membrane_set,
            self.flowsheet().time,
            self.diluate.length_domain,
            doc="Calculate the total non-ohmic potential across the two diffusion layers of an iem.",
        )
        def eq_potential_nonohm_dl(self, mem, t, x):
            if mem == "cem":
                return self.potential_nonohm_dl_x[mem, t, x] == (
                    Constants.gas_constant
                    * self.diluate.properties[t, x].temperature
                    / Constants.faraday_constant
                    * (
                        sum(
                            self.diluate.properties[t, x].trans_num_phase_comp["Liq", j]
                            / self.config.property_package.charge_comp[j]
                            for j in self.cation_set
                        )
                        + sum(
                            self.diluate.properties[t, x].trans_num_phase_comp["Liq", j]
                            / self.config.property_package.charge_comp[j]
                            for j in self.anion_set
                        )
                    )
                    * log(
                        sum(
                            self.conc_mem_surf_mol_x[mem, "anode_right", t, x, j]
                            for j in self.ion_set
                        )
                        * sum(
                            self.concentrate.properties[t, x].conc_mol_phase_comp[
                                "Liq", j
                            ]
                            for j in self.ion_set
                        )
                        * sum(
                            self.conc_mem_surf_mol_x[mem, "cathode_left", t, x, j]
                            for j in self.ion_set
                        )
                        ** -1
                        * sum(
                            self.diluate.properties[t, x].conc_mol_phase_comp["Liq", j]
                            for j in self.ion_set
                        )
                        ** -1
                    )
                )
            else:
                return self.potential_nonohm_dl_x[mem, t, x] == (
                    Constants.gas_constant
                    * self.diluate.properties[t, x].temperature
                    / Constants.faraday_constant
                    * (
                        sum(
                            self.diluate.properties[t, x].trans_num_phase_comp["Liq", j]
                            / self.config.property_package.charge_comp[j]
                            for j in self.cation_set
                        )
                        + sum(
                            self.diluate.properties[t, x].trans_num_phase_comp["Liq", j]
                            / self.config.property_package.charge_comp[j]
                            for j in self.anion_set
                        )
                    )
                    * log(
                        sum(
                            self.conc_mem_surf_mol_x[mem, "anode_right", t, x, j]
                            for j in self.ion_set
                        )
                        * sum(
                            self.diluate.properties[t, x].conc_mol_phase_comp["Liq", j]
                            for j in self.ion_set
                        )
                        * sum(
                            self.conc_mem_surf_mol_x[mem, "cathode_left", t, x, j]
                            for j in self.ion_set
                        )
                        ** -1
                        * sum(
                            self.concentrate.properties[t, x].conc_mol_phase_comp[
                                "Liq", j
                            ]
                            for j in self.ion_set
                        )
                        ** -1
                    )
                )

        @self.Constraint(
            self.membrane_set,
            self.flowsheet().time,
            self.diluate.length_domain,
            doc="Calculate the total ohmic potential across the two diffusion layers of an iem.",
        )
        def eq_potential_ohm_dl_x(self, mem, t, x):
            if mem == "cem":
                return self.potential_ohm_dl_x[mem, t, x] == (
                    Constants.faraday_constant
                    * (
                        sum(
                            self.config.property_package.diffus_phase_comp["Liq", j]
                            ** -1
                            for j in self.ion_set
                        )
                        ** -1
                        * len(self.ion_set)
                    )
                    * (
                        sum(
                            self.ion_trans_number_membrane[mem, j]
                            / self.config.property_package.charge_comp[j]
                            for j in self.cation_set
                        )
                        - sum(
                            self.diluate.properties[t, x].trans_num_phase_comp["Liq", j]
                            / self.config.property_package.charge_comp[j]
                            for j in self.cation_set
                        )
                    )
                    ** -1
                    * self.diluate.properties[t, x].equiv_conductivity_phase["Liq"]
                    ** -1
                    * log(
                        sum(
                            self.conc_mem_surf_mol_x[mem, "anode_right", t, x, j]
                            for j in self.ion_set
                        )
                        ** -1
                        * sum(
                            self.concentrate.properties[t, x].conc_mol_phase_comp[
                                "Liq", j
                            ]
                            for j in self.ion_set
                        )
                        ** -1
                        * sum(
                            self.conc_mem_surf_mol_x[mem, "cathode_left", t, x, j]
                            for j in self.ion_set
                        )
                        * sum(
                            self.diluate.properties[t, x].conc_mol_phase_comp["Liq", j]
                            for j in self.ion_set
                        )
                    )
                )
            else:
                return self.potential_ohm_dl_x[mem, t, x] == (
                    -Constants.faraday_constant
                    * (
                        sum(
                            self.config.property_package.diffus_phase_comp["Liq", j]
                            ** -1
                            for j in self.ion_set
                        )
                        ** -1
                        * len(self.ion_set)
                    )
                    * (
                        sum(
                            self.ion_trans_number_membrane[mem, j]
                            / self.config.property_package.charge_comp[j]
                            for j in self.cation_set
                        )
                        - sum(
                            self.diluate.properties[t, x].trans_num_phase_comp["Liq", j]
                            / self.config.property_package.charge_comp[j]
                            for j in self.cation_set
                        )
                    )
                    ** -1
                    * self.diluate.properties[t, x].equiv_conductivity_phase["Liq"]
                    ** -1
                    * log(
                        sum(
                            self.conc_mem_surf_mol_x[mem, "anode_right", t, x, j]
                            for j in self.ion_set
                        )
                        * sum(
                            self.diluate.properties[t, x].conc_mol_phase_comp["Liq", j]
                            for j in self.ion_set
                        )
                        * sum(
                            self.conc_mem_surf_mol_x[mem, "cathode_left", t, x, j]
                            for j in self.ion_set
                        )
                        ** -1
                        * sum(
                            self.concentrate.properties[t, x].conc_mol_phase_comp[
                                "Liq", j
                            ]
                            for j in self.ion_set
                        )
                        ** -1
                    )
                )

        @self.Constraint(
            self.membrane_set,
            self.electrode_side_set,
            self.flowsheet().time,
            self.diluate.length_domain,
            doc="Calculate the total non-ohmic potential across the two diffusion layers of an iem.",
        )
        def eq_dl_thickness(self, mem, side, t, x):
            if mem == "cem" and side == "cathode_left":
                return self.dl_thickness_x[mem, side, t, x] == (
                    Constants.faraday_constant
                    * (
                        sum(
                            self.config.property_package.diffus_phase_comp["Liq", j]
                            ** -1
                            for j in self.ion_set
                        )
                        ** -1
                        * len(self.ion_set)
                    )
                    * (
                        sum(
                            self.ion_trans_number_membrane[mem, j]
                            / self.config.property_package.charge_comp[j]
                            for j in self.cation_set
                        )
                        - sum(
                            self.diluate.properties[t, x].trans_num_phase_comp["Liq", j]
                            / self.config.property_package.charge_comp[j]
                            for j in self.cation_set
                        )
                    )
                    ** -1
                    * sum(
                        self.concentrate.properties[t, x].conc_mol_phase_comp["Liq", j]
                        for j in self.cation_set
                    )
                    * self.current_dens_lim_x[t, x] ** -1
                )
            elif mem == "cem" and side == "anode_right":
                return self.dl_thickness_x[mem, side, t, x] == (
                    Constants.faraday_constant
                    * (
                        sum(
                            self.config.property_package.diffus_phase_comp["Liq", j]
                            ** -1
                            for j in self.ion_set
                        )
                        ** -1
                        * len(self.ion_set)
                    )
                    * (
                        sum(
                            self.ion_trans_number_membrane[mem, j]
                            / self.config.property_package.charge_comp[j]
                            for j in self.cation_set
                        )
                        - sum(
                            self.diluate.properties[t, x].trans_num_phase_comp["Liq", j]
                            / self.config.property_package.charge_comp[j]
                            for j in self.cation_set
                        )
                    )
                    ** -1
                    * sum(
                        self.diluate.properties[t, x].conc_mol_phase_comp["Liq", j]
                        for j in self.cation_set
                    )
                    * self.current_dens_lim_x[t, x] ** -1
                )
            elif mem == "aem" and side == "cathode_left":
                return self.dl_thickness_x[mem, side, t, x] == (
                    -Constants.faraday_constant
                    * (
                        sum(
                            self.config.property_package.diffus_phase_comp["Liq", j]
                            ** -1
                            for j in self.ion_set
                        )
                        ** -1
                        * len(self.ion_set)
                    )
                    * (
                        sum(
                            self.ion_trans_number_membrane[mem, j]
                            / self.config.property_package.charge_comp[j]
                            for j in self.cation_set
                        )
                        - sum(
                            self.diluate.properties[t, x].trans_num_phase_comp["Liq", j]
                            / self.config.property_package.charge_comp[j]
                            for j in self.cation_set
                        )
                    )
                    ** -1
                    * sum(
                        self.diluate.properties[t, x].conc_mol_phase_comp["Liq", j]
                        for j in self.cation_set
                    )
                    * self.current_dens_lim_x[t, x] ** -1
                )
            else:
                return self.dl_thickness_x[mem, side, t, x] == (
                    -Constants.faraday_constant
                    * (
                        sum(
                            self.config.property_package.diffus_phase_comp["Liq", j]
                            ** -1
                            for j in self.ion_set
                        )
                        ** -1
                        * len(self.ion_set)
                    )
                    * (
                        sum(
                            self.ion_trans_number_membrane[mem, j]
                            / self.config.property_package.charge_comp[j]
                            for j in self.cation_set
                        )
                        - sum(
                            self.diluate.properties[t, x].trans_num_phase_comp["Liq", j]
                            / self.config.property_package.charge_comp[j]
                            for j in self.cation_set
                        )
                    )
                    ** -1
                    * sum(
                        self.concentrate.properties[t, x].conc_mol_phase_comp["Liq", j]
                        for j in self.cation_set
                    )
                    * self.current_dens_lim_x[t, x] ** -1
                )

    # Intialization routines
    def initialize_build(
        blk,
        state_args=None,
        outlvl=idaeslog.NOTSET,
        solver=None,
        optarg=None,
        fail_on_warning=False,
        ignore_dof=False,
    ):
        """
        General wrapper for electrodialysis_1D initialization routines

        Keyword Arguments:
            state_args : a dict of arguments to be passed to the property
                         package(s) to provide an initial state for
                         initialization (see documentation of the specific
                         property package) (default = {}).
            outlvl : sets output level of initialization routine
            optarg : solver options dictionary object (default=None)
            solver : str indicating which solver to use during
                     initialization (default = None)
            fail_on_warning : boolean argument to fail or only produce  warning upon unsuccessful solve (default=False)
            ignore_dof : boolean argument to ignore when DOF != 0 (default=False)

        Returns: None
        """
        init_log = idaeslog.getInitLogger(blk.name, outlvl, tag="unit")
        solve_log = idaeslog.getSolveLogger(blk.name, outlvl, tag="unit")
        # Set solver options
        opt = get_solver(solver, optarg)
        # Set the intial conditions over the 1D length from the state vars
        for k in blk.keys():
            for set in blk[k].diluate.properties:
                if ("flow_mol_phase_comp" or "flow_mass_phase_comp") not in blk[
                    k
                ].diluate.properties[set].define_state_vars():
                    raise ConfigurationError(
                        "Electrodialysis1D unit model requires "
                        "either a 'flow_mol_phase_comp' or 'flow_mass_phase_comp' "
                        "state variable basis to apply the 'propogate_initial_state' method"
                    )
                if "temperature" in blk[k].diluate.properties[set].define_state_vars():
                    blk[k].diluate.properties[set].temperature = value(
                        blk[k].diluate.properties[(0.0, 0.0)].temperature
                    )
                if "pressure" in blk[k].diluate.properties[set].define_state_vars():
                    blk[k].diluate.properties[set].pressure = value(
                        blk[k].diluate.properties[(0.0, 0.0)].pressure
                    )
                if (
                    "flow_mol_phase_comp"
                    in blk[k].diluate.properties[set].define_state_vars()
                ):
                    for ind in blk[k].diluate.properties[set].flow_mol_phase_comp:
                        blk[k].diluate.properties[set].flow_mol_phase_comp[ind] = value(
                            blk[k]
                            .diluate.properties[(0.0, 0.0)]
                            .flow_mol_phase_comp[ind]
                        )
                if (
                    "flow_mass_phase_comp"
                    in blk[k].diluate.properties[set].define_state_vars()
                ):
                    for ind in blk[k].diluate.properties[set].flow_mass_phase_comp:
                        blk[k].diluate.properties[set].flow_mass_phase_comp[
                            ind
                        ] = value(
                            blk[k]
                            .diluate.properties[(0.0, 0.0)]
                            .flow_mass_phase_comp[ind]
                        )
                if hasattr(blk[k], "conc_mem_surf_mol_x"):
                    for mem in blk[k].membrane_set:
                        for side in blk[k].electrode_side_set:
                            for j in blk[k].ion_set:
                                blk[k].conc_mem_surf_mol_x[mem, side, set, j].set_value(
                                    blk[k]
                                    .diluate.properties[set]
                                    .conc_mol_phase_comp["Liq", j]
                                )

            for set in blk[k].concentrate.properties:
                if ("flow_mol_phase_comp" or "flow_mass_phase_comp") not in blk[
                    k
                ].concentrate.properties[set].define_state_vars():
                    raise ConfigurationError(
                        "Electrodialysis1D unit model requires "
                        "either a 'flow_mol_phase_comp' or 'flow_mass_phase_comp' "
                        "state variable basis to apply the 'propogate_initial_state' method"
                    )
                if (
                    "temperature"
                    in blk[k].concentrate.properties[set].define_state_vars()
                ):
                    blk[k].concentrate.properties[set].temperature = value(
                        blk[k].concentrate.properties[(0.0, 0.0)].temperature
                    )
                if "pressure" in blk[k].concentrate.properties[set].define_state_vars():
                    blk[k].concentrate.properties[set].pressure = value(
                        blk[k].concentrate.properties[(0.0, 0.0)].pressure
                    )
                if (
                    "flow_mol_phase_comp"
                    in blk[k].concentrate.properties[set].define_state_vars()
                ):
                    for ind in blk[k].concentrate.properties[set].flow_mol_phase_comp:
                        blk[k].concentrate.properties[set].flow_mol_phase_comp[
                            ind
                        ] = value(
                            blk[k]
                            .concentrate.properties[(0.0, 0.0)]
                            .flow_mol_phase_comp[ind]
                        )
                if (
                    "flow_mass_phase_comp"
                    in blk[k].concentrate.properties[set].define_state_vars()
                ):
                    for ind in blk[k].concentrate.properties[set].flow_mass_phase_comp:
                        blk[k].concentrate.properties[set].flow_mass_phase_comp[
                            ind
                        ] = value(
                            blk[k]
                            .concentrate.properties[(0.0, 0.0)]
                            .flow_mass_phase_comp[ind]
                        )
                if hasattr(blk[k], "conc_mem_surf_mol_x"):
                    for mem in blk[k].membrane_set:
                        for side in blk[k].electrode_side_set:
                            for j in blk[k].ion_set:
                                blk[k].conc_mem_surf_mol_x[mem, side, set, j].set_value(
                                    blk[k]
                                    .concentrate.properties[set]
                                    .conc_mol_phase_comp["Liq", j]
                                )
                blk[k].total_areal_resistance_x[set].set_value(
                    (
                        blk[k].membrane_areal_resistance["aem"]
                        + blk[k].membrane_areal_resistance["cem"]
                        + blk[k].spacer_thickness
                        * (
                            blk[k].concentrate.properties[set].elec_cond_phase["Liq"]
                            ** -1
                            + blk[k].diluate.properties[set].elec_cond_phase["Liq"]
                            ** -1
                        )
                    )
                    * blk[k].cell_pair_num
                    + blk[k].electrodes_resistance
                )

        # ---------------------------------------------------------------------
        # Initialize diluate block
        flags_diluate = blk.diluate.initialize(
            outlvl=outlvl,
            optarg=optarg,
            solver=solver,
            state_args=state_args,
        )
        init_log.info_high("Initialization Step 1 Complete.")
        # ---------------------------------------------------------------------
        if not ignore_dof:
            check_dof(blk, fail_flag=fail_on_warning, logger=init_log)

        # Initialize concentrate block
        flags_concentrate = blk.concentrate.initialize(
            outlvl=outlvl,
            optarg=optarg,
            solver=solver,
            state_args=state_args,
        )
        init_log.info_high("Initialization Step 2 Complete.")
        # ---------------------------------------------------------------------
        # Solve unit
        with idaeslog.solver_log(solve_log, idaeslog.DEBUG) as slc:
            res = opt.solve(blk, tee=slc.tee)
        init_log.info_high("Initialization Step 3 {}.".format(idaeslog.condition(res)))
        check_solve(
            res,
            logger=init_log,
            fail_flag=fail_on_warning,
            checkpoint="Initialization Step 3",
        )
        # ---------------------------------------------------------------------
        # Release state
        blk.diluate.release_state(flags_diluate, outlvl)
        blk.concentrate.release_state(flags_concentrate, outlvl)
        init_log.info("Initialization Complete: {}".format(idaeslog.condition(res)))

    def calculate_scaling_factors(self):
        super().calculate_scaling_factors()
        units_meta = self.config.property_package.get_metadata().get_derived_units

        # Scaling factors that user may setup
        # The users are highly encouraged to provide scaling factors for assessable vars below.
        # Not providing these vars will give a warning.
        if iscale.get_scaling_factor(self.cell_width, warning=True) is None:
            iscale.set_scaling_factor(self.cell_width, 1)
        if iscale.get_scaling_factor(self.cell_length, warning=True) is None:
            iscale.set_scaling_factor(self.cell_length, 1)
        if iscale.get_scaling_factor(self.cell_pair_num, warning=True) is None:
            iscale.set_scaling_factor(self.cell_pair_num, 0.1)
        if iscale.get_scaling_factor(self.membrane_thickness, warning=True) is None:
            iscale.set_scaling_factor(self.membrane_thickness, 1e4)

        if (
            iscale.get_scaling_factor(self.membrane_areal_resistance, warning=True)
            is None
        ):
            iscale.set_scaling_factor(self.membrane_areal_resistance, 1e4)

        if (
            iscale.get_scaling_factor(self.solute_diffusivity_membrane, warning=True)
            is None
        ):
            iscale.set_scaling_factor(self.solute_diffusivity_membrane, 1e10)

        if (
            iscale.get_scaling_factor(self.water_permeability_membrane, warning=True)
            is None
        ):
            iscale.set_scaling_factor(self.water_permeability_membrane, 1e4)

        if iscale.get_scaling_factor(self.spacer_thickness, warning=True) is None:
            iscale.set_scaling_factor(self.spacer_thickness, 1e4)
        if iscale.get_scaling_factor(self.electrodes_resistance, warning=True) is None:
            iscale.set_scaling_factor(self.electrodes_resistance, 1e4)
        if hasattr(self, "voltage_applied") and (
            iscale.get_scaling_factor(self.voltage_applied, warning=True) is None
        ):
            iscale.set_scaling_factor(self.voltage_applied, 1)
        if hasattr(self, "current_applied") and (
            iscale.get_scaling_factor(self.current_applied, warning=True) is None
        ):
            iscale.set_scaling_factor(self.current_applied, 1)

        # For vars below, the users can choose but not required to provide scaling factors.
        # No warnings if no providing.

        for ind in self.total_areal_resistance_x:
            if (
                iscale.get_scaling_factor(
                    self.total_areal_resistance_x[ind], warning=False
                )
                is None
            ):
                sf = (
                    iscale.get_scaling_factor(self.membrane_areal_resistance) ** 2
                    + iscale.get_scaling_factor(self.spacer_thickness) ** 2
                    * (
                        iscale.get_scaling_factor(
                            self.diluate.properties[ind].elec_cond_phase["Liq"]
                        )
                        ** -2
                        + iscale.get_scaling_factor(
                            self.concentrate.properties[ind].elec_cond_phase["Liq"]
                        )
                        ** -2
                    )
                ) ** 0.5 * iscale.get_scaling_factor(self.cell_pair_num)
                iscale.set_scaling_factor(self.total_areal_resistance_x[ind], sf)

        for ind in self.current_density_x:
            if (
                iscale.get_scaling_factor(self.current_density_x[ind], warning=False)
                is None
            ):
                if (
                    self.config.operation_mode
                    == ElectricalOperationMode.Constant_Current
                ):
                    sf = (
                        iscale.get_scaling_factor(self.current_applied)
                        / iscale.get_scaling_factor(self.cell_width)
                        / iscale.get_scaling_factor(self.cell_length)
                    )
                    iscale.set_scaling_factor(self.current_density_x[ind], sf)
                else:
                    sf = iscale.get_scaling_factor(
                        self.voltage_applied
                    ) / iscale.get_scaling_factor(self.total_areal_resistance_x[ind])
                    iscale.set_scaling_factor(self.current_density_x[ind], sf)

        for ind in self.voltage_x:
            if iscale.get_scaling_factor(self.voltage_x[ind], warning=False) is None:
                sf = iscale.get_scaling_factor(
                    self.current_density_x[ind]
                ) * iscale.get_scaling_factor(self.total_areal_resistance_x[ind])
                iscale.set_scaling_factor(self.voltage_x[ind], sf)

        if hasattr(self, "conc_mem_surf_mol_x"):
            for ind in self.conc_mem_surf_mol_x:
                if iscale.get_scaling_factor(self.conc_mem_surf_mol_x[ind]) is None:
                    if (ind[0] == "cem" and ind[1] == "cathode_left") or (
                        ind[0] == "aem" and ind[1] == "anode_right"
                    ):
                        iscale.set_scaling_factor(
                            self.conc_mem_surf_mol_x[ind],
                            iscale.get_scaling_factor(
                                self.concentrate.properties[
                                    ind[2], ind[3]
                                ].conc_mol_phase_comp["Liq", ind[4]]
                            ),
                        )
                    else:
                        iscale.set_scaling_factor(
                            self.conc_mem_surf_mol_x[ind],
                            iscale.get_scaling_factor(
                                self.diluate.properties[
                                    ind[2], ind[3]
                                ].conc_mol_phase_comp["Liq", ind[4]]
                            ),
                        )

        if hasattr(self, "current_dens_lim_x"):
            if iscale.get_scaling_factor(self.current_dens_lim_x) is None:
                if (
                    self.config.limiting_current_density_method
                    == LimitingCurrentDensityMethod.InitialValue
                ):
                    for ind in self.current_dens_lim_x:
                        sf = (
                            self.config.limiting_current_density_data**-1
                            * sum(
                                iscale.get_scaling_factor(
                                    self.diluate.properties[
                                        ind[0], 0
                                    ].conc_mol_phase_comp["Liq", j]
                                )
                                ** 2
                                for j in self.cation_set
                            )
                            ** -0.5
                            * sum(
                                iscale.get_scaling_factor(
                                    self.diluate.properties[ind].conc_mol_phase_comp[
                                        "Liq", j
                                    ]
                                )
                                ** 2
                                for j in self.cation_set
                            )
                            ** 0.5
                        )
                        iscale.set_scaling_factor(self.current_dens_lim_x[ind], sf)

        if hasattr(self, "potential_nonohm_membrane_x"):
            if iscale.get_scaling_factor(self.potential_nonohm_membrane_x) is None:
                for ind in self.potential_nonohm_membrane_x:
                    sf = (
                        value(Constants.faraday_constant)
                        * value(Constants.gas_constant) ** -1
                        * 298.15**-1
                    )
                    iscale.set_scaling_factor(self.potential_nonohm_membrane_x[ind], sf)
        if hasattr(self, "potential_nonohm_dl_x"):
            if iscale.get_scaling_factor(self.potential_nonohm_dl_x) is None:
                for ind in self.potential_nonohm_dl_x:
                    sf = (
                        value(Constants.faraday_constant)
                        * value(Constants.gas_constant) ** -1
                        * 298.15**-1
                    )
                    iscale.set_scaling_factor(self.potential_nonohm_dl_x[ind], sf)
        if hasattr(self, "potential_ohm_dl_x"):
            if iscale.get_scaling_factor(self.potential_ohm_dl_x) is None:
                for ind in self.potential_nonohm_dl_x:
                    sf = (
                        96485**-1
                        * sum(
                            iscale.get_scaling_factor(
                                self.config.property_package.diffus_phase_comp["Liq", j]
                            )
                            ** -2
                            for j in self.ion_set
                        )
                        ** -0.5
                        * float(len(self.ion_set)) ** -1
                    )
                    iscale.set_scaling_factor(self.potential_ohm_dl_x[ind], sf)
        if hasattr(self, "dl_thickness_x"):
            if iscale.get_scaling_factor(self.dl_thickness_x) is None:
                for ind in self.dl_thickness_x:
                    sf = (
                        96485**-1
                        * sum(
                            iscale.get_scaling_factor(
                                self.config.property_package.diffus_phase_comp["Liq", j]
                            )
                            ** -2
                            for j in self.ion_set
                        )
                        ** -0.5
                        * len(self.ion_set) ** -1
                        * sum(
                            iscale.get_scaling_factor(self.conc_mem_surf_mol_x[ind, j])
                            ** 2
                            for j in self.cation_set
                        )
                        ** 0.5
                        * iscale.get_scaling_factor(
                            self.current_density_x[ind[2], ind[3]]
                        )
                        ** -1
                    )
                    iscale.set_scaling_factor(self.dl_thickness_x[ind], sf)

        for ind in self.diluate.power_electrical_x:
            if (
                iscale.get_scaling_factor(
                    self.diluate.power_electrical_x[ind], warning=False
                )
                is None
            ):
                iscale.set_scaling_factor(
                    self.diluate.power_electrical_x[ind],
                    iscale.get_scaling_factor(self.voltage_x[ind])
                    * iscale.get_scaling_factor(self.current_density_x[ind])
                    * iscale.get_scaling_factor(self.cell_width)
                    * iscale.get_scaling_factor(self.cell_length),
                )
        if (
            iscale.get_scaling_factor(self.specific_power_electrical, warning=False)
            is None
        ):
            iscale.set_scaling_factor(
                self.specific_power_electrical,
                3.6e6
                * iscale.get_scaling_factor(
                    self.diluate.power_electrical_x[
                        0, self.diluate.length_domain.last()
                    ]
                )
                * (
                    iscale.get_scaling_factor(
                        self.diluate.properties[
                            0, self.diluate.length_domain.last()
                        ].flow_vol_phase["Liq"]
                    )
                    * iscale.get_scaling_factor(self.cell_pair_num)
                )
                ** -1,
            )

        # Set up constraint scaling
        for ind, c in self.eq_get_total_areal_resistance_x.items():
            iscale.constraint_scaling_transform(
                c, iscale.get_scaling_factor(self.total_areal_resistance_x[ind])
            )

        for ind, c in self.eq_get_current_density.items():
            if self.config.operation_mode == ElectricalOperationMode.Constant_Current:
                iscale.constraint_scaling_transform(
                    c, iscale.get_scaling_factor(self.current_applied[ind[0]])
                )
            else:
                iscale.constraint_scaling_transform(
                    c, iscale.get_scaling_factor(self.voltage_applied[ind[0]])
                )
        for ind, c in self.eq_get_voltage_x.items():
            iscale.constraint_scaling_transform(
                c, iscale.get_scaling_factor(self.voltage_x[ind])
            )
        if hasattr(self, "eq_potential_nonohm_membrane_x"):
            for ind, c in self.eq_potential_nonohm_membrane_x.items():
                iscale.constraint_scaling_transform(
                    c, iscale.get_scaling_factor(self.potential_nonohm_membrane_x[ind])
                )
        if hasattr(self, "eq_current_dens_lim_x"):
            for ind, c in self.eq_current_dens_lim_x.items():
                iscale.constraint_scaling_transform(
                    c, iscale.get_scaling_factor(self.current_dens_lim_x[ind])
                )
        if hasattr(self, "eq_conc_polarization_ratio"):
            for ind, c in self.eq_conc_polarization_ratio.items():
                iscale.constraint_scaling_transform(c, 1)
        if hasattr(self, "eq_potential_nonohm_dl_x"):
            for ind, c in self.eq_potential_nonohm_dl_x.items():
                iscale.constraint_scaling_transform(
                    c, iscale.get_scaling_factor(self.potential_nonohm_dl_x[ind])
                )
        if hasattr(self, "eq_potential_ohm_dl_x"):
            for ind, c in self.eq_potential_ohm_dl_x.items():
                iscale.constraint_scaling_transform(
                    c, iscale.get_scaling_factor(self.potential_ohm_dl_x[ind])
                )
        if hasattr(self, "eq_dl_thickness_x"):
            for ind, c in self.eq_dl_thickness_x.items():
                iscale.constraint_scaling_transform(
                    c, iscale.get_scaling_factor(self.dl_thickness_x[ind])
                )

        for ind, c in self.eq_mass_transfer_term_diluate.items():
            if ind[3] == "H2O":
                sf_osm = (
                    1e-3
                    * 0.018
                    * iscale.get_scaling_factor(self.water_permeability_membrane)
                    * (
                        (
                            iscale.get_scaling_factor(
                                self.diluate.properties[
                                    (ind[0], ind[1])
                                ].pressure_osm_phase[ind[2]]
                            )
                        )
                        ** 2
                        + (
                            iscale.get_scaling_factor(
                                self.diluate.properties[
                                    (ind[0], ind[1])
                                ].pressure_osm_phase[ind[2]]
                            )
                        )
                        ** 2
                    )
                    ** 0.5
                )
                sf_eleosm = value(Constants.faraday_constant)
                iscale.constraint_scaling_transform(
                    c,
                    (sf_osm**2 + sf_eleosm**2) ** 0.5
                    * iscale.get_scaling_factor(self.cell_pair_num),
                )
            elif ind[3] in self.config.property_package.ion_set:
                sf_diff = (
                    iscale.get_scaling_factor(self.solute_diffusivity_membrane)
                    / iscale.get_scaling_factor(self.membrane_thickness)
                    * (
                        (
                            (
                                iscale.get_scaling_factor(
                                    self.concentrate.properties[
                                        (ind[0], ind[1])
                                    ].conc_mol_phase_comp[ind[2], ind[3]]
                                )
                            )
                            ** 2
                            + (
                                iscale.get_scaling_factor(
                                    self.diluate.properties[
                                        (ind[0], ind[1])
                                    ].conc_mol_phase_comp[ind[2], ind[3]]
                                )
                            )
                            ** 2
                        )
                        ** 0.5
                    )
                )
                sf_elemig = value(Constants.faraday_constant)
                iscale.constraint_scaling_transform(
                    c,
                    (sf_diff**2 + sf_elemig**2) ** 0.5
                    * iscale.get_scaling_factor(self.cell_pair_num),
                )
            else:
                iscale.constraint_scaling_transform(
                    c,
                    iscale.get_scaling_factor(self.solute_diffusivity_membrane)
                    / iscale.get_scaling_factor(self.membrane_thickness)
                    * (
                        (
                            (
                                iscale.get_scaling_factor(
                                    self.concentrate.properties[
                                        (ind[0], ind[1])
                                    ].conc_mol_phase_comp[ind[2], ind[3]]
                                )
                            )
                            ** 2
                            + (
                                iscale.get_scaling_factor(
                                    self.diluate.properties[
                                        (ind[0], ind[1])
                                    ].conc_mol_phase_comp[ind[2], ind[3]]
                                )
                            )
                            ** 2
                        )
                        ** 0.5
                    )
                    * iscale.get_scaling_factor(self.cell_pair_num),
                )
        for ind, c in self.eq_mass_transfer_term_concentrate.items():
            if ind[3] == "H2O":
                sf_osm = (
                    1e-3
                    * 0.018
                    * iscale.get_scaling_factor(self.water_permeability_membrane)
                    * (
                        (
                            iscale.get_scaling_factor(
                                self.diluate.properties[
                                    (ind[0], ind[1])
                                ].pressure_osm_phase[ind[2]]
                            )
                        )
                        ** 2
                        + (
                            iscale.get_scaling_factor(
                                self.diluate.properties[
                                    (ind[0], ind[1])
                                ].pressure_osm_phase[ind[2]]
                            )
                        )
                        ** 2
                    )
                    ** 0.5
                )
                sf_eleosm = value(Constants.faraday_constant)
                iscale.constraint_scaling_transform(
                    c,
                    (sf_osm**2 + sf_eleosm**2) ** 0.5
                    * iscale.get_scaling_factor(self.cell_pair_num),
                )
            elif ind[3] in self.config.property_package.ion_set:
                sf_diff = (
                    iscale.get_scaling_factor(self.solute_diffusivity_membrane)
                    / iscale.get_scaling_factor(self.membrane_thickness)
                    * (
                        (
                            (
                                iscale.get_scaling_factor(
                                    self.concentrate.properties[
                                        (ind[0], ind[1])
                                    ].conc_mol_phase_comp[ind[2], ind[3]]
                                )
                            )
                            ** 2
                            + (
                                iscale.get_scaling_factor(
                                    self.diluate.properties[
                                        (ind[0], ind[1])
                                    ].conc_mol_phase_comp[ind[2], ind[3]]
                                )
                            )
                            ** 2
                        )
                        ** 0.5
                    )
                )
                sf_elemig = value(Constants.faraday_constant)
                iscale.constraint_scaling_transform(
                    c,
                    (sf_diff**2 + sf_elemig**2) ** 0.5
                    * iscale.get_scaling_factor(self.cell_pair_num),
                )
            else:
                iscale.constraint_scaling_transform(
                    c,
                    iscale.get_scaling_factor(self.solute_diffusivity_membrane)
                    / iscale.get_scaling_factor(self.membrane_thickness)
                    * (
                        (
                            (
                                iscale.get_scaling_factor(
                                    self.concentrate.properties[
                                        (ind[0], ind[1])
                                    ].conc_mol_phase_comp[ind[2], ind[3]]
                                )
                            )
                            ** 2
                            + (
                                iscale.get_scaling_factor(
                                    self.diluate.properties[
                                        (ind[0], ind[1])
                                    ].conc_mol_phase_comp[ind[2], ind[3]]
                                )
                            )
                            ** 2
                        )
                        ** 0.5
                    )
                    * iscale.get_scaling_factor(self.cell_pair_num),
                )
        for ind, c in self.eq_power_electrical.items():
            iscale.constraint_scaling_transform(
                c, iscale.get_scaling_factor(self.diluate.power_electrical_x[ind])
            )

        for ind, c in self.eq_specific_power_electrical.items():
            iscale.constraint_scaling_transform(
                c, iscale.get_scaling_factor(self.specific_power_electrical)
            )

        for ind, c in self.eq_current_efficiency_x.items():
            iscale.constraint_scaling_transform(
                c,
                iscale.get_scaling_factor(self.current_density_x[ind[0], ind[1]])
                * iscale.get_scaling_factor(self.cell_width),
            )

    def _get_stream_table_contents(self, time_point=0):
        return create_stream_table_dataframe(
            {
                "Diluate Channel Inlet": self.inlet_diluate,
                "Concentrate Channel Inlet": self.inlet_concentrate,
                "Diluate Channel Outlet": self.outlet_diluate,
                "Concentrate Channel Outlet": self.outlet_concentrate,
            },
            time_point=time_point,
        )

    def _get_performance_contents(self, time_point=0):

        return {
            "vars": {
                "Total electrical power consumption(Watt)": self.diluate.power_electrical_x[
                    time_point, self.diluate.length_domain.last()
                ],
                "Specific electrical power consumption (kW*h/m**3)": self.specific_power_electrical[
                    time_point
                ],
                "Water recovery by mass": self.recovery_mass_H2O[time_point],
            },
            "exprs": {},
            "params": {},
        }

    def get_power_electrical(self, time_point=0):
        return self.diluate.power_electrical_x[
            time_point, self.diluate.length_domain.last()
        ]<|MERGE_RESOLUTION|>--- conflicted
+++ resolved
@@ -342,18 +342,6 @@
 
         # Control Volume for the Diluate channel:
         self.diluate = ControlVolume1DBlock(
-<<<<<<< HEAD
-            default={
-                "dynamic": self.config.dynamic,
-                "has_holdup": self.config.has_holdup,
-                "property_package": self.config.property_package,
-                "property_package_args": self.config.property_package_args,
-                "transformation_method": self.config.transformation_method,
-                "transformation_scheme": self.config.transformation_scheme,
-                "finite_elements": self.config.finite_elements,
-                "collocation_points": self.config.collocation_points,
-            }
-=======
             dynamic=self.config.dynamic,
             has_holdup=self.config.has_holdup,
             property_package=self.config.property_package,
@@ -362,7 +350,6 @@
             transformation_scheme=self.config.transformation_scheme,
             finite_elements=self.config.finite_elements,
             collocation_points=self.config.collocation_points,
->>>>>>> 490f52e4
         )
         self.diluate.add_geometry(length_var=self.cell_length)
         self.diluate.add_state_blocks(has_phase_equilibrium=False)
@@ -403,18 +390,6 @@
 
         # Control volume for the Concentrate channel
         self.concentrate = ControlVolume1DBlock(
-<<<<<<< HEAD
-            default={
-                "dynamic": self.config.dynamic,
-                "has_holdup": self.config.has_holdup,
-                "property_package": self.config.property_package,
-                "property_package_args": self.config.property_package_args,
-                "transformation_method": self.config.transformation_method,
-                "transformation_scheme": self.config.transformation_scheme,
-                "finite_elements": self.config.finite_elements,
-                "collocation_points": self.config.collocation_points,
-            }
-=======
             dynamic=self.config.dynamic,
             has_holdup=self.config.has_holdup,
             property_package=self.config.property_package,
@@ -423,7 +398,6 @@
             transformation_scheme=self.config.transformation_scheme,
             finite_elements=self.config.finite_elements,
             collocation_points=self.config.collocation_points,
->>>>>>> 490f52e4
         )
         self.concentrate.add_geometry(length_var=self.cell_length)
         self.concentrate.add_state_blocks(has_phase_equilibrium=False)

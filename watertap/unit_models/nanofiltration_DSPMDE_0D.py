--- conflicted
+++ resolved
@@ -2025,15 +2025,9 @@
             fsc = value(self.partition_factor_steric_comp[t, j])
             bs = value(self.partition_factor_born_solvation_comp[t, j])
             fdc = value(self.partition_factor_donnan_comp_feed[t, x, j])
-<<<<<<< HEAD
-            hindrance_factor = fsc * bs * fdc
-            # we expect that there will be less ion at membrane with same charge as it self
-            # eg. negative ions ar repulsed by negative membarnes, but positve ions are attracted
-=======
             hinderence_factor = hfd * bs * fdc
             # we expect that there will be less ions at the membrane with same charge
             # e.g., negative ions are repulsed by negative membranes, but positive ions are attracted
->>>>>>> 18c5574e
             membrane_charge = value(self.membrane_charge_density[0])
             if membrane_charge * value(self.permeate_side[t, x].charge_comp[j]) > 0:
                 charge_reflection_multiplier = 10 ** -abs(

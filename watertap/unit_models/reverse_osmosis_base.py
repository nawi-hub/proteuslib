--- conflicted
+++ resolved
@@ -565,17 +565,11 @@
                 res = opt.solve(self, tee=slc.tee)
 
         # release inlet state, in case this error is caught
-<<<<<<< HEAD
+
         self.feed_side.release_state(source_flags, outlvl)
         init_log.info("Initialization Complete: {}".format(idaeslog.condition(res)))
 
         if not check_optimal_termination(res):
-=======
-        try:
-            self.feed_side.release_state(source_flags, outlvl)
-            init_log.info("Initialization Complete: {}".format(idaeslog.condition(res)))
-        except InitializationError:
->>>>>>> e4645445
             raise InitializationError(f"Unit model {self.name} failed to initialize")
 
     def _get_stream_table_contents(self, time_point=0):

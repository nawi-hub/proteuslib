--- conflicted
+++ resolved
@@ -15,10 +15,6 @@
 """
 import pytest
 
-<<<<<<< HEAD
-
-=======
->>>>>>> ed934ff5
 from pyomo.environ import (
     Block,
     ConcreteModel,
@@ -173,10 +169,6 @@
     @pytest.mark.requires_idaes_solver
     @pytest.mark.component
     def test_report(self, model):
-<<<<<<< HEAD
-
-        model.fs.unit.report()
-=======
         model.fs.unit.report()
 
 
@@ -195,7 +187,6 @@
         "assigned property package.",
     ):
         m.fs.unit = MABRZO(default={"property_package": m.fs.params, "database": m.db})
->>>>>>> ed934ff5
 
 
 def test_costing():

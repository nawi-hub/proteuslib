--- conflicted
+++ resolved
@@ -11,12 +11,8 @@
 #
 ###############################################################################
 """
-<<<<<<< HEAD
-This module contains a zero-order representation of an ion exchange unit.
-=======
 This module contains a zero-order representation of an ion exchange unit
 operation.
->>>>>>> 9b66fea5
 """
 
 from pyomo.environ import Reference, units as pyunits, Var

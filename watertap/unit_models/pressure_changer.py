--- conflicted
+++ resolved
@@ -12,11 +12,7 @@
 ###############################################################################
 
 from pyomo.common.config import ConfigBlock, ConfigValue, In
-<<<<<<< HEAD
-from pyomo.environ import Var, units as pyunits, Expr_if
-=======
 from pyomo.environ import Var, units as pyunits, Expr_if, value
->>>>>>> cfe67807
 
 from enum import Enum, auto
 
@@ -101,15 +97,8 @@
             # add constraints
             @self.Constraint(self.flowsheet().time, doc="Pump flow ratio")
             def flow_ratio_constraint(b, t):
-<<<<<<< HEAD
                 return b.flow_ratio[t] * b.bep_flow == (
                     b.control_volume.properties_out[t].flow_vol_phase["Liq"]
-=======
-                return (
-                    b.flow_ratio[t] * b.bep_flow
-                    == b.control_volume.properties_in[t].flow_vol
->>>>>>> cfe67807
-                )
 
         if self.config.variable_efficiency is VariableEfficiency.flow:
 
@@ -129,19 +118,12 @@
                 )
 
         elif self.config.variable_efficiency is VariableEfficiency.flow_head:
-<<<<<<< HEAD
-            raise ValueError(
-                "Config option 'VariableEfficiency.flow_head' is not fully implemented yet"
-            )
-            # TODO - Implement pump efficiency expression based on flow and head (bep_head, head_ratio)
-=======
             raise NotImplementedError(
                 "Config option 'VariableEfficiency.flow_head' is not fully implemented yet"
             )
             # TODO - Implement pump efficiency expression based on flow and head (bep_head, head_ratio)
         else:
             pass
->>>>>>> cfe67807
 
         if self.config.variable_efficiency is not VariableEfficiency.none:
             # replace the constant efficiency assumption using eta_ratio
@@ -161,13 +143,6 @@
 
         if hasattr(self, "bep_flow"):
             if iscale.get_scaling_factor(self.bep_flow) is None:
-<<<<<<< HEAD
-                iscale.set_scaling_factor(self.bep_flow, 10)
-
-        if hasattr(self, "bep_head"):
-            if iscale.get_scaling_factor(self.bep_head) is None:
-                iscale.set_scaling_factor(self.bep_head, 0.01)
-=======
                 sf = value(self.bep_flow) ** -1
                 iscale.set_scaling_factor(self.bep_flow, sf)
 
@@ -175,31 +150,11 @@
             if iscale.get_scaling_factor(self.bep_head) is None:
                 sf = value(self.bep_head) ** -1
                 iscale.set_scaling_factor(self.bep_head, sf)
->>>>>>> cfe67807
 
         if hasattr(self, "bep_eta"):
             if iscale.get_scaling_factor(self.bep_eta) is None:
                 iscale.set_scaling_factor(self.bep_eta, 1)
 
-<<<<<<< HEAD
-        if hasattr(self, "flow_ratio"):
-            if iscale.get_scaling_factor(self.flow_ratio) is None:
-                iscale.set_scaling_factor(self.flow_ratio, 1)
-
-        if hasattr(self, "efficiency_pump"):
-            if iscale.get_scaling_factor(self.efficiency_pump[0]) is None:
-                iscale.set_scaling_factor(self.efficiency_pump[0], 1)
-
-        # scale constraints
-
-        if hasattr(self, "flow_ratio_constraint"):
-            if iscale.get_scaling_factor(self.flow_ratio_constraint[0]) is None:
-                iscale.set_scaling_factor(self.flow_ratio_constraint[0], 1)
-
-        if hasattr(self, "eta_constraint"):
-            if iscale.get_scaling_factor(self.eta_constraint[0]) is None:
-                iscale.set_scaling_factor(self.eta_constraint[0], 1)
-=======
         for t in self.flowsheet().time:
             if hasattr(self, "flow_ratio"):
                 if iscale.get_scaling_factor(self.flow_ratio[t]) is None:
@@ -218,7 +173,6 @@
             if hasattr(self, "eta_constraint"):
                 if iscale.get_scaling_factor(self.eta_constraint[t]) is None:
                     iscale.set_scaling_factor(self.eta_constraint[t], 1)
->>>>>>> cfe67807
 
 
 @declare_process_block_class("EnergyRecoveryDevice")

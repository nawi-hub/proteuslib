###############################################################################
# WaterTAP Copyright (c) 2021, The Regents of the University of California,
# through Lawrence Berkeley National Laboratory, Oak Ridge National
# Laboratory, National Renewable Energy Laboratory, and National Energy
# Technology Laboratory (subject to receipt of any required approvals from
# the U.S. Dept. of Energy). All rights reserved.
#
# Please see the files COPYRIGHT.md and LICENSE.md for full copyright and license
# information, respectively. These files are also available online at the URL
# "https://github.com/watertap-org/watertap/"
#
###############################################################################


from copy import deepcopy
# Import Pyomo libraries
from pyomo.environ import (Var,
                           Set,
                           NonNegativeReals,
                           NegativeReals,
                           Reference,
                           units as pyunits,
                           exp,
                           value)
from pyomo.common.collections import ComponentSet
# Import IDAES cores
from idaes.core import (ControlVolume0DBlock,
                        declare_process_block_class)
from idaes.core.util.exceptions import ConfigurationError
from idaes.core.util import get_solver
import idaes.core.util.scaling as iscale
from watertap.core.util.initialization import check_solve, check_dof
from watertap.unit_models._reverse_osmosis_base import (ConcentrationPolarizationType,
        MassTransferCoefficient,
        PressureChangeType,
        _ReverseOsmosisBaseData)
import idaes.logger as idaeslog


__author__ = "Tim Bartholomew, Adam Atia"

# Set up logger
_log = idaeslog.getLogger(__name__)


@declare_process_block_class("ReverseOsmosis0D")
class ReverseOsmosisData(_ReverseOsmosisBaseData):
    """
    Standard RO Unit Model Class:
    - zero dimensional model
    - steady state only
    - single liquid phase only
    """
    CONFIG = _ReverseOsmosisBaseData.CONFIG()

    def build(self):
        """
        Build the RO model.
        """
        # Call UnitModel.build to setup dynamics
        super().build()

        units_meta = self.config.property_package.get_metadata().get_derived_units

        self.io_list = Set(initialize=['in', 'out'])  # inlet/outlet set

        solvent_set = self.config.property_package.solvent_set
        solute_set = self.config.property_package.solute_set

        # For permeate-specific scaling in calculate_scaling_factors
        self._permeate_scaled_properties = ComponentSet()

        # Add unit variables
        self.flux_mass_io_phase_comp = Var(
            self.flowsheet().config.time,
            self.io_list,
            self.config.property_package.phase_list,
            self.config.property_package.component_list,
            initialize=lambda b,t,x,p,j : 5e-4 if j in solvent_set else 1e-6,
            bounds=lambda b,t,x,p,j : (1e-4, 3e-2) if j in solvent_set else (1e-8, 1e-3),
            units=units_meta('mass')*units_meta('length')**-2*units_meta('time')**-1,
            doc='Mass flux across membrane at inlet and outlet')

        self.rejection_phase_comp = Var(
            self.flowsheet().config.time,
            self.config.property_package.phase_list,
            solute_set,
            initialize=0.9,
            bounds=(1e-2, 1 - 1e-6),
            units=pyunits.dimensionless,
            doc='Observed solute rejection')

        if self.config.concentration_polarization_type == ConcentrationPolarizationType.fixed:
            self.cp_modulus = Var(
                self.flowsheet().config.time,
                solute_set,
                initialize=1.1,
                bounds=(0.9, 3),
                domain=NonNegativeReals,
                units=pyunits.dimensionless,
                doc='Concentration polarization modulus')

        if self.config.concentration_polarization_type == ConcentrationPolarizationType.calculated:
            self.Kf_io = Var(
                self.flowsheet().config.time,
                self.io_list,
                solute_set,
                initialize=5e-5,
                bounds=(1e-6, 1e-3),
                domain=NonNegativeReals,
                units=units_meta('length') * units_meta('time')**-1,
                doc='Mass transfer coefficient in feed channel at inlet and outlet')
        if ((self.config.mass_transfer_coefficient == MassTransferCoefficient.calculated)
                or self.config.pressure_change_type == PressureChangeType.calculated):
            self.N_Re_io = Var(
                self.flowsheet().config.time,
                self.io_list,
                initialize=5e2,
                bounds=(10, 5e3),
                domain=NonNegativeReals,
                units=pyunits.dimensionless,
                doc="Reynolds number at inlet and outlet")
        if self.config.mass_transfer_coefficient == MassTransferCoefficient.calculated:
            self.N_Sc_io = Var(
                self.flowsheet().config.time,
                self.io_list,
                initialize=5e2,
                bounds=(1e2, 2e3),
                domain=NonNegativeReals,
                units=pyunits.dimensionless,
                doc="Schmidt number at inlet and outlet")
            self.N_Sh_io = Var(
                self.flowsheet().config.time,
                self.io_list,
                initialize=1e2,
                bounds=(1, 3e2),
                domain=NonNegativeReals,
                units=pyunits.dimensionless,
                doc="Sherwood number at inlet and outlet")

        if ((self.config.pressure_change_type != PressureChangeType.fixed_per_stage)
                or (self.config.mass_transfer_coefficient == MassTransferCoefficient.calculated)):
            self.length = Var(
                initialize=10,
                bounds=(0.1, 5e2),
                domain=NonNegativeReals,
                units=units_meta('length'),
                doc='Effective membrane length')
            self.width = Var(
                initialize=1,
                bounds=(0.1, 5e2),
                domain=NonNegativeReals,
                units=units_meta('length'),
                doc='Effective feed-channel width')

        if self.config.pressure_change_type == PressureChangeType.fixed_per_unit_length:
            self.dP_dx = Var(
                self.flowsheet().config.time,
                initialize=-5e4,
                bounds=(-2e5, -1e3),
                domain=NegativeReals,
                units=units_meta('pressure')*units_meta('length')**-1,
                doc="pressure drop per unit length across feed channel")

        if self.config.pressure_change_type == PressureChangeType.calculated:
            self.velocity_io = Var(
                self.flowsheet().config.time,
                self.io_list,
                initialize=0.5,
                bounds=(1e-2, 5),
                domain=NonNegativeReals,
                units=units_meta('length')/units_meta('time'),
                doc="Crossflow velocity in feed channel at inlet and outlet")
            self.friction_factor_darcy_io = Var(
                self.flowsheet().config.time,
                self.io_list,
                initialize=0.5,
                bounds=(1e-2, 5),
                domain=NonNegativeReals,
                units=pyunits.dimensionless,
                doc="Darcy friction factor in feed channel at inlet and outlet")
            self.dP_dx_io = Var(
                self.flowsheet().config.time,
                self.io_list,
                initialize=-5e4,
                bounds=(-2e5, -1e3),
                domain=NegativeReals,
                units=units_meta('pressure')*units_meta('length')**-1,
                doc="Pressure drop per unit length of feed channel at inlet and outlet")

        # Build control volume for feed side
        self.feed_side = ControlVolume0DBlock(default={
            "dynamic": False,
            "has_holdup": False,
            "property_package": self.config.property_package,
            "property_package_args": self.config.property_package_args})

        self.feed_side.add_state_blocks(
            has_phase_equilibrium=False)

        self.feed_side.add_material_balances(
            balance_type=self.config.material_balance_type,
            has_mass_transfer=True)

        self.feed_side.add_energy_balances(
            balance_type=self.config.energy_balance_type,
            has_enthalpy_transfer=True)

        self.feed_side.add_momentum_balances(
            balance_type=self.config.momentum_balance_type,
            has_pressure_change=self.config.has_pressure_change)

        # Build control volume for permeate side
        self.permeate_side = ControlVolume0DBlock(default={
            "dynamic": False,
            "has_holdup": False,
            "property_package": self.config.property_package,
            "property_package_args": self.config.property_package_args})

        self.permeate_side.add_state_blocks(
            has_phase_equilibrium=False)

        # Add additional state blocks
        tmp_dict = dict(**self.config.property_package_args)
        tmp_dict["has_phase_equilibrium"] = False
        tmp_dict["parameters"] = self.config.property_package
        tmp_dict["defined_state"] = False  # these blocks are not inlets
        # Interface properties
        self.feed_side.properties_interface_in = self.config.property_package.state_block_class(
            self.flowsheet().config.time,
            doc="Material properties of feed-side interface at inlet",
            default=tmp_dict)
        self.feed_side.properties_interface_out = self.config.property_package.state_block_class(
            self.flowsheet().config.time,
            doc="Material properties of feed-side interface at outlet",
            default=tmp_dict)
        self.permeate_side.properties_mixed = self.config.property_package.state_block_class(
            self.flowsheet().config.time,
            doc="Material properties of mixed permeate",
            default=tmp_dict)

        # Add Ports
        self.add_inlet_port(name='inlet', block=self.feed_side)
        self.add_outlet_port(name='retentate', block=self.feed_side)
        self.add_port(name='permeate', block=self.permeate_side.properties_mixed)

        # References for control volume
        # pressure change
        if (self.config.has_pressure_change is True and
                self.config.momentum_balance_type != 'none'):
            self.deltaP = Reference(self.feed_side.deltaP)

        # mass transfer
        def mass_transfer_phase_comp_initialize(b, t, p, j):
            return value(self.feed_side.properties_in[t].get_material_flow_terms('Liq', j)
                         * self.recovery_mass_phase_comp[t, 'Liq', j])
        self.mass_transfer_phase_comp = Var(
            self.flowsheet().config.time,
            self.config.property_package.phase_list,
            self.config.property_package.component_list,
            initialize=mass_transfer_phase_comp_initialize,
            bounds=(1e-8, 1e6),
            domain=NonNegativeReals,
            units=units_meta('mass') * units_meta('time')**-1,
            doc='Mass transfer to permeate')

        @self.Constraint(self.flowsheet().config.time,
                         self.config.property_package.phase_list,
                         self.config.property_package.component_list,
                         doc="Mass transfer term")
        def eq_mass_transfer_term(self, t, p, j):
            return self.mass_transfer_phase_comp[t, p, j] == -self.feed_side.mass_transfer_term[t, p, j]

        # RO performance equations
        @self.Expression(self.flowsheet().config.time,
                         self.config.property_package.phase_list,
                         self.config.property_package.component_list,
                         doc="Average flux expression")
        def flux_mass_phase_comp_avg(b, t, p, j):
            return 0.5 * sum(b.flux_mass_io_phase_comp[t, x, p, j] for x in self.io_list)

        @self.Constraint(self.flowsheet().config.time,
                         self.config.property_package.phase_list,
                         self.config.property_package.component_list,
                         doc="Permeate production")
        def eq_permeate_production(b, t, p, j):
            return (b.permeate_side.properties_mixed[t].get_material_flow_terms(p, j)
                    == b.area * b.flux_mass_phase_comp_avg[t, p, j])

        @self.Constraint(self.flowsheet().config.time,
                         self.io_list,
                         self.config.property_package.phase_list,
                         self.config.property_package.component_list,
                         doc="Water and salt flux")
        def eq_flux_io(b, t, x, p, j):
            if x == 'in':
                prop_feed = b.feed_side.properties_in[t]
                prop_feed_inter = b.feed_side.properties_interface_in[t]
                prop_perm = b.permeate_side.properties_in[t]
            elif x == 'out':
                prop_feed = b.feed_side.properties_out[t]
                prop_feed_inter = b.feed_side.properties_interface_out[t]
                prop_perm = b.permeate_side.properties_out[t]
            comp = self.config.property_package.get_component(j)
            if comp.is_solvent():
                return (b.flux_mass_io_phase_comp[t, x, p, j] == b.A_comp[t, j] * b.dens_solvent
                        * ((prop_feed.pressure - prop_perm.pressure)
                           - (prop_feed_inter.pressure_osm - prop_perm.pressure_osm)))
            elif comp.is_solute():
                return (b.flux_mass_io_phase_comp[t, x, p, j] == b.B_comp[t, j]
                        * (prop_feed_inter.conc_mass_phase_comp[p, j] - prop_perm.conc_mass_phase_comp[p, j]))

        # Feed and permeate-side connection
        @self.Constraint(self.flowsheet().config.time,
                         self.config.property_package.phase_list,
                         self.config.property_package.component_list,
                         doc="Mass transfer from feed to permeate")
        def eq_connect_mass_transfer(b, t, p, j):
            return (b.permeate_side.properties_mixed[t].get_material_flow_terms(p, j)
                    == -b.feed_side.mass_transfer_term[t, p, j])

        @self.Constraint(self.flowsheet().config.time,
                         doc="Enthalpy transfer from feed to permeate")
        def eq_connect_enthalpy_transfer(b, t):
            return (b.permeate_side.properties_mixed[t].get_enthalpy_flow_terms('Liq')
                    == -b.feed_side.enthalpy_transfer[t])

        @self.Constraint(self.flowsheet().config.time,
                         doc="Isothermal assumption for permeate")
        def eq_permeate_isothermal(b, t):
            return b.feed_side.properties_out[t].temperature == \
                   b.permeate_side.properties_mixed[t].temperature

        # # Permeate-side stateblocks
        @self.permeate_side.Constraint(self.flowsheet().config.time,
                                   self.io_list,
                                   solute_set,
                                   doc="Permeate mass fraction")
        def eq_mass_frac_permeate_io(b, t, x, j):
            if x == 'in':
                prop_io = b.properties_in[t]
            elif x == 'out':
                prop_io = b.properties_out[t]
            return (prop_io.mass_frac_phase_comp['Liq', j]
                    * sum(self.flux_mass_io_phase_comp[t, x, 'Liq', jj]
                          for jj in self.config.property_package.component_list)
                    == self.flux_mass_io_phase_comp[t, x, 'Liq', j])
        @self.permeate_side.Constraint(self.flowsheet().config.time,
                                   self.io_list,
                                   doc="Permeate temperature")
        def eq_temperature_permeate_io(b, t, x):
            if x == 'in':
                prop_io = b.properties_in[t]
            elif x == 'out':
                prop_io = b.properties_out[t]
            return prop_io.temperature == b.properties_mixed[t].temperature

        @self.permeate_side.Constraint(self.flowsheet().config.time,
                                   self.io_list,
                                   doc="Permeate pressure")
        def eq_pressure_permeate_io(b, t, x):
            if x == 'in':
                prop_io = b.properties_in[t]
            elif x == 'out':
                prop_io = b.properties_out[t]
            return prop_io.pressure == b.properties_mixed[t].pressure

        @self.permeate_side.Constraint(self.flowsheet().config.time,
                                   self.io_list,
                                   doc="Permeate flowrate")
        def eq_flow_vol_permeate_io(b, t, x):
            if x == 'in':
                prop_io = b.properties_in[t]
            elif x == 'out':
                prop_io = b.properties_out[t]
            return prop_io.flow_vol_phase['Liq'] == b.properties_mixed[t].flow_vol_phase['Liq']

        # Concentration polarization
        @self.feed_side.Constraint(self.flowsheet().config.time,
                                   self.io_list,
                                   solute_set,
                                   doc="Concentration polarization")
        def eq_concentration_polarization_io(b, t, x, j):
            if x == 'in':
                prop_io = b.properties_in[t]
                prop_interface_io = b.properties_interface_in[t]
            elif x == 'out':
                prop_io = b.properties_out[t]
                prop_interface_io = b.properties_interface_out[t]
            if self.config.concentration_polarization_type == ConcentrationPolarizationType.none:
                return prop_interface_io.conc_mass_phase_comp['Liq', j] == \
                       prop_io.conc_mass_phase_comp['Liq', j]
            elif self.config.concentration_polarization_type == ConcentrationPolarizationType.fixed:
                return (prop_interface_io.conc_mass_phase_comp['Liq', j] ==
                        prop_io.conc_mass_phase_comp['Liq', j]
                        * self.cp_modulus[t, j])
            elif self.config.concentration_polarization_type == ConcentrationPolarizationType.calculated:
                jw = self.flux_mass_io_phase_comp[t, x, 'Liq', 'H2O'] / self.dens_solvent
                js = self.flux_mass_io_phase_comp[t, x, 'Liq', j]
                return (prop_interface_io.conc_mass_phase_comp['Liq', j] ==
                        prop_io.conc_mass_phase_comp['Liq', j] * exp(jw / self.Kf_io[t, x, j])
                        - js / jw * (exp(jw / self.Kf_io[t, x, j]) - 1))

        # Mass transfer coefficient calculation
        if self.config.mass_transfer_coefficient == MassTransferCoefficient.calculated:
            @self.Constraint(self.flowsheet().config.time,
                                       self.io_list,
                                       solute_set,
                                       doc="Mass transfer coefficient in feed channel")
            def eq_Kf_io(b, t, x, j):
                if x == 'in':
                    prop_io = b.feed_side.properties_in[t]
                elif x == 'out':
                    prop_io = b.feed_side.properties_out[t]
                return (b.Kf_io[t, x, j] * b.dh ==
                        prop_io.diffus_phase['Liq']
                        * b.N_Sh_io[t, x])

            @self.Constraint(self.flowsheet().config.time,
                                       self.io_list,
                                       doc="Sherwood number")
            def eq_N_Sh_io(b, t, x):
                return (b.N_Sh_io[t, x] ==
                        0.46 * (b.N_Re_io[t, x] * b.N_Sc_io[t, x])**0.36)

            @self.Constraint(self.flowsheet().config.time,
                                       self.io_list,
                                       doc="Schmidt number")
            def eq_N_Sc_io(b, t, x):
                if x == 'in':
                    prop_io = b.feed_side.properties_in[t]
                elif x == 'out':
                    prop_io = b.feed_side.properties_out[t]
                return (b.N_Sc_io[t, x] * prop_io.dens_mass_phase['Liq'] * prop_io.diffus_phase['Liq'] ==
                        prop_io.visc_d_phase['Liq'])

        if hasattr(self, 'length') or hasattr(self, 'width'):
            @self.Constraint(doc="Membrane area")
            def eq_area(b):
                return b.area == b.length * b.width

        if (self.config.mass_transfer_coefficient == MassTransferCoefficient.calculated
            or self.config.pressure_change_type == PressureChangeType.calculated):
            @self.Expression(doc="Cross-sectional area")
            def area_cross(b):
                return b.channel_height * b.width * b.spacer_porosity

            @self.Constraint(self.flowsheet().config.time,
                                       self.io_list,
                                       doc="Reynolds number")
            def eq_N_Re_io(b, t, x):
                if x == 'in':
                    prop_io = b.feed_side.properties_in[t]
                elif x == 'out':
                    prop_io = b.feed_side.properties_out[t]
                return (b.N_Re_io[t, x] * b.area_cross * prop_io.visc_d_phase['Liq'] ==
                        sum(prop_io.flow_mass_phase_comp['Liq', j] for j in b.config.property_package.component_list)
                        * b.dh)

        if self.config.pressure_change_type == PressureChangeType.fixed_per_unit_length:
            # Pressure change equation when dP/dx = user-specified constant,
            @self.Constraint(self.flowsheet().config.time,
                             doc="pressure change due to friction")
            def eq_pressure_change(b, t):
                return b.deltaP[t] == b.dP_dx[t] * b.length

        elif self.config.pressure_change_type == PressureChangeType.calculated:
            # Crossflow velocity at inlet and outlet
            @self.Constraint(self.flowsheet().config.time,
                             self.io_list,
                             doc="Crossflow velocity constraint")
            def eq_velocity_io(b, t, x):
                if x == 'in':
                    prop_io = b.feed_side.properties_in[t]
                elif x == 'out':
                    prop_io = b.feed_side.properties_out[t]
                return b.velocity_io[t, x] * b.area_cross == prop_io.flow_vol_phase['Liq']

            # Darcy friction factor based on eq. S27 in SI for Cost Optimization of Osmotically Assisted Reverse Osmosis
            # TODO: this relationship for friction factor is specific to a particular spacer geometry. Add alternatives.
            @self.Constraint(self.flowsheet().config.time,
                             self.io_list,
                             doc="Darcy friction factor constraint")
            def eq_friction_factor_darcy_io(b, t, x):
                return (b.friction_factor_darcy_io[t, x] - 0.42) * b.N_Re_io[t, x] == 189.3

            # Pressure change per unit length due to friction,
            # -1/2*f/dh*density*velocity^2
            @self.Constraint(self.flowsheet().config.time,
                             self.io_list,
                             doc="pressure change per unit length due to friction")
            def eq_dP_dx_io(b, t, x):
                if x == 'in':
                    prop_io = b.feed_side.properties_in[t]
                elif x == 'out':
                    prop_io = b.feed_side.properties_out[t]
                return (b.dP_dx_io[t, x] * b.dh ==
                        -0.5 * b.friction_factor_darcy_io[t, x]
                        * prop_io.dens_mass_phase['Liq'] * b.velocity_io[t, x]**2)

            # Average pressure change per unit length due to friction
            @self.Expression(self.flowsheet().config.time,
                             doc="expression for average pressure change per unit length due to friction")
            def dP_dx_avg(b, t):
                return 0.5 * sum(b.dP_dx_io[t, x] for x in b.io_list)

            # Pressure change equation
            @self.Constraint(self.flowsheet().config.time,
                             doc="pressure change due to friction")
            def eq_pressure_change(b, t):
                return b.deltaP[t] == b.dP_dx_avg[t] * b.length

        # Bulk and interface connection on the feed-side
        @self.feed_side.Constraint(self.flowsheet().config.time,
                                   self.io_list,
                                   doc="Temperature at interface")
        def eq_equal_temp_interface_io(b, t, x):
            if x == 'in':
                prop_io = b.properties_in[t]
                prop_interface_io = b.properties_interface_in[t]
            elif x == 'out':
                prop_io = b.properties_out[t]
                prop_interface_io = b.properties_interface_out[t]
            return prop_interface_io.temperature == \
                   prop_io.temperature

        @self.feed_side.Constraint(self.flowsheet().config.time,
                                   self.io_list,
                                   doc="Pressure at interface")
        def eq_equal_pressure_interface_io(b, t, x):
            if x == 'in':
                prop_io = b.properties_in[t]
                prop_interface_io = b.properties_interface_in[t]
            elif x == 'out':
                prop_io = b.properties_out[t]
                prop_interface_io = b.properties_interface_out[t]
            return prop_interface_io.pressure == \
                   prop_io.pressure

        @self.feed_side.Constraint(self.flowsheet().config.time,
                                   self.io_list,
                                   doc="Volumetric flow at interface of inlet")
        def eq_equal_flow_vol_interface_io(b, t, x):
            if x == 'in':
                prop_io = b.properties_in[t]
                prop_interface_io = b.properties_interface_in[t]
            elif x == 'out':
                prop_io = b.properties_out[t]
                prop_interface_io = b.properties_interface_out[t]
            return prop_interface_io.flow_vol_phase['Liq'] ==\
                   prop_io.flow_vol_phase['Liq']

        # constraints for additional variables (i.e. variables not used in other constraints)
        @self.Constraint(self.flowsheet().config.time)
        def eq_recovery_vol_phase(b, t):
            return (b.recovery_vol_phase[t, 'Liq'] ==
                    b.permeate_side.properties_mixed[t].flow_vol_phase['Liq'] /
                    b.feed_side.properties_in[t].flow_vol_phase['Liq'])

        @self.Constraint(self.flowsheet().config.time,
                         self.config.property_package.component_list)
        def eq_recovery_mass_phase_comp(b, t, j):
            return (b.recovery_mass_phase_comp[t, 'Liq', j] ==
                    b.permeate_side.properties_mixed[t].flow_mass_phase_comp['Liq', j] /
                    b.feed_side.properties_in[t].flow_mass_phase_comp['Liq', j])

        @self.Constraint(self.flowsheet().config.time,
                         solute_set)
        def eq_rejection_phase_comp(b, t, j):
            return (b.rejection_phase_comp[t, 'Liq', j] ==
                    1 - (b.permeate_side.properties_mixed[t].conc_mass_phase_comp['Liq', j] /
                         b.feed_side.properties_in[t].conc_mass_phase_comp['Liq', j]))

        @self.Expression(self.flowsheet().config.time,
                         doc='Over pressure ratio')
        def over_pressure_ratio(b, t):
            return (b.feed_side.properties_out[t].pressure_osm
                    - b.permeate_side.properties_out[t].pressure_osm) / \
                    b.feed_side.properties_out[t].pressure

    def initialize(blk,
                   initialize_guess=None,
                   state_args=None,
                   outlvl=idaeslog.NOTSET,
                   solver=None,
                   optarg=None,
                   fail_on_warning=False,
                   ignore_dof=False):
        """
        General wrapper for RO initialization routines

        Keyword Arguments:

            initialize_guess : a dict of guesses for solvent_recovery, solute_recovery,
                               and cp_modulus. These guesses offset the initial values
                               for the retentate, permeate, and membrane interface
                               state blocks from the inlet feed
                               (default =
                               {'deltaP': -1e4,
                               'solvent_recovery': 0.5,
                               'solute_recovery': 0.01,
                               'cp_modulus': 1.1})
            state_args : a dict of arguments to be passed to the property
                         package(s) to provide an initial state for the inlet
                         feed side state block (see documentation of the specific
                         property package) (default = None).
            outlvl : sets output level of initialization routine
            optarg : solver options dictionary object (default=None)
            solver : solver object or string indicating which solver to use during
                     initialization, if None provided the default solver will be used
                     (default = None)
            fail_on_warning : boolean argument to fail or only produce  warning upon unsuccessful solve (default=False)
            ignore_dof : boolean argument to ignore when DOF != 0 (default=False)
        Returns:
            None
        """

        init_log = idaeslog.getInitLogger(blk.name, outlvl, tag="unit")
        solve_log = idaeslog.getSolveLogger(blk.name, outlvl, tag="unit")
        # Set solver and options
        if optarg is None:
            optarg = {'bound_push': 1e-8}
        opt = get_solver(solver, optarg)

        # assumptions
        if initialize_guess is None:
            initialize_guess = {}
        if 'deltaP' not in initialize_guess:
            initialize_guess['deltaP'] = -1e4
        if 'solvent_recovery' not in initialize_guess:
            initialize_guess['solvent_recovery'] = 0.5
        if 'solute_recovery' not in initialize_guess:
            initialize_guess['solute_recovery'] = 0.01
        if 'cp_modulus' not in initialize_guess:
            initialize_guess['cp_modulus'] = 1.1

        # ---------------------------------------------------------------------
        # Extract initial state of inlet feed
        if state_args is None:
            state_args = {}
            state_dict = blk.feed_side.properties_in[
                blk.flowsheet().config.time.first()].define_port_members()

            for k in state_dict.keys():
                if state_dict[k].is_indexed():
                    state_args[k] = {}
                    for m in state_dict[k].keys():
                        state_args[k][m] = state_dict[k][m].value
                else:
                    state_args[k] = state_dict[k].value


        # Initialize feed inlet state block
        flags = blk.feed_side.properties_in.initialize(
            outlvl=outlvl,
            optarg=optarg,
            solver=solver,
            state_args=state_args,
            hold_state=True)

        init_log.info_high("Initialization Step 1 Complete.")
        if not ignore_dof:
            check_dof(blk, fail_flag=fail_on_warning, logger=init_log)
        # ---------------------------------------------------------------------
        # Initialize other state blocks
        # base properties on inlet state block

        if 'flow_mass_phase_comp' not in state_args.keys():
            raise ConfigurationError('ReverseOsmosis0D initialization routine expects '
                                     'flow_mass_phase_comp as a state variable. Check '
                                     'that the property package supports this state '
                                     'variable or that the state_args provided to the '
                                     'initialize call includes this state variable')

        # slightly modify initial values for other state blocks
        state_args_retentate = deepcopy(state_args)
        state_args_permeate = deepcopy(state_args)

        state_args_retentate['pressure'] += initialize_guess['deltaP']
        state_args_permeate['pressure'] = blk.permeate_side.properties_mixed[0].pressure.value
        for j in blk.config.property_package.solvent_set:
            state_args_retentate['flow_mass_phase_comp'][('Liq', j)] *= (1 - initialize_guess['solvent_recovery'])
            state_args_permeate['flow_mass_phase_comp'][('Liq', j)] *= initialize_guess['solvent_recovery']
        for j in blk.config.property_package.solute_set:
            state_args_retentate['flow_mass_phase_comp'][('Liq', j)] *= (1 - initialize_guess['solute_recovery'])
            state_args_permeate['flow_mass_phase_comp'][('Liq', j)] *= initialize_guess['solute_recovery']

        state_args_interface_in = deepcopy(state_args)
        state_args_interface_out = deepcopy(state_args_retentate)

        for j in blk.config.property_package.solute_set:
            state_args_interface_in['flow_mass_phase_comp'][('Liq', j)] *= initialize_guess['cp_modulus']
            state_args_interface_out['flow_mass_phase_comp'][('Liq', j)] *= initialize_guess['cp_modulus']

        blk.feed_side.properties_out.initialize(
            outlvl=outlvl,
            optarg=optarg,
            solver=solver,
            state_args=state_args_retentate,)
        blk.feed_side.properties_interface_in.initialize(
                outlvl=outlvl,
                optarg=optarg,
                solver=solver,
                state_args=state_args_interface_in,)
        blk.feed_side.properties_interface_out.initialize(
                outlvl=outlvl,
                optarg=optarg,
                solver=solver,
                state_args=state_args_interface_out,)
        blk.permeate_side.properties_mixed.initialize(
            outlvl=outlvl,
            optarg=optarg,
            solver=solver,
            state_args=state_args_permeate,)
        blk.permeate_side.properties_in.initialize(
            outlvl=outlvl,
            optarg=optarg,
            solver=solver,
            state_args=state_args_permeate,)
        blk.permeate_side.properties_out.initialize(
            outlvl=outlvl,
            optarg=optarg,
            solver=solver,
            state_args=state_args_permeate,)
        init_log.info_high("Initialization Step 2 Complete.")

        # ---------------------------------------------------------------------
        # Solve unit
        with idaeslog.solver_log(solve_log, idaeslog.DEBUG) as slc:
            res = opt.solve(blk, tee=slc.tee)
        check_solve(res, checkpoint='Initialization Step 3', logger=init_log, fail_flag=fail_on_warning)
        # ---------------------------------------------------------------------
        # Release Inlet state
        blk.feed_side.release_state(flags, outlvl)
        init_log.info(
            "Initialization Complete: {}".format(idaeslog.condition(res))
        )

    def _get_performance_contents(self, time_point=0):
        var_dict = {}
        var_dict["Volumetric Recovery Rate"] = self.recovery_vol_phase[time_point, 'Liq']
        var_dict["Solvent Mass Recovery Rate"] = self.recovery_mass_phase_comp[time_point, 'Liq', 'H2O']
        var_dict["Membrane Area"] = self.area
        if hasattr(self, "length"):
            var_dict["Membrane Length"] = self.length
        if hasattr(self, "width"):
            var_dict["Membrane Width"] = self.width
        if hasattr(self, "deltaP"):
            var_dict["Pressure Change"] = self.deltaP[time_point]
        if hasattr(self, "N_Re_io"):
            var_dict["Reynolds Number @Inlet"] = self.N_Re_io[time_point, 'in']
            var_dict["Reynolds Number @Outlet"] = self.N_Re_io[time_point, 'out']
        if hasattr(self, "velocity_io"):
            var_dict["Velocity @Inlet"] = self.velocity_io[time_point, 'in']
            var_dict["Velocity @Outlet"] = self.velocity_io[time_point, 'out']
        for j in self.config.property_package.solute_set:
            cin_mem_name=f'{j} Concentration @Inlet,Membrane-Interface '
            var_dict[cin_mem_name] = (
                        self.feed_side.properties_interface_in[time_point].conc_mass_phase_comp['Liq', j])
            cout_mem_name=f'{j} Concentration @Outlet,Membrane-Interface '
            var_dict[cout_mem_name] = (
                self.feed_side.properties_interface_out[time_point].conc_mass_phase_comp['Liq', j])
            cin_bulk_name=f'{j} Concentration @Inlet,Bulk '
            var_dict[cin_bulk_name] = (
                        self.feed_side.properties_in[time_point].conc_mass_phase_comp['Liq', j])
            cout_bulk_name=f'{j} Concentration @Outlet,Bulk '
            var_dict[cout_bulk_name] = (
                self.feed_side.properties_out[time_point].conc_mass_phase_comp['Liq', j])
            cp_name=f'{j} Permeate Concentration '
            var_dict[cp_name] = (
                self.permeate_side.properties_mixed[time_point].conc_mass_phase_comp['Liq', j])
        if self.feed_side.properties_interface_out[time_point].is_property_constructed('pressure_osm'):
            var_dict['Osmotic Pressure @Outlet,Membrane-Interface '] = (
                self.feed_side.properties_interface_out[time_point].pressure_osm)
        if self.feed_side.properties_out[time_point].is_property_constructed('pressure_osm'):
            var_dict['Osmotic Pressure @Outlet,Bulk'] = (
                self.feed_side.properties_out[time_point].pressure_osm)
        if self.feed_side.properties_interface_in[time_point].is_property_constructed('pressure_osm'):
            var_dict['Osmotic Pressure @Inlet,Membrane-Interface'] = (
                self.feed_side.properties_interface_in[time_point].pressure_osm)
        if self.feed_side.properties_in[time_point].is_property_constructed('pressure_osm'):
            var_dict['Osmotic Pressure @Inlet,Bulk'] = (
                self.feed_side.properties_in[time_point].pressure_osm)
        if self.feed_side.properties_in[time_point].is_property_constructed('flow_vol_phase'):
            var_dict['Volumetric Flowrate @Inlet'] = (
                self.feed_side.properties_in[time_point].flow_vol_phase['Liq'])
        if self.feed_side.properties_out[time_point].is_property_constructed('flow_vol_phase'):
            var_dict['Volumetric Flowrate @Outlet'] = (
                self.feed_side.properties_out[time_point].flow_vol_phase['Liq'])

        # TODO: (1) add more vars, (2) would be nice to add units to output, and (3) should be able to report output of
        #  "NaN" or "Not Reported", mainly for properties that exist but are not necessarily constructed within model
        #  constraints. One example in this case is the osmotic pressure of the bulk feed, which would certainly be of
        #  interest to users with a background in desalination (it is currently not reported because it is not directly
        #  used in any model constraints). Furthermore, the report() method seems to be limited to Pyomo Var objects for
        #  which the pyomo value() method is applied to. That is, a Pyomo Var object must be used; e.g., providing a
        #  list as output would yield an error.

        return {"vars": var_dict}

    # permeate properties need to rescale solute values by 100
    def _rescale_permeate_variable(self, var, factor=100):
        if var not in self._permeate_scaled_properties:
            sf = iscale.get_scaling_factor(var)
            iscale.set_scaling_factor(var, sf * factor)
            self._permeate_scaled_properties.add(var)

    def calculate_scaling_factors(self):
        super().calculate_scaling_factors()

        for sb in (self.permeate_side.properties_in, self.permeate_side.properties_out,
                self.permeate_side.properties_mixed):
            for t in self.flowsheet().config.time:
                for j in self.config.property_package.solute_set:
                    self._rescale_permeate_variable(sb[t].flow_mass_phase_comp['Liq', j])
                    if sb[t].is_property_constructed('mass_frac_phase_comp'):
                        self._rescale_permeate_variable(sb[t].mass_frac_phase_comp['Liq', j])
                    if sb[t].is_property_constructed('conc_mass_phase_comp'):
                        self._rescale_permeate_variable(sb[t].conc_mass_phase_comp['Liq', j])
                    if sb[t].is_property_constructed('mole_frac_phase_comp'):
                        self._rescale_permeate_variable(sb[t].mole_frac_phase_comp[j])
                    if sb[t].is_property_constructed('molality_comp'):
                        self._rescale_permeate_variable(sb[t].molality_comp[j])
                if sb[t].is_property_constructed('pressure_osm'):
                    self._rescale_permeate_variable(sb[t].pressure_osm)

        # TODO: require users to set scaling factor for area or calculate it based on mass transfer and flux
        iscale.set_scaling_factor(self.area, 1e-1)

        # setting scaling factors for variables

        # these variables do not typically require user input,
        # will not override if the user does provide the scaling factor
        if iscale.get_scaling_factor(self.dens_solvent) is None:
            sf = iscale.get_scaling_factor(self.feed_side.properties_in[0].dens_mass_phase['Liq'])
            iscale.set_scaling_factor(self.dens_solvent, sf)

        for v in self.rejection_phase_comp.values():
            if iscale.get_scaling_factor(v) is None:
                iscale.set_scaling_factor(v, 1)

        if hasattr(self, 'cp_modulus'):
            if iscale.get_scaling_factor(self.cp_modulus) is None:
                sf = iscale.get_scaling_factor(self.cp_modulus)
                iscale.set_scaling_factor(self.cp_modulus, sf)

        if hasattr(self, 'Kf_io'):
<<<<<<< HEAD
            for t, x, j in self.Kf_io.keys():
                if iscale.get_scaling_factor(self.Kf_io[t, x, j]) is None:
                    iscale.set_scaling_factor(self.Kf_io[t, x, j], 1e4)
=======
            for v in self.Kf_io.values():
                if iscale.get_scaling_factor(v) is None:
                    iscale.set_scaling_factor(v, 1e5)
>>>>>>> 61229eed

        if hasattr(self, 'N_Re_io'):
            for v in self.N_Re_io.values():
                if iscale.get_scaling_factor(v) is None:
                    iscale.set_scaling_factor(v, 1e-2)

        if hasattr(self, 'N_Sc_io'):
            for v in self.N_Sc_io.values():
                if iscale.get_scaling_factor(v) is None:
                    iscale.set_scaling_factor(v, 1e-2)

        if hasattr(self, 'N_Sh_io'):
            for v in self.N_Sh_io.values():
                if iscale.get_scaling_factor(v) is None:
                     iscale.set_scaling_factor(v, 1e-2)

        if hasattr(self, 'length'):
            if iscale.get_scaling_factor(self.length) is None:
                iscale.set_scaling_factor(self.length, 1)

        if hasattr(self, 'width'):
            if iscale.get_scaling_factor(self.width) is None:
                iscale.set_scaling_factor(self.width, 1)

        if hasattr(self, 'dP_dx'):
            for v in self.dP_dx.values():
                if iscale.get_scaling_factor(v) is None:
                    iscale.set_scaling_factor(v, 1e-4)

        if hasattr(self, 'velocity_io'):
            for v in self.velocity_io.values():
                if iscale.get_scaling_factor(v) is None:
                    iscale.set_scaling_factor(v, 1)

        if hasattr(self, 'friction_factor_darcy_io'):
            for v in self.friction_factor_darcy_io.values():
                if iscale.get_scaling_factor(v) is None:
                    iscale.set_scaling_factor(v, 1)

        if hasattr(self, 'dP_dx_io'):
            for v in self.dP_dx_io.values():
                if iscale.get_scaling_factor(v) is None:
                    iscale.set_scaling_factor(v, 1e-4)

        for (t, x, p, j), v in self.flux_mass_io_phase_comp.items():
            if iscale.get_scaling_factor(v) is None:
                comp = self.config.property_package.get_component(j)
                if comp.is_solvent():  # scaling based on solvent flux equation
                    if x == 'in':
                        prop_io = self.feed_side.properties_in[t]
                    elif x == 'out':
                        prop_io = self.feed_side.properties_out[t]
                        prop_interface_io = self.feed_side.properties_interface_out[t]
                    sf = (iscale.get_scaling_factor(self.A_comp[t, j])
                          * iscale.get_scaling_factor(self.dens_solvent)
                          * iscale.get_scaling_factor(prop_io.pressure))
                    iscale.set_scaling_factor(v, sf)
                elif comp.is_solute():  # scaling based on solute flux equation
                    sf = (iscale.get_scaling_factor(self.B_comp[t, j])
                          * iscale.get_scaling_factor(self.feed_side.properties_in[t].conc_mass_phase_comp[p, j]))
                    iscale.set_scaling_factor(v, sf)

        for (t, p, j), v in self.feed_side.mass_transfer_term.items():
            # already scaled by control volume with the default based on properties_in flow
            # solute typically has mass transfer 2 orders magnitude less than flow
            if j in self.config.property_package.solute_set:
                self._rescale_permeate_variable(v)

        for (t, p, j), v in self.mass_transfer_phase_comp.items():
            if iscale.get_scaling_factor(v) is None:
                sf = iscale.get_scaling_factor(self.feed_side.properties_in[t].get_material_flow_terms(p, j))
                comp = self.config.property_package.get_component(j)
                if comp.is_solute:
                    sf *= 1e2  # solute typically has mass transfer 2 orders magnitude less than flow
                iscale.set_scaling_factor(v, sf)

        # transforming constraints
        for ind, c in self.eq_mass_transfer_term.items():
            sf = iscale.get_scaling_factor(self.mass_transfer_phase_comp[ind])
            iscale.constraint_scaling_transform(c, sf)

        for ind, c in self.eq_permeate_production.items():
            sf = iscale.get_scaling_factor(self.mass_transfer_phase_comp[ind])
            iscale.constraint_scaling_transform(c, sf)

        for ind, c in self.eq_flux_io.items():
            sf = iscale.get_scaling_factor(self.flux_mass_io_phase_comp[ind])
            iscale.constraint_scaling_transform(c, sf)

        for ind, c in self.eq_connect_mass_transfer.items():
            sf = iscale.get_scaling_factor(self.mass_transfer_phase_comp[ind])
            iscale.constraint_scaling_transform(c, sf)

        for ind, c in self.eq_connect_enthalpy_transfer.items():
            sf = iscale.get_scaling_factor(self.feed_side.enthalpy_transfer[ind])
            iscale.constraint_scaling_transform(c, sf)

        for (t, x, j), c in self.permeate_side.eq_mass_frac_permeate_io.items():
            sf = iscale.get_scaling_factor(self.flux_mass_io_phase_comp[t, x, 'Liq', j])
            iscale.constraint_scaling_transform(c, sf)

        for (t, x), c in self.permeate_side.eq_pressure_permeate_io.items():
            if x == 'in':
                prop_io = self.permeate_side.properties_in[t]
            elif x == 'out':
                prop_io = self.permeate_side.properties_out[t]
            sf = iscale.get_scaling_factor(prop_io.pressure)
            iscale.constraint_scaling_transform(c, sf)

        for (t, x), c in self.permeate_side.eq_flow_vol_permeate_io.items():
            if x == 'in':
                prop_io = self.permeate_side.properties_in[t]
            elif x == 'out':
                prop_io = self.permeate_side.properties_out[t]
            sf = iscale.get_scaling_factor(prop_io.flow_vol_phase['Liq'])
            iscale.constraint_scaling_transform(c, sf)

        if hasattr(self, 'eq_Kf_io'):
            for ind, c in self.eq_Kf_io.items():
                sf = iscale.get_scaling_factor(self.Kf_io[ind]) * \
                        iscale.get_scaling_factor(self.dh)
                iscale.constraint_scaling_transform(c, sf)

        if hasattr(self, 'eq_N_Re_io'):
            for (t,x), c in self.eq_N_Re_io.items():
                if x == 'in':
                    prop_io = self.feed_side.properties_in[t]
                elif x == 'out':
                    prop_io = self.feed_side.properties_out[t]
                sf = sum(iscale.get_scaling_factor(prop_io.flow_mass_phase_comp['Liq', j]) for j in prop_io.component_list)
                sf *= iscale.get_scaling_factor(self.dh)
                iscale.constraint_scaling_transform(c, sf)

        if hasattr(self, 'eq_N_Sc_io'):
            for (t,x), c in self.eq_N_Sc_io.items():
                if x == 'in':
                    prop_io = self.feed_side.properties_in[t]
                elif x == 'out':
                    prop_io = self.feed_side.properties_out[t]
                sf = iscale.get_scaling_factor(prop_io.visc_d_phase['Liq'])
                iscale.constraint_scaling_transform(c, sf)

<<<<<<< HEAD
        if hasattr(self, 'eq_dh'):
            sf = iscale.get_scaling_factor(self.dh)
            iscale.constraint_scaling_transform(self.eq_dh, sf)
=======
        if hasattr(self, 'eq_area'):
            sf = iscale.get_scaling_factor(self.area)
            iscale.constraint_scaling_transform(self.eq_area, sf)
>>>>>>> 61229eed

        if hasattr(self, 'eq_pressure_change'):
            for ind, c in self.eq_pressure_change.items():
                sf = iscale.get_scaling_factor(self.deltaP[ind])
                iscale.constraint_scaling_transform(c, sf)

        if hasattr(self, 'eq_velocity_io'):
            for (t, x), c in self.eq_velocity_io.items():
                if x == 'in':
                    prop_io = self.feed_side.properties_in[t]
                elif x == 'out':
                    prop_io = self.feed_side.properties_out[t]
                sf = iscale.get_scaling_factor(prop_io.flow_vol_phase['Liq'])
                iscale.constraint_scaling_transform(c, sf)

        for (t, x), c in self.feed_side.eq_equal_pressure_interface_io.items():
            if x == 'in':
                prop_interface_io = self.feed_side.properties_interface_in[t]
            elif x == 'out':
                prop_interface_io = self.feed_side.properties_interface_out[t]
            sf = iscale.get_scaling_factor(prop_interface_io.pressure)
            iscale.constraint_scaling_transform(c, sf)

        for (t, x), c in self.feed_side.eq_equal_flow_vol_interface_io.items():
            if x == 'in':
                prop_interface_io = self.feed_side.properties_interface_in[t]
            elif x == 'out':
                prop_interface_io = self.feed_side.properties_interface_out[t]
            sf = iscale.get_scaling_factor(prop_interface_io.flow_vol_phase['Liq'])
            iscale.constraint_scaling_transform(c, sf)<|MERGE_RESOLUTION|>--- conflicted
+++ resolved
@@ -845,15 +845,9 @@
                 iscale.set_scaling_factor(self.cp_modulus, sf)
 
         if hasattr(self, 'Kf_io'):
-<<<<<<< HEAD
-            for t, x, j in self.Kf_io.keys():
-                if iscale.get_scaling_factor(self.Kf_io[t, x, j]) is None:
-                    iscale.set_scaling_factor(self.Kf_io[t, x, j], 1e4)
-=======
             for v in self.Kf_io.values():
                 if iscale.get_scaling_factor(v) is None:
-                    iscale.set_scaling_factor(v, 1e5)
->>>>>>> 61229eed
+                    iscale.set_scaling_factor(v, 1e4)
 
         if hasattr(self, 'N_Re_io'):
             for v in self.N_Re_io.values():
@@ -996,15 +990,9 @@
                 sf = iscale.get_scaling_factor(prop_io.visc_d_phase['Liq'])
                 iscale.constraint_scaling_transform(c, sf)
 
-<<<<<<< HEAD
         if hasattr(self, 'eq_dh'):
             sf = iscale.get_scaling_factor(self.dh)
             iscale.constraint_scaling_transform(self.eq_dh, sf)
-=======
-        if hasattr(self, 'eq_area'):
-            sf = iscale.get_scaling_factor(self.area)
-            iscale.constraint_scaling_transform(self.eq_area, sf)
->>>>>>> 61229eed
 
         if hasattr(self, 'eq_pressure_change'):
             for ind, c in self.eq_pressure_change.items():

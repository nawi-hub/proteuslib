--- conflicted
+++ resolved
@@ -54,10 +54,6 @@
 
 # -----------------------------------------------------------------------------
 class TestUnitDefault(UnitTestHarness):
-<<<<<<< HEAD
-    @pytest.mark.unit
-=======
->>>>>>> 43eca896
     def configure(self):
         m = ConcreteModel()
         m.fs = FlowsheetBlock(dynamic=False)

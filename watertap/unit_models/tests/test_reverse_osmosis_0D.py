--- conflicted
+++ resolved
@@ -9,16 +9,12 @@
 # information, respectively. These files are also available online at the URL
 # "https://github.com/watertap-org/watertap/"
 #################################################################################
-<<<<<<< HEAD
 from pyomo.environ import (
     ConcreteModel,
     units as pyunits,
     TransformationFactory,
     assert_optimal_termination,
 )
-=======
-from pyomo.environ import ConcreteModel, units as pyunits, TransformationFactory, assert_optimal_termination
->>>>>>> 2db64279
 from pyomo.network import Port
 from pyomo.util.check_units import assert_units_consistent
 from idaes.core.solvers import petsc
@@ -1029,32 +1025,22 @@
             m.fs, nfe=time_nfe, wrt=m.fs.time, scheme="BACKWARD"
         )
 
-<<<<<<< HEAD
-    m.fs.unit.inlet.flow_mass_phase_comp[:, "Liq", "NaCl"].fix(0.035)
-    m.fs.unit.inlet.flow_mass_phase_comp[:, "Liq", "H2O"].fix(0.965)
-    m.fs.unit.inlet.pressure[:].fix(50e5)  # feed pressure (Pa)
-=======
     m.fs.unit.inlet.flow_mass_phase_comp[0, "Liq", "NaCl"].fix(0.035)
     m.fs.unit.inlet.flow_mass_phase_comp[0, "Liq", "H2O"].fix(0.965)
-    m.fs.unit.inlet.pressure[0.0].fix(50e5)  # feed pressure (Pa)
-    m.fs.unit.inlet.pressure[1.0].fix(50e5)  # feed pressure (Pa)
-    m.fs.unit.inlet.pressure[2.0].fix(50e5)  # feed pressure (Pa)
->>>>>>> 2db64279
-
-    m.fs.unit.inlet.temperature[:].fix(298.15)  # feed temperature (K)
+    m.fs.unit.inlet.pressure[0].fix(50e5)  # feed pressure (Pa)
+    m.fs.unit.inlet.pressure[1].fix(50e5)  # feed pressure (Pa)
+    m.fs.unit.inlet.pressure[2].fix(50e5)  # feed pressure (Pa)
+
+    m.fs.unit.inlet.temperature[0].fix(298.15)  # feed temperature (K)
+    m.fs.unit.feed_side.properties_in[1.0].temperature.fix(298.15)  # K
+    m.fs.unit.feed_side.properties_in[2.0].temperature.fix(298.15)  # K
 
     m.fs.unit.area.fix(50)  # membrane area (m^2)
     m.fs.unit.A_comp.fix(4.2e-12)  # membrane water permeability (m/Pa/s)
-<<<<<<< HEAD
     m.fs.unit.B_comp.fix(3.5e-8)  # membrane salt permeability (m/s)
-    m.fs.unit.permeate.pressure[:].fix(101325)  # permeate pressure (Pa)
-=======
-    m.fs.unit.B_comp.fix(3.5e-8)   # membrane salt permeability (m/s)
-    # m.fs.unit.feed_side.display()
     m.fs.unit.permeate.pressure[0.0].fix(101325)  # permeate pressure (Pa)
     m.fs.unit.permeate.pressure[1.0].fix(101325)  # permeate pressure (Pa)
     m.fs.unit.permeate.pressure[2.0].fix(101325)  # permeate pressure (Pa)
->>>>>>> 2db64279
 
     m.fs.unit.feed_side.channel_height.fix(0.001)
     m.fs.unit.feed_side.spacer_porosity.fix(0.97)
@@ -1076,75 +1062,4 @@
     iscale.calculate_scaling_factors(m)
 
     print("before initialize dof = ", degrees_of_freedom(m.fs.unit))
-    m.fs.unit.initialize()
-
-    iscale.calculate_scaling_factors(m)
-
-<<<<<<< HEAD
-=======
-    m.fs.unit.initialize()
-    print('after initialize dof = ', degrees_of_freedom(m))
-
-    scaling_log = idaeslog.getLogger("idaes.core.util.scaling")
-    scaling_log.setLevel(idaeslog.ERROR)
-    iscale.calculate_scaling_factors(m)
-
-    idaeslog.solver_log.tee = True
->>>>>>> 2db64279
-    results = petsc.petsc_dae_by_time_element(
-        m,
-        time=m.fs.time,
-        keepfiles=True,
-        symbolic_solver_labels=True,
-        ts_options={
-            "--ts_type": "beuler",
-            # "-ts_arkimex_type": "1bee",
-            "--ts_dt": 0.1,
-            "--ts_rtol": 1e-3,
-            # "--ts_adapt_clip":"0.001,3600",
-            # "--ksp_monitor":"",
-            "--ts_adapt_dt_min": 1e-3,
-            "--ts_adapt_dt_max": 3600,
-            "--snes_type": "newtontr",
-            # "--ts_max_reject": 200,
-            "--ts_monitor": "",
-            "-ts_adapt_monitor": "",
-            # "--snes_monitor":"",
-            "-snes_converged_reason": "",
-            # "-ksp_monitor_true_residual": "",
-            # "-ksp_converged_reason": "",
-            # "-snes_test_jacobian": "",
-            "snes_grid_sequence": "",
-            "-pc_type": "lu",
-            # "-mat_view": "",
-            "--ts_save_trajectory": 1,
-            "--ts_trajectory_type": "visualization",
-            "--ts_max_snes_failures": 25,
-            # "--show_cl":"",
-            "-snes_max_it": 50,
-            "-snes_rtol": 0,
-            "-snes_stol": 0,
-            "-snes_atol": 1e-6,
-        },
-<<<<<<< HEAD
-        skip_initial=False,
-=======
-        skip_initial=True,
->>>>>>> 2db64279
-        initial_solver="ipopt",
-        initial_solver_options={
-            "constr_viol_tol": 1e-8,
-            "nlp_scaling_method": "user-scaling",
-            "linear_solver": "ma27",
-            "OF_ma57_automatic_scaling": "yes",
-            "max_iter": 300,
-            "tol": 1e-8,
-            "halt_on_ampl_error": "no",
-        },
-<<<<<<< HEAD
-    )
-=======
-    )
-    for result in results.results:
-        assert_optimal_termination(result)
->>>>>>> 2db64279
+    m.fs.unit.initialize()
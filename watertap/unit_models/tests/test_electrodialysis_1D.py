###############################################################################
# WaterTAP Copyright (c) 2021, The Regents of the University of California,
# through Lawrence Berkeley National Laboratory, Oak Ridge National
# Laboratory, National Renewable Energy Laboratory, and National Energy
# Technology Laboratory (subject to receipt of any required approvals from
# the U.S. Dept. of Energy). All rights reserved.
#
# Please see the files COPYRIGHT.md and LICENSE.md for full copyright and license
# information, respectively. These files are also available online at the URL
# "https://github.com/watertap-org/watertap/"
#
###############################################################################
import pytest
<<<<<<< HEAD
import re
from watertap.property_models.ion_DSPMDE_prop_pack import DSPMDEParameterBlock
=======
from watertap.property_models.multicomp_aq_sol_prop_pack import MCASParameterBlock
>>>>>>> 0331dcf5
from watertap.unit_models.electrodialysis_1D import (
    ElectricalOperationMode,
    Electrodialysis1D,
    PressureDropMethod,
    FrictionFactorMethod,
    HydraulicDiameterMethod,
)
from watertap.costing import WaterTAPCosting
from pyomo.environ import (
    ConcreteModel,
    assert_optimal_termination,
    value,
    Set,
    Var,
    Constraint,
)
from idaes.core import (
    FlowsheetBlock,
    MaterialBalanceType,
    MomentumBalanceType,
    UnitModelCostingBlock,
)
from idaes.core.util.model_statistics import degrees_of_freedom
from pyomo.util.check_units import assert_units_consistent
import idaes.core.util.scaling as iscale
from idaes.core.util.testing import initialization_tester
from idaes.core.solvers import get_solver
from idaes.core.util.exceptions import ConfigurationError

__author__ = "Xiangyu Bi"

solver = get_solver()

# -----------------------------------------------------------------------------
# Start test class
class TestElectrodialysisVoltageConst:
    @pytest.fixture(scope="class")
    def electrodialysis_1d_cell1(self):
        m = ConcreteModel()
        m.fs = FlowsheetBlock(dynamic=False)
        ion_dict = {
            "solute_list": ["Na_+", "Cl_-"],
            "mw_data": {"H2O": 18e-3, "Na_+": 23e-3, "Cl_-": 35.5e-3},
            "elec_mobility_data": {("Liq", "Na_+"): 5.19e-8, ("Liq", "Cl_-"): 7.92e-8},
            "charge": {"Na_+": 1, "Cl_-": -1},
        }
        m.fs.properties = MCASParameterBlock(**ion_dict)
        m.fs.unit = Electrodialysis1D(
            property_package=m.fs.properties,
            operation_mode=ElectricalOperationMode.Constant_Voltage,
            finite_elements=20,
            pressure_drop_method=PressureDropMethod.none,
        )
        return m

    @pytest.mark.unit
    def test_build_model(self, electrodialysis_1d_cell1):
        m = electrodialysis_1d_cell1
        # test configrations
        assert len(m.fs.unit.config) == 19
        assert not m.fs.unit.config.dynamic
        assert not m.fs.unit.config.has_holdup
        assert (
            m.fs.unit.config.operation_mode == ElectricalOperationMode.Constant_Voltage
        )
        assert m.fs.unit.config.material_balance_type == MaterialBalanceType.useDefault
        assert (
            m.fs.unit.config.momentum_balance_type == MomentumBalanceType.pressureTotal
        )
        assert m.fs.unit.config.property_package is m.fs.properties
        assert "H2O" in m.fs.properties.component_list

        # test all essential params and vars are built
        assert isinstance(m.fs.unit.membrane_set, Set)
        assert isinstance(m.fs.unit.cell_pair_num, Var)
        assert isinstance(m.fs.unit.cell_width, Var)
        assert isinstance(m.fs.unit.cell_length, Var)
        assert isinstance(m.fs.unit.channel_height, Var)
        assert isinstance(m.fs.unit.membrane_thickness, Var)
        assert isinstance(m.fs.unit.solute_diffusivity_membrane, Var)
        assert isinstance(m.fs.unit.ion_trans_number_membrane, Var)
        assert isinstance(m.fs.unit.water_trans_number_membrane, Var)
        assert isinstance(m.fs.unit.water_permeability_membrane, Var)
        assert isinstance(m.fs.unit.membrane_areal_resistance, Var)
        assert isinstance(m.fs.unit.current_density_x, Var)
        assert isinstance(m.fs.unit.voltage_applied, Var)
        assert isinstance(m.fs.unit.voltage_x, Var)
        assert isinstance(m.fs.unit.current_utilization, Var)
        assert isinstance(m.fs.unit.diluate.power_electrical_x, Var)
        assert isinstance(m.fs.unit.specific_power_electrical, Var)
        assert isinstance(m.fs.unit.current_efficiency_x, Var)

        assert isinstance(m.fs.unit.eq_get_total_areal_resistance_x, Constraint)
        assert isinstance(m.fs.unit.eq_get_current_density, Constraint)
        assert isinstance(m.fs.unit.eq_get_voltage_x, Constraint)
        assert isinstance(m.fs.unit.eq_mass_transfer_term_diluate, Constraint)
        assert isinstance(m.fs.unit.eq_mass_transfer_term_concentrate, Constraint)
        assert isinstance(m.fs.unit.eq_power_electrical, Constraint)
        assert isinstance(m.fs.unit.eq_specific_power_electrical, Constraint)
        assert isinstance(m.fs.unit.eq_current_efficiency_x, Constraint)
        assert isinstance(m.fs.unit.eq_isothermal_diluate, Constraint)
        assert isinstance(m.fs.unit.eq_isothermal_concentrate, Constraint)

    @pytest.mark.unit
    def test_stats_constant_vol(self, electrodialysis_1d_cell1):
        m = electrodialysis_1d_cell1
        assert_units_consistent(m)
        assert degrees_of_freedom(m) == 34
        # Specify a system
        # Note: Testing scenarios in this file are primarily in accord with an experimental
        # setup reported by Campione et al. in Desalination 465 (2019): 79-93.
        # set the operational parameters
        m.fs.unit.water_trans_number_membrane["cem"].fix(5.8)
        m.fs.unit.water_trans_number_membrane["aem"].fix(4.3)
        m.fs.unit.water_permeability_membrane["cem"].fix(2.16e-14)
        m.fs.unit.water_permeability_membrane["aem"].fix(1.75e-14)
        m.fs.unit.voltage_applied.fix(0.5)
        m.fs.unit.electrodes_resistance.fix(0)
        m.fs.unit.cell_pair_num.fix(10)
        m.fs.unit.current_utilization.fix(1)
        m.fs.unit.channel_height.fix(2.7e-4)
        m.fs.unit.membrane_areal_resistance["cem"].fix(1.89e-4)
        m.fs.unit.membrane_areal_resistance["aem"].fix(1.77e-4)
        m.fs.unit.cell_width.fix(0.1)
        m.fs.unit.cell_length.fix(0.79)
        m.fs.unit.membrane_thickness["aem"].fix(1.3e-4)
        m.fs.unit.membrane_thickness["cem"].fix(1.3e-4)
        m.fs.unit.solute_diffusivity_membrane["cem", "Na_+"].fix(1.8e-10)
        m.fs.unit.solute_diffusivity_membrane["aem", "Na_+"].fix(1.25e-10)
        m.fs.unit.solute_diffusivity_membrane["cem", "Cl_-"].fix(1.8e-10)
        m.fs.unit.solute_diffusivity_membrane["aem", "Cl_-"].fix(1.25e-10)
        m.fs.unit.ion_trans_number_membrane["cem", "Na_+"].fix(1)
        m.fs.unit.ion_trans_number_membrane["aem", "Na_+"].fix(0)
        m.fs.unit.ion_trans_number_membrane["cem", "Cl_-"].fix(0)
        m.fs.unit.ion_trans_number_membrane["aem", "Cl_-"].fix(1)
        m.fs.unit.spacer_porosity.fix(1)

        # check ion transfer number requirements
        assert (
            sum(
                value(m.fs.unit.ion_trans_number_membrane["cem", j])
                for j in m.fs.properties.ion_set
            )
            == 1
        )
        assert (
            sum(
                value(m.fs.unit.ion_trans_number_membrane["aem", j])
                for j in m.fs.properties.ion_set
            )
            == 1
        )
        assert sum(
            value(m.fs.unit.ion_trans_number_membrane["cem", j])
            for j in m.fs.properties.cation_set
        ) == sum(
            value(m.fs.unit.ion_trans_number_membrane["aem", j])
            for j in m.fs.properties.anion_set
        )

        # set the inlet stream
        m.fs.unit.inlet_diluate.pressure.fix(101325)
        m.fs.unit.inlet_diluate.temperature.fix(298.15)
        m.fs.unit.inlet_diluate.flow_mol_phase_comp[0, "Liq", "H2O"].fix(2.40e-1)
        m.fs.unit.inlet_diluate.flow_mol_phase_comp[0, "Liq", "Na_+"].fix(7.38e-4)
        m.fs.unit.inlet_diluate.flow_mol_phase_comp[0, "Liq", "Cl_-"].fix(7.38e-4)
        m.fs.unit.inlet_concentrate.pressure.fix(101325)
        m.fs.unit.inlet_concentrate.temperature.fix(298.15)
        m.fs.unit.inlet_concentrate.flow_mol_phase_comp[0, "Liq", "H2O"].fix(2.40e-1)
        m.fs.unit.inlet_concentrate.flow_mol_phase_comp[0, "Liq", "Na_+"].fix(7.38e-4)
        m.fs.unit.inlet_concentrate.flow_mol_phase_comp[0, "Liq", "Cl_-"].fix(7.38e-4)

        assert degrees_of_freedom(m) == 0

    @pytest.mark.component
    def test_initialization_scaling(self, electrodialysis_1d_cell1):
        m = electrodialysis_1d_cell1
        # set default scaling for state vars
        m.fs.properties.set_default_scaling(
            "flow_mol_phase_comp", 1e1, index=("Liq", "H2O")
        )
        m.fs.properties.set_default_scaling(
            "flow_mol_phase_comp", 1e3, index=("Liq", "Na_+")
        )
        m.fs.properties.set_default_scaling(
            "flow_mol_phase_comp", 1e3, index=("Liq", "Cl_-")
        )
        # set scaling factors for some vars
        iscale.set_scaling_factor(m.fs.unit.cell_width, 100)
        iscale.set_scaling_factor(m.fs.unit.cell_length, 10)
        iscale.calculate_scaling_factors(m.fs)

        # Added this unit check scaling
        assert_units_consistent(m)

        initialization_tester(m)
        badly_scaled_var_values = {
            var.name: val for (var, val) in iscale.badly_scaled_var_generator(m)
        }
        assert not badly_scaled_var_values
        # check to make sure DOF does not change
        assert degrees_of_freedom(m) == 0

    @pytest.mark.component
    def test_solve(self, electrodialysis_1d_cell1):
        m = electrodialysis_1d_cell1
        # run solver and check for optimal solution
        results = solver.solve(m)
        assert_optimal_termination(results)
        badly_scaled_var_values = {
            var.name: val
            for (var, val) in iscale.badly_scaled_var_generator(m, small=1e-9)
        }
        assert not badly_scaled_var_values

    @pytest.mark.component
    def test_solution(self, electrodialysis_1d_cell1):
        m = electrodialysis_1d_cell1

        assert value(
            m.fs.unit.outlet_diluate.flow_mol_phase_comp[0, "Liq", "H2O"]
        ) == pytest.approx(2.328e-1, rel=1e-3)
        assert value(
            m.fs.unit.outlet_diluate.flow_mol_phase_comp[0, "Liq", "Na_+"]
        ) == pytest.approx(3.223e-04, rel=5e-3)
        assert value(
            m.fs.unit.outlet_diluate.flow_mol_phase_comp[0, "Liq", "Cl_-"]
        ) == pytest.approx(3.223e-04, rel=5e-3)
        assert value(
            m.fs.unit.outlet_concentrate.flow_mol_phase_comp[0, "Liq", "H2O"]
        ) == pytest.approx(2.472e-1, rel=5e-3)
        assert value(
            m.fs.unit.outlet_concentrate.flow_mol_phase_comp[0, "Liq", "Na_+"]
        ) == pytest.approx(1.154e-3, rel=5e-3)
        assert value(
            m.fs.unit.outlet_concentrate.flow_mol_phase_comp[0, "Liq", "Cl_-"]
        ) == pytest.approx(1.154e-3, rel=5e-3)

    @pytest.mark.component
    def test_performance_contents(self, electrodialysis_1d_cell1):
        m = electrodialysis_1d_cell1
        perform_dict = m.fs.unit._get_performance_contents()
        assert "vars" in perform_dict
        assert value(
            perform_dict["vars"]["Total electrical power consumption(Watt)"]
        ) == pytest.approx(3.0, rel=5e-3)
        assert value(
            perform_dict["vars"]["Specific electrical power consumption (kW*h/m**3)"]
        ) == pytest.approx(0.197, rel=5e-3)
        assert value(perform_dict["vars"]["Water recovery by mass"]) == pytest.approx(
            0.485, rel=5e-3
        )

    @pytest.mark.component
    def test_costing(self, electrodialysis_1d_cell1):
        m = electrodialysis_1d_cell1
        blk = m.fs.unit

        m.fs.costing = WaterTAPCosting()

        m.fs.unit.costing = UnitModelCostingBlock(
            flowsheet_costing_block=m.fs.costing,
            costing_method_arguments={"cost_electricity_flow": True},
        )
        m.fs.costing.cost_process()

        assert_units_consistent(m)

        assert degrees_of_freedom(m) == 0

        results = solver.solve(m, tee=True)
        assert_optimal_termination(results)

        assert pytest.approx(388.6800, rel=1e-3) == value(
            m.fs.costing.total_capital_cost
        )
        assert pytest.approx(45.86804, rel=1e-3) == value(
            m.fs.costing.total_operating_cost
        )
        assert pytest.approx(777.3600, rel=1e-3) == value(
            m.fs.costing.total_investment_cost
        )


class TestElectrodialysisCurrentConst:
    @pytest.fixture(scope="class")
    def electrodialysis_1d_cell2(self):
        m = ConcreteModel()
        m.fs = FlowsheetBlock(dynamic=False)
        ion_dict = {
            "solute_list": ["Na_+", "Cl_-"],
            "mw_data": {"H2O": 18e-3, "Na_+": 23e-3, "Cl_-": 35.5e-3},
            "elec_mobility_data": {("Liq", "Na_+"): 5.19e-8, ("Liq", "Cl_-"): 7.92e-8},
            "charge": {"Na_+": 1, "Cl_-": -1},
        }
        m.fs.properties = MCASParameterBlock(**ion_dict)
        m.fs.unit = Electrodialysis1D(
            property_package=m.fs.properties,
            operation_mode=ElectricalOperationMode.Constant_Current,
            finite_elements=20,
            pressure_drop_method=PressureDropMethod.none,
        )
        return m

    @pytest.mark.unit
    def test_build_model(self, electrodialysis_1d_cell2):
        m = electrodialysis_1d_cell2

        # test configrations
        assert len(m.fs.unit.config) == 19
        assert not m.fs.unit.config.dynamic
        assert not m.fs.unit.config.has_holdup
        assert (
            m.fs.unit.config.operation_mode == ElectricalOperationMode.Constant_Current
        )
        assert m.fs.unit.config.material_balance_type == MaterialBalanceType.useDefault
        assert (
            m.fs.unit.config.momentum_balance_type == MomentumBalanceType.pressureTotal
        )
        assert m.fs.unit.config.property_package is m.fs.properties
        assert "H2O" in m.fs.properties.component_list

        # test all essential params and vars are built
        assert isinstance(m.fs.unit.membrane_set, Set)
        assert isinstance(m.fs.unit.cell_pair_num, Var)
        assert isinstance(m.fs.unit.cell_width, Var)
        assert isinstance(m.fs.unit.cell_length, Var)
        assert isinstance(m.fs.unit.channel_height, Var)
        assert isinstance(m.fs.unit.membrane_thickness, Var)
        assert isinstance(m.fs.unit.solute_diffusivity_membrane, Var)
        assert isinstance(m.fs.unit.ion_trans_number_membrane, Var)
        assert isinstance(m.fs.unit.water_trans_number_membrane, Var)
        assert isinstance(m.fs.unit.water_permeability_membrane, Var)
        assert isinstance(m.fs.unit.membrane_areal_resistance, Var)
        assert isinstance(m.fs.unit.current_applied, Var)
        assert isinstance(m.fs.unit.current_density_x, Var)
        assert isinstance(m.fs.unit.voltage_x, Var)
        assert isinstance(m.fs.unit.current_utilization, Var)
        assert isinstance(m.fs.unit.diluate.power_electrical_x, Var)
        assert isinstance(m.fs.unit.specific_power_electrical, Var)
        assert isinstance(m.fs.unit.current_efficiency_x, Var)

        assert isinstance(m.fs.unit.eq_get_total_areal_resistance_x, Constraint)
        assert isinstance(m.fs.unit.eq_get_current_density, Constraint)
        assert isinstance(m.fs.unit.eq_get_voltage_x, Constraint)
        assert isinstance(m.fs.unit.eq_mass_transfer_term_diluate, Constraint)
        assert isinstance(m.fs.unit.eq_mass_transfer_term_concentrate, Constraint)
        assert isinstance(m.fs.unit.eq_power_electrical, Constraint)
        assert isinstance(m.fs.unit.eq_specific_power_electrical, Constraint)
        assert isinstance(m.fs.unit.eq_current_efficiency_x, Constraint)
        assert isinstance(m.fs.unit.eq_isothermal_diluate, Constraint)
        assert isinstance(m.fs.unit.eq_isothermal_concentrate, Constraint)

    @pytest.mark.unit
    def test_stats_constant_vol(self, electrodialysis_1d_cell2):
        m = electrodialysis_1d_cell2
        assert_units_consistent(m)
        # Specify a system
        # set the operational parameters
        m.fs.unit.water_trans_number_membrane["cem"].fix(5.8)
        m.fs.unit.water_trans_number_membrane["aem"].fix(4.3)
        m.fs.unit.water_permeability_membrane["cem"].fix(2.16e-14)
        m.fs.unit.water_permeability_membrane["aem"].fix(1.75e-14)
        m.fs.unit.current_applied.fix(8)
        m.fs.unit.electrodes_resistance.fix(0)
        m.fs.unit.cell_pair_num.fix(10)
        m.fs.unit.current_utilization.fix(1)
        m.fs.unit.channel_height.fix(2.7e-4)
        m.fs.unit.membrane_areal_resistance["cem"].fix(1.89e-4)
        m.fs.unit.membrane_areal_resistance["aem"].fix(1.77e-4)
        m.fs.unit.cell_width.fix(0.1)
        m.fs.unit.cell_length.fix(0.79)
        m.fs.unit.membrane_thickness["aem"].fix(1.3e-4)
        m.fs.unit.membrane_thickness["cem"].fix(1.3e-4)
        m.fs.unit.solute_diffusivity_membrane["cem", "Na_+"].fix(1.8e-10)
        m.fs.unit.solute_diffusivity_membrane["aem", "Na_+"].fix(1.25e-10)
        m.fs.unit.solute_diffusivity_membrane["cem", "Cl_-"].fix(1.8e-10)
        m.fs.unit.solute_diffusivity_membrane["aem", "Cl_-"].fix(1.25e-10)
        m.fs.unit.ion_trans_number_membrane["cem", "Na_+"].fix(1)
        m.fs.unit.ion_trans_number_membrane["aem", "Na_+"].fix(0)
        m.fs.unit.ion_trans_number_membrane["cem", "Cl_-"].fix(0)
        m.fs.unit.ion_trans_number_membrane["aem", "Cl_-"].fix(1)
        m.fs.unit.spacer_porosity.fix(1)

        # check ion transfer number requirements
        assert (
            sum(
                value(m.fs.unit.ion_trans_number_membrane["cem", j])
                for j in m.fs.properties.ion_set
            )
            == 1
        )
        assert (
            sum(
                value(m.fs.unit.ion_trans_number_membrane["aem", j])
                for j in m.fs.properties.ion_set
            )
            == 1
        )
        assert sum(
            value(m.fs.unit.ion_trans_number_membrane["cem", j])
            for j in m.fs.properties.cation_set
        ) == sum(
            value(m.fs.unit.ion_trans_number_membrane["aem", j])
            for j in m.fs.properties.anion_set
        )

        # set the inlet stream
        m.fs.unit.inlet_diluate.pressure.fix(101325)
        m.fs.unit.inlet_diluate.temperature.fix(298.15)
        m.fs.unit.inlet_diluate.flow_mol_phase_comp[0, "Liq", "H2O"].fix(2.40e-1)
        m.fs.unit.inlet_diluate.flow_mol_phase_comp[0, "Liq", "Na_+"].fix(7.38e-4)
        m.fs.unit.inlet_diluate.flow_mol_phase_comp[0, "Liq", "Cl_-"].fix(7.38e-4)
        m.fs.unit.inlet_concentrate.pressure.fix(101325)
        m.fs.unit.inlet_concentrate.temperature.fix(298.15)
        m.fs.unit.inlet_concentrate.flow_mol_phase_comp[0, "Liq", "H2O"].fix(2.40e-1)
        m.fs.unit.inlet_concentrate.flow_mol_phase_comp[0, "Liq", "Na_+"].fix(7.38e-4)
        m.fs.unit.inlet_concentrate.flow_mol_phase_comp[0, "Liq", "Cl_-"].fix(7.38e-4)
        assert degrees_of_freedom(m) == 0

    @pytest.mark.component
    def test_initialization_scaling(self, electrodialysis_1d_cell2):
        m = electrodialysis_1d_cell2
        # set default scaling for state vars
        m.fs.properties.set_default_scaling(
            "flow_mol_phase_comp", 5e1, index=("Liq", "H2O")
        )
        m.fs.properties.set_default_scaling(
            "flow_mol_phase_comp", 1e3, index=("Liq", "Na_+")
        )
        m.fs.properties.set_default_scaling(
            "flow_mol_phase_comp", 1e3, index=("Liq", "Cl_-")
        )
        # set scaling factors for some vars
        iscale.set_scaling_factor(m.fs.unit.cell_width, 100)
        iscale.set_scaling_factor(m.fs.unit.cell_length, 10)
        iscale.calculate_scaling_factors(m.fs)
        initialization_tester(m)
        badly_scaled_var_values = {
            var.name: val for (var, val) in iscale.badly_scaled_var_generator(m)
        }
        assert not badly_scaled_var_values
        # check to make sure DOF does not change
        assert degrees_of_freedom(m) == 0

    @pytest.mark.component
    def test_solve(self, electrodialysis_1d_cell2):
        m = electrodialysis_1d_cell2
        # run solver and check for optimal solution
        results = solver.solve(m)
        assert_optimal_termination(results)
        badly_scaled_var_values = {
            var.name: val
            for (var, val) in iscale.badly_scaled_var_generator(m, small=1e-9)
        }
        assert not badly_scaled_var_values

    @pytest.mark.component
    def test_solution(self, electrodialysis_1d_cell2):
        m = electrodialysis_1d_cell2

        assert value(
            m.fs.unit.outlet_diluate.flow_mol_phase_comp[0, "Liq", "H2O"]
        ) == pytest.approx(2.304e-1, rel=5e-3)
        assert value(
            m.fs.unit.outlet_diluate.flow_mol_phase_comp[0, "Liq", "Na_+"]
        ) == pytest.approx(1.754e-04, rel=5e-3)
        assert value(
            m.fs.unit.outlet_diluate.flow_mol_phase_comp[0, "Liq", "Cl_-"]
        ) == pytest.approx(1.754e-04, rel=5e-3)
        assert value(
            m.fs.unit.outlet_concentrate.flow_mol_phase_comp[0, "Liq", "H2O"]
        ) == pytest.approx(2.496e-1, rel=5e-3)
        assert value(
            m.fs.unit.outlet_concentrate.flow_mol_phase_comp[0, "Liq", "Na_+"]
        ) == pytest.approx(1.301e-3, rel=5e-3)
        assert value(
            m.fs.unit.outlet_concentrate.flow_mol_phase_comp[0, "Liq", "Cl_-"]
        ) == pytest.approx(1.301e-3, rel=5e-3)

    @pytest.mark.component
    def test_performance_contents(self, electrodialysis_1d_cell2):
        m = electrodialysis_1d_cell2
        perform_dict = m.fs.unit._get_performance_contents()
        assert "vars" in perform_dict
        assert value(
            perform_dict["vars"]["Total electrical power consumption(Watt)"]
        ) == pytest.approx(5.83, rel=5e-3)
        assert value(
            perform_dict["vars"]["Specific electrical power consumption (kW*h/m**3)"]
        ) == pytest.approx(0.390, rel=5e-3)
        assert value(perform_dict["vars"]["Water recovery by mass"]) == pytest.approx(
            0.480, rel=5e-3
        )


class TestElectrodialysis_withNeutralSPecies:
    @pytest.fixture(scope="class")
    def electrodialysis_1d_cell3(self):
        m = ConcreteModel()
        m.fs = FlowsheetBlock(dynamic=False)
        ion_dict = {
            "solute_list": ["Na_+", "Cl_-", "N"],
            "mw_data": {"H2O": 18e-3, "Na_+": 23e-3, "Cl_-": 35.5e-3, "N": 61.8e-3},
            "elec_mobility_data": {("Liq", "Na_+"): 5.19e-8, ("Liq", "Cl_-"): 7.92e-8},
            "charge": {"Na_+": 1, "Cl_-": -1},
        }
        m.fs.properties = MCASParameterBlock(**ion_dict)
        m.fs.unit = Electrodialysis1D(
            property_package=m.fs.properties,
            operation_mode=ElectricalOperationMode.Constant_Current,
            finite_elements=20,
        )
        return m

    @pytest.mark.unit
    def test_build_model(self, electrodialysis_1d_cell3):
        m = electrodialysis_1d_cell3

        # test configrations
        assert len(m.fs.unit.config) == 19
        assert not m.fs.unit.config.dynamic
        assert not m.fs.unit.config.has_holdup
        assert (
            m.fs.unit.config.operation_mode == ElectricalOperationMode.Constant_Current
        )
        assert m.fs.unit.config.material_balance_type == MaterialBalanceType.useDefault
        assert (
            m.fs.unit.config.momentum_balance_type == MomentumBalanceType.pressureTotal
        )
        assert m.fs.unit.config.property_package is m.fs.properties
        assert "H2O" in m.fs.properties.component_list

        # test all essential params and vars are built
        assert isinstance(m.fs.unit.membrane_set, Set)
        assert isinstance(m.fs.unit.cell_pair_num, Var)
        assert isinstance(m.fs.unit.cell_width, Var)
        assert isinstance(m.fs.unit.cell_length, Var)
        assert isinstance(m.fs.unit.channel_height, Var)
        assert isinstance(m.fs.unit.membrane_thickness, Var)
        assert isinstance(m.fs.unit.solute_diffusivity_membrane, Var)
        assert isinstance(m.fs.unit.ion_trans_number_membrane, Var)
        assert isinstance(m.fs.unit.water_trans_number_membrane, Var)
        assert isinstance(m.fs.unit.water_permeability_membrane, Var)
        assert isinstance(m.fs.unit.membrane_areal_resistance, Var)
        assert isinstance(m.fs.unit.current_applied, Var)
        assert isinstance(m.fs.unit.current_density_x, Var)
        assert isinstance(m.fs.unit.voltage_x, Var)
        assert isinstance(m.fs.unit.current_utilization, Var)
        assert isinstance(m.fs.unit.diluate.power_electrical_x, Var)
        assert isinstance(m.fs.unit.specific_power_electrical, Var)
        assert isinstance(m.fs.unit.current_efficiency_x, Var)

        assert isinstance(m.fs.unit.eq_get_total_areal_resistance_x, Constraint)
        assert isinstance(m.fs.unit.eq_get_current_density, Constraint)
        assert isinstance(m.fs.unit.eq_get_voltage_x, Constraint)
        assert isinstance(m.fs.unit.eq_mass_transfer_term_diluate, Constraint)
        assert isinstance(m.fs.unit.eq_mass_transfer_term_concentrate, Constraint)
        assert isinstance(m.fs.unit.eq_power_electrical, Constraint)
        assert isinstance(m.fs.unit.eq_specific_power_electrical, Constraint)
        assert isinstance(m.fs.unit.eq_current_efficiency_x, Constraint)
        assert isinstance(m.fs.unit.eq_isothermal_diluate, Constraint)
        assert isinstance(m.fs.unit.eq_isothermal_concentrate, Constraint)

    @pytest.mark.unit
    def test_stats_constant_vol(self, electrodialysis_1d_cell3):
        m = electrodialysis_1d_cell3
        assert_units_consistent(m)
        assert degrees_of_freedom(m) == 38
        # Specify a system
        # set the operational parameters
        m.fs.unit.water_trans_number_membrane["cem"].fix(5.8)
        m.fs.unit.water_trans_number_membrane["aem"].fix(4.3)
        m.fs.unit.water_permeability_membrane["cem"].fix(2.16e-14)
        m.fs.unit.water_permeability_membrane["aem"].fix(1.75e-14)
        m.fs.unit.current_applied.fix(8)
        m.fs.unit.electrodes_resistance.fix(0)
        m.fs.unit.cell_pair_num.fix(10)
        m.fs.unit.current_utilization.fix(1)
        m.fs.unit.channel_height.fix(2.7e-4)
        m.fs.unit.membrane_areal_resistance["cem"].fix(1.89e-4)
        m.fs.unit.membrane_areal_resistance["aem"].fix(1.77e-4)
        m.fs.unit.cell_width.fix(0.1)
        m.fs.unit.cell_length.fix(0.79)
        m.fs.unit.membrane_thickness["aem"].fix(1.3e-4)
        m.fs.unit.membrane_thickness["cem"].fix(1.3e-4)
        m.fs.unit.solute_diffusivity_membrane["cem", "Na_+"].fix(1.8e-10)
        m.fs.unit.solute_diffusivity_membrane["aem", "Na_+"].fix(1.25e-10)
        m.fs.unit.solute_diffusivity_membrane["cem", "Cl_-"].fix(1.8e-10)
        m.fs.unit.solute_diffusivity_membrane["aem", "Cl_-"].fix(1.25e-10)
        m.fs.unit.solute_diffusivity_membrane["cem", "N"].fix(1.8e-10)
        m.fs.unit.solute_diffusivity_membrane["aem", "N"].fix(1.25e-10)
        m.fs.unit.ion_trans_number_membrane["cem", "Na_+"].fix(1)
        m.fs.unit.ion_trans_number_membrane["aem", "Na_+"].fix(0)
        m.fs.unit.ion_trans_number_membrane["cem", "Cl_-"].fix(0)
        m.fs.unit.ion_trans_number_membrane["aem", "Cl_-"].fix(1)
        m.fs.unit.spacer_porosity.fix(1)

        # check ion transfer number requirements
        assert (
            sum(
                value(m.fs.unit.ion_trans_number_membrane["cem", j])
                for j in m.fs.properties.ion_set
            )
            == 1
        )
        assert (
            sum(
                value(m.fs.unit.ion_trans_number_membrane["aem", j])
                for j in m.fs.properties.ion_set
            )
            == 1
        )
        assert sum(
            value(m.fs.unit.ion_trans_number_membrane["cem", j])
            for j in m.fs.properties.cation_set
        ) == sum(
            value(m.fs.unit.ion_trans_number_membrane["aem", j])
            for j in m.fs.properties.anion_set
        )

        # set the inlet stream
        m.fs.unit.inlet_diluate.pressure.fix(101325)
        m.fs.unit.inlet_diluate.temperature.fix(298.15)
        m.fs.unit.inlet_diluate.flow_mol_phase_comp[0, "Liq", "H2O"].fix(2.40e-1)
        m.fs.unit.inlet_diluate.flow_mol_phase_comp[0, "Liq", "Na_+"].fix(7.38e-4)
        m.fs.unit.inlet_diluate.flow_mol_phase_comp[0, "Liq", "Cl_-"].fix(7.38e-4)
        m.fs.unit.inlet_diluate.flow_mol_phase_comp[0, "Liq", "N"].fix(7.38e-5)
        m.fs.unit.inlet_concentrate.pressure.fix(101325)
        m.fs.unit.inlet_concentrate.temperature.fix(298.15)
        m.fs.unit.inlet_concentrate.flow_mol_phase_comp[0, "Liq", "H2O"].fix(2.40e-1)
        m.fs.unit.inlet_concentrate.flow_mol_phase_comp[0, "Liq", "Na_+"].fix(7.38e-4)
        m.fs.unit.inlet_concentrate.flow_mol_phase_comp[0, "Liq", "Cl_-"].fix(7.38e-4)
        m.fs.unit.inlet_concentrate.flow_mol_phase_comp[0, "Liq", "N"].fix(7.38e-5)
        assert degrees_of_freedom(m) == 0

    @pytest.mark.component
    def test_initialization_scaling(self, electrodialysis_1d_cell3):
        m = electrodialysis_1d_cell3
        # set default scaling for state vars
        m.fs.properties.set_default_scaling(
            "flow_mol_phase_comp", 5e1, index=("Liq", "H2O")
        )
        m.fs.properties.set_default_scaling(
            "flow_mol_phase_comp", 1e3, index=("Liq", "Na_+")
        )
        m.fs.properties.set_default_scaling(
            "flow_mol_phase_comp", 1e3, index=("Liq", "Cl_-")
        )
        m.fs.properties.set_default_scaling(
            "flow_mol_phase_comp", 1e4, index=("Liq", "N")
        )
        # set scaling factors for some vars
        iscale.set_scaling_factor(m.fs.unit.cell_width, 10)
        iscale.set_scaling_factor(m.fs.unit.cell_length, 10)

        iscale.calculate_scaling_factors(m.fs)
        initialization_tester(m)
        badly_scaled_var_values = {
            var.name: val for (var, val) in iscale.badly_scaled_var_generator(m)
        }
        assert not badly_scaled_var_values
        # check to make sure DOF does not change
        assert degrees_of_freedom(m) == 0

    @pytest.mark.component
    def test_solve(self, electrodialysis_1d_cell3):
        m = electrodialysis_1d_cell3
        # run solver and check for optimal solution
        results = solver.solve(m)
        assert_optimal_termination(results)
        badly_scaled_var_values = {
            var.name: val for (var, val) in iscale.badly_scaled_var_generator(m)
        }
        assert not badly_scaled_var_values

    @pytest.mark.component
    def test_solution(self, electrodialysis_1d_cell3):
        m = electrodialysis_1d_cell3

        assert value(
            m.fs.unit.outlet_diluate.flow_mol_phase_comp[0, "Liq", "H2O"]
        ) == pytest.approx(2.304e-1, rel=5e-3)
        assert value(
            m.fs.unit.outlet_diluate.flow_mol_phase_comp[0, "Liq", "Na_+"]
        ) == pytest.approx(1.752e-04, rel=5e-3)
        assert value(
            m.fs.unit.outlet_diluate.flow_mol_phase_comp[0, "Liq", "Cl_-"]
        ) == pytest.approx(1.752e-04, rel=5e-3)
        assert value(
            m.fs.unit.outlet_diluate.flow_mol_phase_comp[0, "Liq", "N"]
        ) == pytest.approx(7.264e-05, rel=5e-3)
        assert value(
            m.fs.unit.outlet_concentrate.flow_mol_phase_comp[0, "Liq", "H2O"]
        ) == pytest.approx(2.496e-1, rel=5e-3)
        assert value(
            m.fs.unit.outlet_concentrate.flow_mol_phase_comp[0, "Liq", "Na_+"]
        ) == pytest.approx(1.301e-3, rel=5e-3)
        assert value(
            m.fs.unit.outlet_concentrate.flow_mol_phase_comp[0, "Liq", "Cl_-"]
        ) == pytest.approx(1.301e-3, rel=5e-3)
        assert value(
            m.fs.unit.outlet_concentrate.flow_mol_phase_comp[0, "Liq", "N"]
        ) == pytest.approx(7.496e-05, rel=5e-3)

    @pytest.mark.component
    def test_performance_contents(self, electrodialysis_1d_cell3):
        m = electrodialysis_1d_cell3
        perform_dict = m.fs.unit._get_performance_contents()
        assert "vars" in perform_dict
        assert value(
            perform_dict["vars"]["Total electrical power consumption(Watt)"]
        ) == pytest.approx(5.837, rel=5e-3)
        assert value(
            perform_dict["vars"]["Specific electrical power consumption (kW*h/m**3)"]
        ) == pytest.approx(0.3896, rel=5e-3)
        assert value(perform_dict["vars"]["Water recovery by mass"]) == pytest.approx(
            0.480, rel=5e-3
        )


class Test_ED_MembNonohm_On_ConstV:
    @pytest.fixture(scope="class")
    def electrodialysis_1d_cell4(self):
        m = ConcreteModel()
        m.fs = FlowsheetBlock(dynamic=False)
        ion_dict = {
            "solute_list": ["Na_+", "Cl_-"],
            "mw_data": {"H2O": 18e-3, "Na_+": 23e-3, "Cl_-": 35.5e-3},
            "elec_mobility_data": {("Liq", "Na_+"): 5.19e-8, ("Liq", "Cl_-"): 7.92e-8},
            "charge": {"Na_+": 1, "Cl_-": -1},
        }
        m.fs.properties = MCASParameterBlock(**ion_dict)
        m.fs.unit = Electrodialysis1D(
            property_package=m.fs.properties,
            operation_mode=ElectricalOperationMode.Constant_Voltage,
            finite_elements=10,
            has_nonohmic_potential_membrane=True,
        )
        return m

    @pytest.mark.unit
    def test_build_model(self, electrodialysis_1d_cell4):
        m = electrodialysis_1d_cell4
        # test configrations
        assert len(m.fs.unit.config) == 19
        assert not m.fs.unit.config.dynamic
        assert not m.fs.unit.config.has_holdup
        assert (
            m.fs.unit.config.operation_mode == ElectricalOperationMode.Constant_Voltage
        )
        assert m.fs.unit.config.material_balance_type == MaterialBalanceType.useDefault
        assert (
            m.fs.unit.config.momentum_balance_type == MomentumBalanceType.pressureTotal
        )
        assert m.fs.unit.config.property_package is m.fs.properties
        assert "H2O" in m.fs.properties.component_list

        # test all essential params and vars are built
        assert isinstance(m.fs.unit.membrane_set, Set)
        assert isinstance(m.fs.unit.cell_pair_num, Var)
        assert isinstance(m.fs.unit.cell_width, Var)
        assert isinstance(m.fs.unit.cell_length, Var)
        assert isinstance(m.fs.unit.channel_height, Var)
        assert isinstance(m.fs.unit.membrane_thickness, Var)
        assert isinstance(m.fs.unit.solute_diffusivity_membrane, Var)
        assert isinstance(m.fs.unit.ion_trans_number_membrane, Var)
        assert isinstance(m.fs.unit.water_trans_number_membrane, Var)
        assert isinstance(m.fs.unit.water_permeability_membrane, Var)
        assert isinstance(m.fs.unit.membrane_areal_resistance, Var)
        assert isinstance(m.fs.unit.current_density_x, Var)
        assert isinstance(m.fs.unit.voltage_applied, Var)
        assert isinstance(m.fs.unit.voltage_x, Var)
        assert isinstance(m.fs.unit.current_utilization, Var)
        assert isinstance(m.fs.unit.diluate.power_electrical_x, Var)
        assert isinstance(m.fs.unit.specific_power_electrical, Var)
        assert isinstance(m.fs.unit.current_efficiency_x, Var)
        assert isinstance(m.fs.unit.potential_nonohm_membrane_x, Var)
        assert isinstance(m.fs.unit.conc_mem_surf_mol_x, Var)

        assert isinstance(m.fs.unit.eq_get_total_areal_resistance_x, Constraint)
        assert isinstance(m.fs.unit.eq_get_current_density, Constraint)
        assert isinstance(m.fs.unit.eq_get_voltage_x, Constraint)
        assert isinstance(m.fs.unit.eq_mass_transfer_term_diluate, Constraint)
        assert isinstance(m.fs.unit.eq_mass_transfer_term_concentrate, Constraint)
        assert isinstance(m.fs.unit.eq_power_electrical, Constraint)
        assert isinstance(m.fs.unit.eq_specific_power_electrical, Constraint)
        assert isinstance(m.fs.unit.eq_current_efficiency_x, Constraint)
        assert isinstance(m.fs.unit.eq_isothermal_diluate, Constraint)
        assert isinstance(m.fs.unit.eq_isothermal_concentrate, Constraint)
        assert isinstance(m.fs.unit.eq_set_surface_conc, Constraint)
        assert isinstance(m.fs.unit.eq_potential_nonohm_membrane_x, Constraint)

    @pytest.mark.unit
    def test_stats_constant_vol(self, electrodialysis_1d_cell4):
        m = electrodialysis_1d_cell4
        assert_units_consistent(m)
        # Specify a system
        # Note: Testing scenarios in this file are primarily in accord with an experimental
        # setup reported by Campione et al. in Desalination 465 (2019): 79-93.
        # set the operational parameters
        m.fs.unit.water_trans_number_membrane["cem"].fix(5.8)
        m.fs.unit.water_trans_number_membrane["aem"].fix(4.3)
        m.fs.unit.water_permeability_membrane["cem"].fix(2.16e-14)
        m.fs.unit.water_permeability_membrane["aem"].fix(1.75e-14)
        m.fs.unit.voltage_applied.fix(0.5)
        m.fs.unit.electrodes_resistance.fix(0)
        m.fs.unit.cell_pair_num.fix(10)
        m.fs.unit.current_utilization.fix(1)
        m.fs.unit.channel_height.fix(5e-4)
        m.fs.unit.membrane_areal_resistance["cem"].fix(1.89e-4)
        m.fs.unit.membrane_areal_resistance["aem"].fix(1.77e-4)
        m.fs.unit.cell_width.fix(0.1)
        m.fs.unit.cell_length.fix(0.79)
        m.fs.unit.membrane_thickness["aem"].fix(1.3e-4)
        m.fs.unit.membrane_thickness["cem"].fix(1.3e-4)
        m.fs.unit.solute_diffusivity_membrane["cem", "Na_+"].fix(1.8e-10)
        m.fs.unit.solute_diffusivity_membrane["aem", "Na_+"].fix(1.25e-10)
        m.fs.unit.solute_diffusivity_membrane["cem", "Cl_-"].fix(1.8e-10)
        m.fs.unit.solute_diffusivity_membrane["aem", "Cl_-"].fix(1.25e-10)
        m.fs.unit.ion_trans_number_membrane["cem", "Na_+"].fix(1)
        m.fs.unit.ion_trans_number_membrane["aem", "Na_+"].fix(0)
        m.fs.unit.ion_trans_number_membrane["cem", "Cl_-"].fix(0)
        m.fs.unit.ion_trans_number_membrane["aem", "Cl_-"].fix(1)
        m.fs.unit.spacer_porosity.fix(1)

        # check ion transfer number requirements
        assert (
            sum(
                value(m.fs.unit.ion_trans_number_membrane["cem", j])
                for j in m.fs.properties.ion_set
            )
            == 1
        )
        assert (
            sum(
                value(m.fs.unit.ion_trans_number_membrane["aem", j])
                for j in m.fs.properties.ion_set
            )
            == 1
        )
        assert sum(
            value(m.fs.unit.ion_trans_number_membrane["cem", j])
            for j in m.fs.properties.cation_set
        ) == sum(
            value(m.fs.unit.ion_trans_number_membrane["aem", j])
            for j in m.fs.properties.anion_set
        )

        # set the inlet stream
        m.fs.unit.inlet_diluate.pressure.fix(101325)
        m.fs.unit.inlet_diluate.temperature.fix(298.15)
        m.fs.unit.inlet_diluate.flow_mol_phase_comp[0, "Liq", "H2O"].fix(2.40e-1)
        m.fs.unit.inlet_diluate.flow_mol_phase_comp[0, "Liq", "Na_+"].fix(7.38e-4)
        m.fs.unit.inlet_diluate.flow_mol_phase_comp[0, "Liq", "Cl_-"].fix(7.38e-4)
        m.fs.unit.inlet_concentrate.pressure.fix(101325)
        m.fs.unit.inlet_concentrate.temperature.fix(298.15)
        m.fs.unit.inlet_concentrate.flow_mol_phase_comp[0, "Liq", "H2O"].fix(2.40e-1)
        m.fs.unit.inlet_concentrate.flow_mol_phase_comp[0, "Liq", "Na_+"].fix(7.38e-4)
        m.fs.unit.inlet_concentrate.flow_mol_phase_comp[0, "Liq", "Cl_-"].fix(7.38e-4)

        assert degrees_of_freedom(m) == 0

    @pytest.mark.component
    def test_initialization_scaling(self, electrodialysis_1d_cell4):
        m = electrodialysis_1d_cell4
        # set default scaling for state vars
        m.fs.properties.set_default_scaling(
            "flow_mol_phase_comp", 1e1, index=("Liq", "H2O")
        )
        m.fs.properties.set_default_scaling(
            "flow_mol_phase_comp", 1e3, index=("Liq", "Na_+")
        )
        m.fs.properties.set_default_scaling(
            "flow_mol_phase_comp", 1e3, index=("Liq", "Cl_-")
        )
        # set scaling factors for some vars
        iscale.set_scaling_factor(m.fs.unit.cell_width, 10)
        iscale.set_scaling_factor(m.fs.unit.cell_length, 20)
        iscale.set_scaling_factor(m.fs.unit.cell_pair_num, 0.01)
        iscale.calculate_scaling_factors(m.fs)

        # Added this unit check scaling
        assert_units_consistent(m)

        initialization_tester(m)
        badly_scaled_var_values = {
            var.name: val for (var, val) in iscale.badly_scaled_var_generator(m)
        }
        assert not badly_scaled_var_values
        # check to make sure DOF does not change
        assert degrees_of_freedom(m) == 0

    @pytest.mark.component
    def test_solve(self, electrodialysis_1d_cell4):
        m = electrodialysis_1d_cell4
        # run solver and check for optimal solution
        results = solver.solve(m)
        assert_optimal_termination(results)
        badly_scaled_var_values = {
            var.name: val for (var, val) in iscale.badly_scaled_var_generator(m)
        }
        assert not badly_scaled_var_values

    @pytest.mark.component
    def test_solution(self, electrodialysis_1d_cell4):
        m = electrodialysis_1d_cell4

        assert value(
            m.fs.unit.outlet_diluate.flow_mol_phase_comp[0, "Liq", "H2O"]
        ) == pytest.approx(2.364e-1, rel=1e-3)
        assert value(
            m.fs.unit.outlet_diluate.flow_mol_phase_comp[0, "Liq", "Na_+"]
        ) == pytest.approx(5.425e-04, rel=1e-3)
        assert value(
            m.fs.unit.outlet_diluate.flow_mol_phase_comp[0, "Liq", "Cl_-"]
        ) == pytest.approx(5.425e-04, rel=1e-3)
        assert value(
            m.fs.unit.outlet_concentrate.flow_mol_phase_comp[0, "Liq", "H2O"]
        ) == pytest.approx(2.436e-1, rel=1e-3)
        assert value(
            m.fs.unit.outlet_concentrate.flow_mol_phase_comp[0, "Liq", "Na_+"]
        ) == pytest.approx(9.335e-4, rel=1e-3)
        assert value(
            m.fs.unit.outlet_concentrate.flow_mol_phase_comp[0, "Liq", "Cl_-"]
        ) == pytest.approx(9.335e-4, rel=1e-3)

    @pytest.mark.component
    def test_performance_contents(self, electrodialysis_1d_cell4):
        m = electrodialysis_1d_cell4
        perform_dict = m.fs.unit._get_performance_contents()
        assert "vars" in perform_dict
        assert value(
            perform_dict["vars"]["Total electrical power consumption(Watt)"]
        ) == pytest.approx(1.4735, rel=1e-3)
        assert value(
            perform_dict["vars"]["Specific electrical power consumption (kW*h/m**3)"]
        ) == pytest.approx(0.0955, rel=1e-3)
        assert value(perform_dict["vars"]["Water recovery by mass"]) == pytest.approx(
            0.4925, rel=1e-3
        )


class Test_ED_MembNonohm_On_DL_On_ConstV:
    @pytest.fixture(scope="class")
    def electrodialysis_1d_cell5(self):
        m = ConcreteModel()
        m.fs = FlowsheetBlock(dynamic=False)
        ion_dict = {
            "solute_list": ["Na_+", "Cl_-"],
            "mw_data": {"H2O": 18e-3, "Na_+": 23e-3, "Cl_-": 35.5e-3},
            "elec_mobility_data": {("Liq", "Na_+"): 5.19e-8, ("Liq", "Cl_-"): 7.92e-8},
            "charge": {"Na_+": 1, "Cl_-": -1},
        }
        m.fs.properties = MCASParameterBlock(**ion_dict)
        m.fs.unit = Electrodialysis1D(
            property_package=m.fs.properties,
            operation_mode=ElectricalOperationMode.Constant_Voltage,
            finite_elements=10,
            has_nonohmic_potential_membrane=True,
            has_Nernst_diffusion_layer=True,
            limiting_current_density_data=800,
        )
        return m

    @pytest.mark.unit
    def test_build_model(self, electrodialysis_1d_cell5):
        m = electrodialysis_1d_cell5
        # test configrations
        assert len(m.fs.unit.config) == 19
        assert not m.fs.unit.config.dynamic
        assert not m.fs.unit.config.has_holdup
        assert (
            m.fs.unit.config.operation_mode == ElectricalOperationMode.Constant_Voltage
        )
        assert m.fs.unit.config.material_balance_type == MaterialBalanceType.useDefault
        assert (
            m.fs.unit.config.momentum_balance_type == MomentumBalanceType.pressureTotal
        )
        assert m.fs.unit.config.property_package is m.fs.properties
        assert "H2O" in m.fs.properties.component_list

        # test all essential params and vars are built
        assert isinstance(m.fs.unit.membrane_set, Set)
        assert isinstance(m.fs.unit.cell_pair_num, Var)
        assert isinstance(m.fs.unit.cell_width, Var)
        assert isinstance(m.fs.unit.cell_length, Var)
        assert isinstance(m.fs.unit.channel_height, Var)
        assert isinstance(m.fs.unit.membrane_thickness, Var)
        assert isinstance(m.fs.unit.solute_diffusivity_membrane, Var)
        assert isinstance(m.fs.unit.ion_trans_number_membrane, Var)
        assert isinstance(m.fs.unit.water_trans_number_membrane, Var)
        assert isinstance(m.fs.unit.water_permeability_membrane, Var)
        assert isinstance(m.fs.unit.membrane_areal_resistance, Var)
        assert isinstance(m.fs.unit.current_density_x, Var)
        assert isinstance(m.fs.unit.voltage_applied, Var)
        assert isinstance(m.fs.unit.voltage_x, Var)
        assert isinstance(m.fs.unit.current_utilization, Var)
        assert isinstance(m.fs.unit.diluate.power_electrical_x, Var)
        assert isinstance(m.fs.unit.specific_power_electrical, Var)
        assert isinstance(m.fs.unit.current_efficiency_x, Var)
        assert isinstance(m.fs.unit.potential_nonohm_membrane_x, Var)
        assert isinstance(m.fs.unit.conc_mem_surf_mol_x, Var)
        assert isinstance(m.fs.unit.current_dens_lim_x, Var)
        assert isinstance(m.fs.unit.potential_nonohm_dl_x, Var)
        assert isinstance(m.fs.unit.potential_ohm_dl_x, Var)
        assert isinstance(m.fs.unit.dl_thickness_x, Var)

        assert isinstance(m.fs.unit.eq_get_total_areal_resistance_x, Constraint)
        assert isinstance(m.fs.unit.eq_get_current_density, Constraint)
        assert isinstance(m.fs.unit.eq_get_voltage_x, Constraint)
        assert isinstance(m.fs.unit.eq_mass_transfer_term_diluate, Constraint)
        assert isinstance(m.fs.unit.eq_mass_transfer_term_concentrate, Constraint)
        assert isinstance(m.fs.unit.eq_power_electrical, Constraint)
        assert isinstance(m.fs.unit.eq_specific_power_electrical, Constraint)
        assert isinstance(m.fs.unit.eq_current_efficiency_x, Constraint)
        assert isinstance(m.fs.unit.eq_isothermal_diluate, Constraint)
        assert isinstance(m.fs.unit.eq_isothermal_concentrate, Constraint)
        assert isinstance(m.fs.unit.eq_set_surface_conc, Constraint)
        assert isinstance(m.fs.unit.eq_potential_nonohm_membrane_x, Constraint)
        assert isinstance(m.fs.unit.eq_current_dens_lim_x, Constraint)
        assert isinstance(m.fs.unit.eq_conc_polarization_ratio, Constraint)
        assert isinstance(m.fs.unit.eq_potential_nonohm_dl, Constraint)
        assert isinstance(m.fs.unit.eq_potential_ohm_dl_x, Constraint)
        assert isinstance(m.fs.unit.eq_dl_thickness, Constraint)

    @pytest.mark.unit
    def test_stats_constant_vol(self, electrodialysis_1d_cell5):
        m = electrodialysis_1d_cell5
        assert_units_consistent(m)
        # Specify a system
        # Note: Testing scenarios in this file are primarily in accord with an experimental
        # setup reported by Campione et al. in Desalination 465 (2019): 79-93.
        # set the operational parameters
        m.fs.unit.water_trans_number_membrane["cem"].fix(5.8)
        m.fs.unit.water_trans_number_membrane["aem"].fix(4.3)
        m.fs.unit.water_permeability_membrane["cem"].fix(2.16e-14)
        m.fs.unit.water_permeability_membrane["aem"].fix(1.75e-14)
        m.fs.unit.voltage_applied.fix(0.5)
        m.fs.unit.electrodes_resistance.fix(0)
        m.fs.unit.cell_pair_num.fix(10)
        m.fs.unit.current_utilization.fix(1)
        m.fs.unit.channel_height.fix(5e-4)
        m.fs.unit.membrane_areal_resistance["cem"].fix(1.89e-4)
        m.fs.unit.membrane_areal_resistance["aem"].fix(1.77e-4)
        m.fs.unit.cell_width.fix(0.1)
        m.fs.unit.cell_length.fix(0.79)
        m.fs.unit.membrane_thickness["aem"].fix(1.3e-4)
        m.fs.unit.membrane_thickness["cem"].fix(1.3e-4)
        m.fs.unit.solute_diffusivity_membrane["cem", "Na_+"].fix(1.8e-10)
        m.fs.unit.solute_diffusivity_membrane["aem", "Na_+"].fix(1.25e-10)
        m.fs.unit.solute_diffusivity_membrane["cem", "Cl_-"].fix(1.8e-10)
        m.fs.unit.solute_diffusivity_membrane["aem", "Cl_-"].fix(1.25e-10)
        m.fs.unit.ion_trans_number_membrane["cem", "Na_+"].fix(1)
        m.fs.unit.ion_trans_number_membrane["aem", "Na_+"].fix(0)
        m.fs.unit.ion_trans_number_membrane["cem", "Cl_-"].fix(0)
        m.fs.unit.ion_trans_number_membrane["aem", "Cl_-"].fix(1)
        m.fs.unit.spacer_porosity.fix(1)

        # set the inlet stream
        m.fs.unit.inlet_diluate.pressure.fix(101325)
        m.fs.unit.inlet_diluate.temperature.fix(298.15)
        m.fs.unit.inlet_diluate.flow_mol_phase_comp[0, "Liq", "H2O"].fix(2.40e-1)
        m.fs.unit.inlet_diluate.flow_mol_phase_comp[0, "Liq", "Na_+"].fix(7.38e-4)
        m.fs.unit.inlet_diluate.flow_mol_phase_comp[0, "Liq", "Cl_-"].fix(7.38e-4)
        m.fs.unit.inlet_concentrate.pressure.fix(101325)
        m.fs.unit.inlet_concentrate.temperature.fix(298.15)
        m.fs.unit.inlet_concentrate.flow_mol_phase_comp[0, "Liq", "H2O"].fix(2.40e-1)
        m.fs.unit.inlet_concentrate.flow_mol_phase_comp[0, "Liq", "Na_+"].fix(7.38e-4)
        m.fs.unit.inlet_concentrate.flow_mol_phase_comp[0, "Liq", "Cl_-"].fix(7.38e-4)

        assert degrees_of_freedom(m) == 0

    @pytest.mark.component
    def test_initialization_scaling(self, electrodialysis_1d_cell5):
        m = electrodialysis_1d_cell5
        # set default scaling for state vars
        m.fs.properties.set_default_scaling(
            "flow_mol_phase_comp", 1e1, index=("Liq", "H2O")
        )
        m.fs.properties.set_default_scaling(
            "flow_mol_phase_comp", 1e3, index=("Liq", "Na_+")
        )
        m.fs.properties.set_default_scaling(
            "flow_mol_phase_comp", 1e3, index=("Liq", "Cl_-")
        )
        # set scaling factors for some vars
        iscale.set_scaling_factor(m.fs.unit.cell_width, 10)
        iscale.set_scaling_factor(m.fs.unit.cell_length, 20)
        iscale.set_scaling_factor(m.fs.unit.cell_pair_num, 0.01)
        iscale.calculate_scaling_factors(m.fs)

        # Added this unit check scaling
        assert_units_consistent(m)

        initialization_tester(m)
        badly_scaled_var_values = {
            var.name: val for (var, val) in iscale.badly_scaled_var_generator(m)
        }
        assert not badly_scaled_var_values
        # check to make sure DOF does not change
        assert degrees_of_freedom(m) == 0

    @pytest.mark.component
    def test_solve(self, electrodialysis_1d_cell5):
        m = electrodialysis_1d_cell5
        # run solver and check for optimal solution
        results = solver.solve(m)
        assert_optimal_termination(results)
        badly_scaled_var_values = {
            var.name: val for (var, val) in iscale.badly_scaled_var_generator(m)
        }
        assert not badly_scaled_var_values

    @pytest.mark.component
    def test_solution(self, electrodialysis_1d_cell5):
        m = electrodialysis_1d_cell5

        assert value(
            m.fs.unit.outlet_diluate.flow_mol_phase_comp[0, "Liq", "H2O"]
        ) == pytest.approx(2.3654e-1, rel=1e-3)
        assert value(
            m.fs.unit.outlet_diluate.flow_mol_phase_comp[0, "Liq", "Na_+"]
        ) == pytest.approx(5.722e-04, rel=1e-3)
        assert value(
            m.fs.unit.outlet_diluate.flow_mol_phase_comp[0, "Liq", "Cl_-"]
        ) == pytest.approx(5.722e-04, rel=1e-3)
        assert value(
            m.fs.unit.outlet_concentrate.flow_mol_phase_comp[0, "Liq", "H2O"]
        ) == pytest.approx(2.4347e-1, rel=1e-3)
        assert value(
            m.fs.unit.outlet_concentrate.flow_mol_phase_comp[0, "Liq", "Na_+"]
        ) == pytest.approx(9.038e-4, rel=1e-3)
        assert value(
            m.fs.unit.outlet_concentrate.flow_mol_phase_comp[0, "Liq", "Cl_-"]
        ) == pytest.approx(9.038e-4, rel=1e-3)

    @pytest.mark.component
    def test_performance_contents(self, electrodialysis_1d_cell5):
        m = electrodialysis_1d_cell5
        perform_dict = m.fs.unit._get_performance_contents()
        assert "vars" in perform_dict
        assert value(
            perform_dict["vars"]["Total electrical power consumption(Watt)"]
        ) == pytest.approx(1.3907, rel=1e-3)
        assert value(
            perform_dict["vars"]["Specific electrical power consumption (kW*h/m**3)"]
        ) == pytest.approx(0.0900, rel=1e-3)
        assert value(perform_dict["vars"]["Water recovery by mass"]) == pytest.approx(
            0.4928, rel=1e-3
        )


class Test_ED_MembNonohm_On_DL_On_ConstC:
    @pytest.fixture(scope="class")
    def electrodialysis_1d_cell6(self):
        m = ConcreteModel()
        m.fs = FlowsheetBlock(dynamic=False)
        ion_dict = {
            "solute_list": ["Na_+", "Cl_-"],
            "mw_data": {"H2O": 18e-3, "Na_+": 23e-3, "Cl_-": 35.5e-3},
            "elec_mobility_data": {("Liq", "Na_+"): 5.19e-8, ("Liq", "Cl_-"): 7.92e-8},
            "charge": {"Na_+": 1, "Cl_-": -1},
        }
        m.fs.properties = MCASParameterBlock(**ion_dict)
        m.fs.unit = Electrodialysis1D(
            property_package=m.fs.properties,
            operation_mode=ElectricalOperationMode.Constant_Current,
            finite_elements=10,
            has_nonohmic_potential_membrane=True,
            has_Nernst_diffusion_layer=True,
            limiting_current_density_data=800,
        )
        return m

    @pytest.mark.unit
    def test_build_model(self, electrodialysis_1d_cell6):
        m = electrodialysis_1d_cell6
        # test configrations
        assert len(m.fs.unit.config) == 19
        assert not m.fs.unit.config.dynamic
        assert not m.fs.unit.config.has_holdup
        assert (
            m.fs.unit.config.operation_mode == ElectricalOperationMode.Constant_Current
        )
        assert m.fs.unit.config.material_balance_type == MaterialBalanceType.useDefault
        assert (
            m.fs.unit.config.momentum_balance_type == MomentumBalanceType.pressureTotal
        )
        assert m.fs.unit.config.property_package is m.fs.properties
        assert "H2O" in m.fs.properties.component_list

        # test all essential params and vars are built
        assert isinstance(m.fs.unit.membrane_set, Set)
        assert isinstance(m.fs.unit.cell_pair_num, Var)
        assert isinstance(m.fs.unit.cell_width, Var)
        assert isinstance(m.fs.unit.cell_length, Var)
        assert isinstance(m.fs.unit.channel_height, Var)
        assert isinstance(m.fs.unit.membrane_thickness, Var)
        assert isinstance(m.fs.unit.solute_diffusivity_membrane, Var)
        assert isinstance(m.fs.unit.ion_trans_number_membrane, Var)
        assert isinstance(m.fs.unit.water_trans_number_membrane, Var)
        assert isinstance(m.fs.unit.water_permeability_membrane, Var)
        assert isinstance(m.fs.unit.membrane_areal_resistance, Var)
        assert isinstance(m.fs.unit.current_density_x, Var)
        assert isinstance(m.fs.unit.current_applied, Var)
        assert isinstance(m.fs.unit.voltage_x, Var)
        assert isinstance(m.fs.unit.current_utilization, Var)
        assert isinstance(m.fs.unit.diluate.power_electrical_x, Var)
        assert isinstance(m.fs.unit.specific_power_electrical, Var)
        assert isinstance(m.fs.unit.current_efficiency_x, Var)
        assert isinstance(m.fs.unit.potential_nonohm_membrane_x, Var)
        assert isinstance(m.fs.unit.conc_mem_surf_mol_x, Var)
        assert isinstance(m.fs.unit.current_dens_lim_x, Var)
        assert isinstance(m.fs.unit.potential_nonohm_dl_x, Var)
        assert isinstance(m.fs.unit.potential_ohm_dl_x, Var)
        assert isinstance(m.fs.unit.dl_thickness_x, Var)

        assert isinstance(m.fs.unit.eq_get_total_areal_resistance_x, Constraint)
        assert isinstance(m.fs.unit.eq_get_current_density, Constraint)
        assert isinstance(m.fs.unit.eq_get_voltage_x, Constraint)
        assert isinstance(m.fs.unit.eq_mass_transfer_term_diluate, Constraint)
        assert isinstance(m.fs.unit.eq_mass_transfer_term_concentrate, Constraint)
        assert isinstance(m.fs.unit.eq_power_electrical, Constraint)
        assert isinstance(m.fs.unit.eq_specific_power_electrical, Constraint)
        assert isinstance(m.fs.unit.eq_current_efficiency_x, Constraint)
        assert isinstance(m.fs.unit.eq_isothermal_diluate, Constraint)
        assert isinstance(m.fs.unit.eq_isothermal_concentrate, Constraint)
        assert isinstance(m.fs.unit.eq_set_surface_conc, Constraint)
        assert isinstance(m.fs.unit.eq_potential_nonohm_membrane_x, Constraint)
        assert isinstance(m.fs.unit.eq_current_dens_lim_x, Constraint)
        assert isinstance(m.fs.unit.eq_conc_polarization_ratio, Constraint)
        assert isinstance(m.fs.unit.eq_potential_nonohm_dl, Constraint)
        assert isinstance(m.fs.unit.eq_potential_ohm_dl_x, Constraint)
        assert isinstance(m.fs.unit.eq_dl_thickness, Constraint)

    @pytest.mark.unit
    def test_stats_constant_vol(self, electrodialysis_1d_cell6):
        m = electrodialysis_1d_cell6
        assert_units_consistent(m)
        # Specify a system
        # Note: Testing scenarios in this file are primarily in accord with an experimental
        # setup reported by Campione et al. in Desalination 465 (2019): 79-93.
        # set the operational parameters
        m.fs.unit.water_trans_number_membrane["cem"].fix(5.8)
        m.fs.unit.water_trans_number_membrane["aem"].fix(4.3)
        m.fs.unit.water_permeability_membrane["cem"].fix(2.16e-14)
        m.fs.unit.water_permeability_membrane["aem"].fix(1.75e-14)
        m.fs.unit.current_applied.fix(8)
        m.fs.unit.electrodes_resistance.fix(0)
        m.fs.unit.cell_pair_num.fix(10)
        m.fs.unit.current_utilization.fix(1)
        m.fs.unit.channel_height.fix(5e-4)
        m.fs.unit.membrane_areal_resistance["cem"].fix(1.89e-4)
        m.fs.unit.membrane_areal_resistance["aem"].fix(1.77e-4)
        m.fs.unit.cell_width.fix(0.1)
        m.fs.unit.cell_length.fix(0.79)
        m.fs.unit.membrane_thickness["aem"].fix(1.3e-4)
        m.fs.unit.membrane_thickness["cem"].fix(1.3e-4)
        m.fs.unit.solute_diffusivity_membrane["cem", "Na_+"].fix(1.8e-10)
        m.fs.unit.solute_diffusivity_membrane["aem", "Na_+"].fix(1.25e-10)
        m.fs.unit.solute_diffusivity_membrane["cem", "Cl_-"].fix(1.8e-10)
        m.fs.unit.solute_diffusivity_membrane["aem", "Cl_-"].fix(1.25e-10)
        m.fs.unit.ion_trans_number_membrane["cem", "Na_+"].fix(1)
        m.fs.unit.ion_trans_number_membrane["aem", "Na_+"].fix(0)
        m.fs.unit.ion_trans_number_membrane["cem", "Cl_-"].fix(0)
        m.fs.unit.ion_trans_number_membrane["aem", "Cl_-"].fix(1)
        m.fs.unit.spacer_porosity.fix(1)

        # set the inlet stream
        m.fs.unit.inlet_diluate.pressure.fix(101325)
        m.fs.unit.inlet_diluate.temperature.fix(298.15)
        m.fs.unit.inlet_diluate.flow_mol_phase_comp[0, "Liq", "H2O"].fix(2.40e-1)
        m.fs.unit.inlet_diluate.flow_mol_phase_comp[0, "Liq", "Na_+"].fix(7.38e-4)
        m.fs.unit.inlet_diluate.flow_mol_phase_comp[0, "Liq", "Cl_-"].fix(7.38e-4)
        m.fs.unit.inlet_concentrate.pressure.fix(101325)
        m.fs.unit.inlet_concentrate.temperature.fix(298.15)
        m.fs.unit.inlet_concentrate.flow_mol_phase_comp[0, "Liq", "H2O"].fix(2.40e-1)
        m.fs.unit.inlet_concentrate.flow_mol_phase_comp[0, "Liq", "Na_+"].fix(7.38e-4)
        m.fs.unit.inlet_concentrate.flow_mol_phase_comp[0, "Liq", "Cl_-"].fix(7.38e-4)

        assert degrees_of_freedom(m) == 0

    @pytest.mark.component
    def test_initialization_scaling(self, electrodialysis_1d_cell6):
        m = electrodialysis_1d_cell6
        # set default scaling for state vars
        m.fs.properties.set_default_scaling(
            "flow_mol_phase_comp", 1e1, index=("Liq", "H2O")
        )
        m.fs.properties.set_default_scaling(
            "flow_mol_phase_comp", 1e3, index=("Liq", "Na_+")
        )
        m.fs.properties.set_default_scaling(
            "flow_mol_phase_comp", 1e3, index=("Liq", "Cl_-")
        )
        # set scaling factors for some vars
        iscale.set_scaling_factor(m.fs.unit.cell_width, 10)
        iscale.set_scaling_factor(m.fs.unit.cell_length, 20)
        iscale.set_scaling_factor(m.fs.unit.cell_pair_num, 0.01)
        iscale.calculate_scaling_factors(m.fs)

        # Added this unit check scaling
        assert_units_consistent(m)

        initialization_tester(m)
        badly_scaled_var_values = {
            var.name: val for (var, val) in iscale.badly_scaled_var_generator(m)
        }
        assert not badly_scaled_var_values
        # check to make sure DOF does not change
        assert degrees_of_freedom(m) == 0

    @pytest.mark.component
    def test_solve(self, electrodialysis_1d_cell6):
        m = electrodialysis_1d_cell6
        # run solver and check for optimal solution
        results = solver.solve(m)
        assert_optimal_termination(results)
        badly_scaled_var_values = {
            var.name: val for (var, val) in iscale.badly_scaled_var_generator(m)
        }
        assert not badly_scaled_var_values

    @pytest.mark.component
    def test_solution(self, electrodialysis_1d_cell6):
        m = electrodialysis_1d_cell6

        assert value(
            m.fs.unit.outlet_diluate.flow_mol_phase_comp[0, "Liq", "H2O"]
        ) == pytest.approx(2.2994e-1, rel=1e-3)
        assert value(
            m.fs.unit.outlet_diluate.flow_mol_phase_comp[0, "Liq", "Na_+"]
        ) == pytest.approx(2.7663e-04, rel=1e-3)
        assert value(
            m.fs.unit.outlet_diluate.flow_mol_phase_comp[0, "Liq", "Cl_-"]
        ) == pytest.approx(2.7663e-04, rel=1e-3)
        assert value(
            m.fs.unit.outlet_concentrate.flow_mol_phase_comp[0, "Liq", "H2O"]
        ) == pytest.approx(2.5006e-1, rel=1e-3)
        assert value(
            m.fs.unit.outlet_concentrate.flow_mol_phase_comp[0, "Liq", "Na_+"]
        ) == pytest.approx(1.1994e-3, rel=1e-3)
        assert value(
            m.fs.unit.outlet_concentrate.flow_mol_phase_comp[0, "Liq", "Cl_-"]
        ) == pytest.approx(1.1994e-3, rel=1e-3)

    @pytest.mark.component
    def test_performance_contents(self, electrodialysis_1d_cell6):
        m = electrodialysis_1d_cell6
        perform_dict = m.fs.unit._get_performance_contents()
        assert "vars" in perform_dict
        assert value(
            perform_dict["vars"]["Total electrical power consumption(Watt)"]
        ) == pytest.approx(12.890, rel=1e-3)
        assert value(
            perform_dict["vars"]["Specific electrical power consumption (kW*h/m**3)"]
        ) == pytest.approx(0.8617, rel=1e-3)
        assert value(perform_dict["vars"]["Water recovery by mass"]) == pytest.approx(
            0.4791, rel=1e-3
        )


class Test_ED_pressure_drop_components:
    @pytest.fixture(scope="class")
    def ed_m0(self):
        m = ConcreteModel()
        m.fs = FlowsheetBlock(dynamic=False)
        ion_dict = {
            "solute_list": ["Na_+", "Cl_-"],
            "mw_data": {"H2O": 18e-3, "Na_+": 23e-3, "Cl_-": 35.5e-3},
            "elec_mobility_data": {("Liq", "Na_+"): 5.19e-8, ("Liq", "Cl_-"): 7.92e-8},
            "charge": {"Na_+": 1, "Cl_-": -1},
        }
        m.fs.properties = DSPMDEParameterBlock(**ion_dict)
        m.fs.unit = Electrodialysis1D(
            property_package=m.fs.properties,
            operation_mode=ElectricalOperationMode.Constant_Voltage,
            finite_elements=10,
            has_nonohmic_potential_membrane=False,
            has_Nernst_diffusion_layer=False,
            pressure_drop_method=PressureDropMethod.experimental,
            has_pressure_change=True,
        )
        return m

    @pytest.fixture(scope="class")
    def ed_m2(self):
        m = ConcreteModel()
        m.fs = FlowsheetBlock(dynamic=False)
        ion_dict = {
            "solute_list": ["Na_+", "Cl_-"],
            "mw_data": {"H2O": 18e-3, "Na_+": 23e-3, "Cl_-": 35.5e-3},
            "elec_mobility_data": {("Liq", "Na_+"): 5.19e-8, ("Liq", "Cl_-"): 7.92e-8},
            "charge": {"Na_+": 1, "Cl_-": -1},
        }
        m.fs.properties = DSPMDEParameterBlock(**ion_dict)
        m.fs.unit = Electrodialysis1D(
            property_package=m.fs.properties,
            operation_mode=ElectricalOperationMode.Constant_Voltage,
            finite_elements=10,
            has_nonohmic_potential_membrane=False,
            has_Nernst_diffusion_layer=False,
            pressure_drop_method=PressureDropMethod.Darcy_Weisbach,
            friction_factor_method=FrictionFactorMethod.fixed,
            hydraulic_diameter_method=HydraulicDiameterMethod.conventional,
            has_pressure_change=True,
        )
        return m

    @pytest.fixture(scope="class")
    def ed_m3(self):
        m = ConcreteModel()
        m.fs = FlowsheetBlock(dynamic=False)
        ion_dict = {
            "solute_list": ["Na_+", "Cl_-"],
            "mw_data": {"H2O": 18e-3, "Na_+": 23e-3, "Cl_-": 35.5e-3},
            "elec_mobility_data": {("Liq", "Na_+"): 5.19e-8, ("Liq", "Cl_-"): 7.92e-8},
            "charge": {"Na_+": 1, "Cl_-": -1},
        }
        m.fs.properties = DSPMDEParameterBlock(**ion_dict)
        m.fs.unit = Electrodialysis1D(
            property_package=m.fs.properties,
            operation_mode=ElectricalOperationMode.Constant_Voltage,
            finite_elements=10,
            has_nonohmic_potential_membrane=False,
            has_Nernst_diffusion_layer=False,
            pressure_drop_method=PressureDropMethod.Darcy_Weisbach,
            friction_factor_method=FrictionFactorMethod.Gurreri,
            hydraulic_diameter_method=HydraulicDiameterMethod.conventional,
            has_pressure_change=True,
        )
        return m

    @pytest.fixture(scope="class")
    def ed_m4(self):
        m = ConcreteModel()
        m.fs = FlowsheetBlock(dynamic=False)
        ion_dict = {
            "solute_list": ["Na_+", "Cl_-"],
            "mw_data": {"H2O": 18e-3, "Na_+": 23e-3, "Cl_-": 35.5e-3},
            "elec_mobility_data": {("Liq", "Na_+"): 5.19e-8, ("Liq", "Cl_-"): 7.92e-8},
            "charge": {"Na_+": 1, "Cl_-": -1},
        }
        m.fs.properties = DSPMDEParameterBlock(**ion_dict)
        m.fs.unit = Electrodialysis1D(
            property_package=m.fs.properties,
            operation_mode=ElectricalOperationMode.Constant_Voltage,
            finite_elements=10,
            has_nonohmic_potential_membrane=False,
            has_Nernst_diffusion_layer=False,
            pressure_drop_method=PressureDropMethod.Darcy_Weisbach,
            friction_factor_method=FrictionFactorMethod.Kuroda,
            hydraulic_diameter_method=HydraulicDiameterMethod.conventional,
            has_pressure_change=True,
        )
        return m

    @pytest.fixture(scope="class")
    def ed_m5(self):
        m = ConcreteModel()
        m.fs = FlowsheetBlock(dynamic=False)
        ion_dict = {
            "solute_list": ["Na_+", "Cl_-"],
            "mw_data": {"H2O": 18e-3, "Na_+": 23e-3, "Cl_-": 35.5e-3},
            "elec_mobility_data": {("Liq", "Na_+"): 5.19e-8, ("Liq", "Cl_-"): 7.92e-8},
            "charge": {"Na_+": 1, "Cl_-": -1},
        }
        m.fs.properties = DSPMDEParameterBlock(**ion_dict)
        m.fs.unit = Electrodialysis1D(
            property_package=m.fs.properties,
            operation_mode=ElectricalOperationMode.Constant_Voltage,
            finite_elements=10,
            has_nonohmic_potential_membrane=False,
            has_Nernst_diffusion_layer=False,
            pressure_drop_method=PressureDropMethod.Darcy_Weisbach,
            friction_factor_method=FrictionFactorMethod.Kuroda,
            hydraulic_diameter_method=HydraulicDiameterMethod.fixed,
            has_pressure_change=True,
        )
        return m

    @pytest.fixture(scope="class")
    def ed_m6(self):
        m = ConcreteModel()
        m.fs = FlowsheetBlock(dynamic=False)
        ion_dict = {
            "solute_list": ["Na_+", "Cl_-"],
            "mw_data": {"H2O": 18e-3, "Na_+": 23e-3, "Cl_-": 35.5e-3},
            "elec_mobility_data": {("Liq", "Na_+"): 5.19e-8, ("Liq", "Cl_-"): 7.92e-8},
            "charge": {"Na_+": 1, "Cl_-": -1},
        }
        m.fs.properties = DSPMDEParameterBlock(**ion_dict)
        m.fs.unit = Electrodialysis1D(
            property_package=m.fs.properties,
            operation_mode=ElectricalOperationMode.Constant_Voltage,
            finite_elements=10,
            has_nonohmic_potential_membrane=False,
            has_Nernst_diffusion_layer=False,
            pressure_drop_method=PressureDropMethod.Darcy_Weisbach,
            friction_factor_method=FrictionFactorMethod.Kuroda,
            hydraulic_diameter_method=HydraulicDiameterMethod.spacer_specific_area_known,
            has_pressure_change=True,
        )
        return m

    @pytest.mark.unit
    def test_deltaP_various_methods(self, ed_m0, ed_m2, ed_m3, ed_m4, ed_m5, ed_m6):
        ed_m = (ed_m0, ed_m2, ed_m3, ed_m4, ed_m5, ed_m6)
        for m in ed_m:
            m.fs.unit.inlet_diluate.pressure.fix(201325)
            m.fs.unit.inlet_diluate.temperature.fix(298.15)
            m.fs.unit.inlet_concentrate.pressure.fix(201325)
            m.fs.unit.inlet_concentrate.temperature.fix(298.15)
            m.fs.unit.inlet_diluate.flow_mol_phase_comp[0, "Liq", "H2O"].fix(17.875)
            m.fs.unit.inlet_diluate.flow_mol_phase_comp[0, "Liq", "Na_+"].fix(5.56e-2)
            m.fs.unit.inlet_diluate.flow_mol_phase_comp[0, "Liq", "Cl_-"].fix(5.56e-2)
            m.fs.unit.inlet_concentrate.flow_mol_phase_comp[0, "Liq", "H2O"].fix(17.875)
            m.fs.unit.inlet_concentrate.flow_mol_phase_comp[0, "Liq", "Na_+"].fix(
                5.56e-2
            )
            m.fs.unit.inlet_concentrate.flow_mol_phase_comp[0, "Liq", "Cl_-"].fix(
                5.56e-2
            )
            m.fs.unit.water_trans_number_membrane["cem"].fix(5.8)
            m.fs.unit.water_trans_number_membrane["aem"].fix(4.3)
            m.fs.unit.water_permeability_membrane["cem"].fix(2.16e-14)
            m.fs.unit.water_permeability_membrane["aem"].fix(1.75e-14)
            m.fs.unit.electrodes_resistance.fix(0)
            m.fs.unit.cell_pair_num.fix(56)
            m.fs.unit.current_utilization.fix(1)
            m.fs.unit.channel_height.fix(7.1e-4)
            m.fs.unit.membrane_areal_resistance["cem"].fix(1.89e-4)
            m.fs.unit.membrane_areal_resistance["aem"].fix(1.77e-4)
            m.fs.unit.cell_width.fix(0.197)
            m.fs.unit.cell_length.fix(1.68)
            m.fs.unit.membrane_thickness["aem"].fix(1.3e-4)
            m.fs.unit.membrane_thickness["cem"].fix(1.3e-4)
            m.fs.unit.solute_diffusivity_membrane["cem", "Na_+"].fix(1.8e-10)
            m.fs.unit.solute_diffusivity_membrane["aem", "Na_+"].fix(1.25e-10)
            m.fs.unit.solute_diffusivity_membrane["cem", "Cl_-"].fix(1.8e-10)
            m.fs.unit.solute_diffusivity_membrane["aem", "Cl_-"].fix(1.25e-10)
            m.fs.unit.ion_trans_number_membrane["cem", "Na_+"].fix(1)
            m.fs.unit.ion_trans_number_membrane["aem", "Na_+"].fix(0)
            m.fs.unit.ion_trans_number_membrane["cem", "Cl_-"].fix(0)
            m.fs.unit.ion_trans_number_membrane["aem", "Cl_-"].fix(1)
            m.fs.unit.spacer_porosity.fix(0.83)
            m.fs.unit.voltage_applied.fix(40)
            m.fs.unit.spacer_porosity.fix(0.83)
            m.fs.properties.set_default_scaling(
                "flow_mol_phase_comp", 0.1, index=("Liq", "H2O")
            )
            m.fs.properties.set_default_scaling(
                "flow_mol_phase_comp", 1e2, index=("Liq", "Na_+")
            )
            m.fs.properties.set_default_scaling(
                "flow_mol_phase_comp", 1e2, index=("Liq", "Cl_-")
            )
            iscale.set_scaling_factor(m.fs.unit.cell_width, 5)
            iscale.set_scaling_factor(m.fs.unit.cell_length, 1)
            iscale.set_scaling_factor(m.fs.unit.cell_pair_num, 0.1)

        # Test ed_m0
        ed_m[0].fs.unit.pressure_drop.fix(40000)
        iscale.calculate_scaling_factors(ed_m[0])
        assert degrees_of_freedom(ed_m[0]) == 0
        initialization_tester(ed_m[0])
        badly_scaled_var_values = {
            var.name: val for (var, val) in iscale.badly_scaled_var_generator(ed_m[0])
        }
        assert not badly_scaled_var_values
        results = solver.solve(ed_m[0])
        assert_optimal_termination(results)
        assert value(ed_m[0].fs.unit.pressure_drop_total[0]) == pytest.approx(
            67200, rel=1e-3
        )

        # Test ed_m2
        ed_m[1].fs.unit.diffus_mass.fix(1.6e-9)
        ed_m[1].fs.unit.friction_factor.fix(20)
        iscale.calculate_scaling_factors(ed_m[1])
        assert degrees_of_freedom(ed_m[1]) == 0
        initialization_tester(ed_m[1])
        results = solver.solve(ed_m[1])
        assert_optimal_termination(results)
        assert value(ed_m[1].fs.unit.N_Re) == pytest.approx(58.708, rel=1e-3)

        assert value(ed_m[1].fs.unit.pressure_drop[0]) == pytest.approx(
            21280.815, rel=1e-3
        )

        assert value(ed_m[1].fs.unit.pressure_drop_total[0]) == pytest.approx(
            35751.769, rel=1e-3
        )

        # Test ed_m3
        ed_m[2].fs.unit.diffus_mass.fix(1.6e-9)
        iscale.calculate_scaling_factors(ed_m[2])
        assert degrees_of_freedom(ed_m[2]) == 0
        initialization_tester(ed_m[2])
        results = solver.solve(ed_m[2])
        assert_optimal_termination(results)
        assert value(ed_m[2].fs.unit.N_Re) == pytest.approx(58.708, rel=1e-3)

        assert value(ed_m[2].fs.unit.pressure_drop[0]) == pytest.approx(
            13670.276, rel=1e-3
        )

        assert value(ed_m[2].fs.unit.pressure_drop_total[0]) == pytest.approx(
            22966.063, rel=1e-3
        )

        # Test ed_m4
        ed_m[3].fs.unit.diffus_mass.fix(1.6e-9)
        iscale.calculate_scaling_factors(ed_m[3])
        assert degrees_of_freedom(ed_m[3]) == 0
        initialization_tester(ed_m[3])
        results = solver.solve(ed_m[3])
        assert_optimal_termination(results)
        assert value(ed_m[3].fs.unit.N_Re) == pytest.approx(58.708, rel=1e-3)

        assert value(ed_m[3].fs.unit.pressure_drop[0]) == pytest.approx(
            5332.605, rel=1e-3
        )

        assert value(ed_m[3].fs.unit.pressure_drop_total[0]) == pytest.approx(
            8958.776, rel=1e-3
        )

        # Test ed_m5
        ed_m[4].fs.unit.diffus_mass.fix(1.6e-9)
        ed_m[4].fs.unit.hydraulic_diameter.fix(1.5e-3)
        iscale.calculate_scaling_factors(ed_m[4])
        assert degrees_of_freedom(ed_m[4]) == 0
        initialization_tester(ed_m[4])
        results = solver.solve(ed_m[4])
        assert_optimal_termination(results)
        assert value(ed_m[4].fs.unit.N_Re) == pytest.approx(74.987, rel=1e-3)

        assert value(ed_m[4].fs.unit.pressure_drop[0]) == pytest.approx(
            3694.099, rel=1e-3
        )

        assert value(ed_m[4].fs.unit.pressure_drop_total[0]) == pytest.approx(
            6206.087, rel=1e-3
        )

        # Test ed_m6
        ed_m[5].fs.unit.diffus_mass.fix(1.6e-9)
        ed_m[5].fs.unit.spacer_specific_area.fix(10700)
        iscale.calculate_scaling_factors(ed_m[5])
        assert degrees_of_freedom(ed_m[5]) == 0
        initialization_tester(ed_m[5])
        iscale.calculate_scaling_factors(ed_m[5])
        results = solver.solve(ed_m[5])
        assert_optimal_termination(results)
        assert value(ed_m[5].fs.unit.N_Re) == pytest.approx(35.801, rel=1e-3)
        assert value(ed_m[5].fs.unit.outlet_diluate.pressure[0]) == pytest.approx(
            182512.397, rel=1e-3
        )

        assert value(ed_m[5].fs.unit.pressure_drop[0]) == pytest.approx(
            11197.978, rel=1e-3
        )

        assert value(ed_m[5].fs.unit.pressure_drop_total[0]) == pytest.approx(
            18812.603, rel=1e-3
        )

    @pytest.mark.unit
    def test_deltaP_configerr(self):
        ion_dict = {
            "solute_list": ["Na_+", "Cl_-"],
            "mw_data": {"H2O": 18e-3, "Na_+": 23e-3, "Cl_-": 35.5e-3},
            "elec_mobility_data": {("Liq", "Na_+"): 5.19e-8, ("Liq", "Cl_-"): 7.92e-8},
            "charge": {"Na_+": 1, "Cl_-": -1},
        }
        with pytest.raises(
            ConfigurationError,
            match=(
                re.escape(
                    "A valid (not none) pressure_drop_method and has_pressure_change being True "
                    "must be both used or unused at the same time. "
                )
            ),
        ):
            m = ConcreteModel()
            m.fs = FlowsheetBlock(dynamic=False)

            m.fs.properties = DSPMDEParameterBlock(**ion_dict)
            m.fs.unit = Electrodialysis1D(
                property_package=m.fs.properties,
                operation_mode=ElectricalOperationMode.Constant_Voltage,
                finite_elements=10,
                has_nonohmic_potential_membrane=False,
                has_Nernst_diffusion_layer=False,
                pressure_drop_method=PressureDropMethod.none,
                has_pressure_change=True,
            )
            m1 = ConcreteModel()
            m1.fs = FlowsheetBlock(dynamic=False)
            m1.fs.properties = DSPMDEParameterBlock(**ion_dict)
            m1.fs.unit = Electrodialysis1D(
                property_package=m.fs.properties,
                operation_mode=ElectricalOperationMode.Constant_Voltage,
                finite_elements=10,
                has_nonohmic_potential_membrane=False,
                has_Nernst_diffusion_layer=False,
                pressure_drop_method=PressureDropMethod.Darcy_Weisbach,
                has_pressure_change=False,
            )<|MERGE_RESOLUTION|>--- conflicted
+++ resolved
@@ -11,12 +11,7 @@
 #
 ###############################################################################
 import pytest
-<<<<<<< HEAD
-import re
-from watertap.property_models.ion_DSPMDE_prop_pack import DSPMDEParameterBlock
-=======
 from watertap.property_models.multicomp_aq_sol_prop_pack import MCASParameterBlock
->>>>>>> 0331dcf5
 from watertap.unit_models.electrodialysis_1D import (
     ElectricalOperationMode,
     Electrodialysis1D,
@@ -1391,7 +1386,7 @@
             "elec_mobility_data": {("Liq", "Na_+"): 5.19e-8, ("Liq", "Cl_-"): 7.92e-8},
             "charge": {"Na_+": 1, "Cl_-": -1},
         }
-        m.fs.properties = DSPMDEParameterBlock(**ion_dict)
+        m.fs.properties = MCASParameterBlock(**ion_dict)
         m.fs.unit = Electrodialysis1D(
             property_package=m.fs.properties,
             operation_mode=ElectricalOperationMode.Constant_Voltage,
@@ -1413,7 +1408,7 @@
             "elec_mobility_data": {("Liq", "Na_+"): 5.19e-8, ("Liq", "Cl_-"): 7.92e-8},
             "charge": {"Na_+": 1, "Cl_-": -1},
         }
-        m.fs.properties = DSPMDEParameterBlock(**ion_dict)
+        m.fs.properties = MCASParameterBlock(**ion_dict)
         m.fs.unit = Electrodialysis1D(
             property_package=m.fs.properties,
             operation_mode=ElectricalOperationMode.Constant_Voltage,
@@ -1437,7 +1432,7 @@
             "elec_mobility_data": {("Liq", "Na_+"): 5.19e-8, ("Liq", "Cl_-"): 7.92e-8},
             "charge": {"Na_+": 1, "Cl_-": -1},
         }
-        m.fs.properties = DSPMDEParameterBlock(**ion_dict)
+        m.fs.properties = MCASParameterBlock(**ion_dict)
         m.fs.unit = Electrodialysis1D(
             property_package=m.fs.properties,
             operation_mode=ElectricalOperationMode.Constant_Voltage,
@@ -1461,7 +1456,7 @@
             "elec_mobility_data": {("Liq", "Na_+"): 5.19e-8, ("Liq", "Cl_-"): 7.92e-8},
             "charge": {"Na_+": 1, "Cl_-": -1},
         }
-        m.fs.properties = DSPMDEParameterBlock(**ion_dict)
+        m.fs.properties = MCASParameterBlock(**ion_dict)
         m.fs.unit = Electrodialysis1D(
             property_package=m.fs.properties,
             operation_mode=ElectricalOperationMode.Constant_Voltage,
@@ -1485,7 +1480,7 @@
             "elec_mobility_data": {("Liq", "Na_+"): 5.19e-8, ("Liq", "Cl_-"): 7.92e-8},
             "charge": {"Na_+": 1, "Cl_-": -1},
         }
-        m.fs.properties = DSPMDEParameterBlock(**ion_dict)
+        m.fs.properties = MCASParameterBlock(**ion_dict)
         m.fs.unit = Electrodialysis1D(
             property_package=m.fs.properties,
             operation_mode=ElectricalOperationMode.Constant_Voltage,
@@ -1509,7 +1504,7 @@
             "elec_mobility_data": {("Liq", "Na_+"): 5.19e-8, ("Liq", "Cl_-"): 7.92e-8},
             "charge": {"Na_+": 1, "Cl_-": -1},
         }
-        m.fs.properties = DSPMDEParameterBlock(**ion_dict)
+        m.fs.properties = MCASParameterBlock(**ion_dict)
         m.fs.unit = Electrodialysis1D(
             property_package=m.fs.properties,
             operation_mode=ElectricalOperationMode.Constant_Voltage,
@@ -1706,7 +1701,7 @@
             m = ConcreteModel()
             m.fs = FlowsheetBlock(dynamic=False)
 
-            m.fs.properties = DSPMDEParameterBlock(**ion_dict)
+            m.fs.properties = MCASParameterBlock(**ion_dict)
             m.fs.unit = Electrodialysis1D(
                 property_package=m.fs.properties,
                 operation_mode=ElectricalOperationMode.Constant_Voltage,
@@ -1718,7 +1713,7 @@
             )
             m1 = ConcreteModel()
             m1.fs = FlowsheetBlock(dynamic=False)
-            m1.fs.properties = DSPMDEParameterBlock(**ion_dict)
+            m1.fs.properties = MCASParameterBlock(**ion_dict)
             m1.fs.unit = Electrodialysis1D(
                 property_package=m.fs.properties,
                 operation_mode=ElectricalOperationMode.Constant_Voltage,

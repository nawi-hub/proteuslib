--- conflicted
+++ resolved
@@ -19,33 +19,13 @@
     assert_optimal_termination,
 )
 from pyomo.network import Port
-<<<<<<< HEAD
-from idaes.core import FlowsheetBlock, UnitModelCostingBlock
-from watertap.property_models.multicomp_aq_sol_prop_pack import (
-    MCASParameterBlock,
-    MCASStateBlock,
-)
-from watertap.unit_models.ion_exchange_0D import (
-    IonExchange0D,
-    IonExchangeType,
-    RegenerantChem,
-    IsothermType,
-    DiffusionControlType,
-)
-from watertap.costing import WaterTAPCosting
-from watertap.core.util.initialization import check_dof
-=======
 from pyomo.util.check_units import assert_units_consistent
->>>>>>> 98aa4059
 
 from idaes.core import (
     EnergyBalanceType,
     MomentumBalanceType,
-<<<<<<< HEAD
-=======
     FlowsheetBlock,
     UnitModelCostingBlock,
->>>>>>> 98aa4059
 )
 from idaes.core.solvers.get_solver import get_solver
 from idaes.core.util.model_statistics import (
@@ -77,15 +57,9 @@
 solver = get_solver()
 
 
-<<<<<<< HEAD
-class TestIonExchangeDefault:
-    @pytest.fixture(scope="class")
-    def IX_default(self):
-=======
 class TestIonExchangeLangmuir:
     @pytest.fixture(scope="class")
     def IX_lang(self):
->>>>>>> 98aa4059
         target_ion = "Ca_2+"
         ion_props = {
             "solute_list": [target_ion],
@@ -125,50 +99,28 @@
         return m
 
     @pytest.mark.unit
-<<<<<<< HEAD
-    def test_config(self, IX_default):
-        m = IX_default
-
-        assert len(m.fs.ix.config) == 12
-=======
     def test_config(self, IX_lang):
         m = IX_lang
 
         assert len(m.fs.ix.config) == 11
->>>>>>> 98aa4059
 
         assert not m.fs.ix.config.dynamic
         assert not m.fs.ix.config.has_holdup
         assert m.fs.ix.config.property_package is m.fs.properties
         assert not m.fs.ix.config.hazardous_waste
-<<<<<<< HEAD
-        assert isinstance(m.fs.ix.regen_chem, RegenerantChem)
-        assert m.fs.ix.regen_chem is RegenerantChem.NaCl
-=======
         assert m.fs.ix.config.regenerant is RegenerantChem.NaCl
->>>>>>> 98aa4059
         assert isinstance(m.fs.ix.ion_exchange_type, IonExchangeType)
         assert m.fs.ix.ion_exchange_type is IonExchangeType.cation
         assert isinstance(m.fs.ix.config.isotherm, IsothermType)
         assert m.fs.ix.config.isotherm is IsothermType.langmuir
-<<<<<<< HEAD
-        assert isinstance(m.fs.ix.config.diffusion_control, DiffusionControlType)
-        assert m.fs.ix.config.diffusion_control is DiffusionControlType.liquid
-=======
->>>>>>> 98aa4059
         assert isinstance(m.fs.ix.config.energy_balance_type, EnergyBalanceType)
         assert m.fs.ix.config.energy_balance_type is EnergyBalanceType.none
         assert isinstance(m.fs.ix.config.momentum_balance_type, MomentumBalanceType)
         assert m.fs.ix.config.momentum_balance_type is MomentumBalanceType.pressureTotal
 
     @pytest.mark.unit
-<<<<<<< HEAD
-    def test_default_build(self, IX_default):
-        m = IX_default
-=======
     def test_default_build(self, IX_lang):
         m = IX_lang
->>>>>>> 98aa4059
         ix = m.fs.ix
         # test ports and variables
         port_lst = ["inlet", "outlet", "regen"]
@@ -187,13 +139,6 @@
         ix_params = [
             "underdrain_h",
             "distributor_h",
-<<<<<<< HEAD
-            "p_drop_psi_to_m",
-            "holdup_A",
-            "holdup_B",
-            "holdup_exp",
-=======
->>>>>>> 98aa4059
             "Pe_p_A",
             "Pe_p_exp",
             "Sh_A",
@@ -222,23 +167,11 @@
             assert isinstance(param, Param)
 
         ix_vars = [
-<<<<<<< HEAD
-            "resin_max_capacity",
-            "resin_eq_capacity",
-            "resin_unused_capacity",
-            "resin_diam",
-            "resin_bulk_dens",
-            "langmuir",
-            "num_transfer_units",
-            "dimensionless_time",
-            "resin_surf_per_vol",
-=======
             "resin_diam",
             "resin_bulk_dens",
             "resin_surf_per_vol",
             "regen_dose",
             "c_norm",
->>>>>>> 98aa4059
             "col_height_to_diam_ratio",
             "bed_vol_tot",
             "bed_depth",
@@ -246,25 +179,6 @@
             "col_height",
             "col_diam",
             "number_columns",
-<<<<<<< HEAD
-            "partition_ratio",
-            "fluid_mass_transfer_coeff",
-            "t_breakthru",
-            "t_contact",
-            "mass_in",
-            "mass_removed",
-            "mass_out",
-            "vel_bed",
-            "vel_inter",
-            "service_flow_rate",
-            "Re",
-            "Sc",
-            "Sh",
-            "Pe_p",
-            "Pe_bed",
-            "c_norm",
-            "regen_dose",
-=======
             "t_breakthru",
             "t_contact",
             "ebct",
@@ -285,7 +199,6 @@
             "dimensionless_time",
             "partition_ratio",
             "fluid_mass_transfer_coeff",
->>>>>>> 98aa4059
         ]
 
         for v in ix_vars:
@@ -294,20 +207,6 @@
             assert isinstance(var, Var)
 
         # test statistics
-<<<<<<< HEAD
-        assert number_variables(m) == 72
-        assert number_total_constraints(m) == 45
-        assert number_unused_variables(m) == 12
-
-    @pytest.mark.unit
-    def test_dof(self, IX_default):
-        m = IX_default
-        check_dof(m, fail_flag=True)
-
-    @pytest.mark.unit
-    def test_calculate_scaling(self, IX_default):
-        m = IX_default
-=======
         assert number_variables(m) == 69
         assert number_total_constraints(m) == 42
         assert number_unused_variables(m) == 12
@@ -320,7 +219,6 @@
     @pytest.mark.unit
     def test_calculate_scaling(self, IX_lang):
         m = IX_lang
->>>>>>> 98aa4059
         m.fs.properties.set_default_scaling(
             "flow_mol_phase_comp", 1e-4, index=("Liq", "H2O")
         )
@@ -335,15 +233,6 @@
         assert len(unscaled_var_list) == 0
 
     @pytest.mark.component
-<<<<<<< HEAD
-    def test_initialize(self, IX_default):
-        m = IX_default
-        initialization_tester(m, unit=m.fs.ix, outlvl=idaeslog.DEBUG)
-
-    @pytest.mark.component
-    def test_solve(self, IX_default):
-        m = IX_default
-=======
     def test_initialize(self, IX_lang):
         m = IX_lang
         initialization_tester(m, unit=m.fs.ix, outlvl=idaeslog.DEBUG)
@@ -351,36 +240,14 @@
     @pytest.mark.component
     def test_solve(self, IX_lang):
         m = IX_lang
->>>>>>> 98aa4059
         results = solver.solve(m, tee=True)
         assert_units_consistent(m)
         # Check for optimal solution
         assert_optimal_termination(results)
 
     @pytest.mark.component
-<<<<<<< HEAD
-    def test_conservation(self, IX_default):
-        m = IX_default
-        ix = m.fs.ix
-        target_ion = ix.config.target_ion
-        assert (
-            abs(
-                value(
-                    ix.mass_in[target_ion]
-                    - ix.mass_out[target_ion]
-                    - ix.mass_removed[target_ion]
-                )
-            )
-            <= 1e-6
-        )
-
-    @pytest.mark.component
-    def test_solution(self, IX_default):
-        m = IX_default
-=======
     def test_solution(self, IX_lang):
         m = IX_lang
->>>>>>> 98aa4059
         ix = m.fs.ix
         target_ion = ix.config.target_ion
 
@@ -405,19 +272,6 @@
             "fluid_mass_transfer_coeff": 3.456092786557271e-05,
             "t_breakthru": 52360.64416318684,
             "t_contact": 120.0,
-<<<<<<< HEAD
-            "mass_in": 130901.61040796709,
-            "mass_removed": 130601.61040796709,
-            "mass_out": 300.00000000000864,
-            "vel_bed": 0.007083333333333333,
-            "vel_inter": 0.014166666666666666,
-            "service_flow_rate": 15,
-            "Re": 4.958333333333333,
-            "Sc": 1086.9565217391305,
-            "Sh": 26.29635815858793,
-            "Pe_p": 0.10782790064157834,
-            "Pe_bed": 261.86775870097597,
-=======
             "mass_removed": 65300.80520398353,
             "vel_bed": 0.007083333333333333,
             "vel_inter": 0.014166666666666666,
@@ -427,7 +281,6 @@
             "N_Sh": 26.29635815858793,
             "N_Pe_particle": 0.10782790064157834,
             "N_Pe_bed": 261.86775870097597,
->>>>>>> 98aa4059
             "c_norm": 0.4919290557789296,
             "regen_dose": 300,
         }
@@ -440,13 +293,8 @@
                 assert pytest.approx(val, rel=1e-3) == value(var)
 
     @pytest.mark.component
-<<<<<<< HEAD
-    def test_costing(self, IX_default):
-        m = IX_default
-=======
     def test_costing(self, IX_lang):
         m = IX_lang
->>>>>>> 98aa4059
         ix = m.fs.ix
 
         m.fs.costing = WaterTAPCosting()
@@ -459,34 +307,6 @@
 
         results = solver.solve(m, tee=True)
         assert_optimal_termination(results)
-<<<<<<< HEAD
-
-        assert pytest.approx(3296998.040376, rel=1e-5) == value(
-            m.fs.costing.aggregate_capital_cost
-        )
-        assert pytest.approx(2183260.52954, rel=1e-5) == value(
-            m.fs.costing.total_operating_cost
-        )
-        assert pytest.approx(6593996.0807, rel=1e-5) == value(
-            m.fs.costing.total_capital_cost
-        )
-        assert pytest.approx(0.2001943, rel=1e-5) == value(m.fs.costing.LCOW)
-        assert pytest.approx(0.0572452, rel=1e-5) == value(
-            m.fs.costing.specific_energy_consumption
-        )
-
-
-class TestIonExchangeSolidDiffusion:
-    @pytest.fixture(scope="class")
-    def IX_solid_diff(self):
-        target_ion = "Ca_2+"
-        ion_props = {
-            "solute_list": [target_ion],
-            "diffusivity_data": {("Liq", target_ion): 9.2e-10},
-            "mw_data": {"H2O": 0.018, target_ion: 0.04},
-            "charge": {target_ion: 2},
-        }
-=======
 
         assert pytest.approx(8894349.86900, rel=1e-3) == value(
             m.fs.costing.aggregate_capital_cost
@@ -516,22 +336,12 @@
             "charge": {target_ion: -1},
         }
 
->>>>>>> 98aa4059
         m = ConcreteModel()
         m.fs = FlowsheetBlock(dynamic=False)
         m.fs.properties = MCASParameterBlock(**ion_props)
         ix_config = {
             "property_package": m.fs.properties,
             "target_ion": target_ion,
-<<<<<<< HEAD
-            "diffusion_control": "solid",
-        }
-        ix = m.fs.ix = IonExchange0D(**ix_config)
-        ix.process_flow.properties_in.calculate_state(
-            var_args={
-                ("flow_vol_phase", "Liq"): 0.5,
-                ("conc_mass_phase_comp", ("Liq", target_ion)): 0.1,
-=======
             "isotherm": "freundlich",
             "regenerant": "NaOH",
             "hazardous_waste": True,
@@ -543,26 +353,12 @@
             var_args={
                 ("flow_vol_phase", "Liq"): 0.5,
                 ("conc_mass_phase_comp", ("Liq", target_ion)): 1e-6,
->>>>>>> 98aa4059
                 ("pressure", None): 101325,
                 ("temperature", None): 298,
             },
             hold_state=True,
         )
 
-<<<<<<< HEAD
-        ix.diff_resin_comp.fix(10e-11)
-        ix.service_flow_rate.fix(15)
-        ix.langmuir[target_ion].fix(0.9)
-        ix.resin_max_capacity.fix(3)
-        ix.bed_depth.fix(1.7)
-        ix.dimensionless_time.fix()
-        ix.number_columns.fix(8)
-        ix.resin_diam.fix()
-        ix.resin_bulk_dens.fix()
-        ix.bed_porosity.fix()
-        ix.regen_dose.fix()
-=======
         ix.freundlich_n.fix(1.2)
         ix.bv_50.fix(20000)
         ix.bv.fix(18000)
@@ -574,57 +370,32 @@
         ix.number_columns.fix(16)
         ix.service_flow_rate.fix(15)
         ix.c_norm.fix(0.25)
->>>>>>> 98aa4059
 
         return m
 
     @pytest.mark.unit
-<<<<<<< HEAD
-    def test_config(self, IX_solid_diff):
-        m = IX_solid_diff
-
-        assert len(m.fs.ix.config) == 12
-=======
     def test_config(self, IX_fr):
         m = IX_fr
 
         assert len(m.fs.ix.config) == 11
->>>>>>> 98aa4059
 
         assert not m.fs.ix.config.dynamic
         assert not m.fs.ix.config.has_holdup
         assert m.fs.ix.config.property_package is m.fs.properties
-<<<<<<< HEAD
-        assert not m.fs.ix.config.hazardous_waste
-        assert isinstance(m.fs.ix.regen_chem, RegenerantChem)
-        assert m.fs.ix.regen_chem is RegenerantChem.NaCl
-        assert isinstance(m.fs.ix.ion_exchange_type, IonExchangeType)
-        assert m.fs.ix.ion_exchange_type is IonExchangeType.cation
-        assert isinstance(m.fs.ix.config.isotherm, IsothermType)
-        assert m.fs.ix.config.isotherm is IsothermType.langmuir
-        assert isinstance(m.fs.ix.config.diffusion_control, DiffusionControlType)
-        assert m.fs.ix.config.diffusion_control is DiffusionControlType.solid
-=======
         assert m.fs.ix.config.hazardous_waste
         assert m.fs.ix.config.regenerant is RegenerantChem.NaOH
         assert isinstance(m.fs.ix.ion_exchange_type, IonExchangeType)
         assert m.fs.ix.ion_exchange_type is IonExchangeType.anion
         assert isinstance(m.fs.ix.config.isotherm, IsothermType)
         assert m.fs.ix.config.isotherm is IsothermType.freundlich
->>>>>>> 98aa4059
         assert isinstance(m.fs.ix.config.energy_balance_type, EnergyBalanceType)
         assert m.fs.ix.config.energy_balance_type is EnergyBalanceType.none
         assert isinstance(m.fs.ix.config.momentum_balance_type, MomentumBalanceType)
         assert m.fs.ix.config.momentum_balance_type is MomentumBalanceType.pressureTotal
 
     @pytest.mark.unit
-<<<<<<< HEAD
-    def test_default_build(self, IX_solid_diff):
-        m = IX_solid_diff
-=======
     def test_default_build(self, IX_fr):
         m = IX_fr
->>>>>>> 98aa4059
         ix = m.fs.ix
         # test ports and variables
 
@@ -641,20 +412,9 @@
                 assert isinstance(var, Var)
 
         # test unit objects
-<<<<<<< HEAD
-
         ix_params = [
             "underdrain_h",
             "distributor_h",
-            "p_drop_psi_to_m",
-            "holdup_A",
-            "holdup_B",
-            "holdup_exp",
-=======
-        ix_params = [
-            "underdrain_h",
-            "distributor_h",
->>>>>>> 98aa4059
             "Pe_p_A",
             "Pe_p_exp",
             "Sh_A",
@@ -674,13 +434,7 @@
             "t_bw",
             "service_to_regen_flow_ratio",
             "number_columns_redund",
-<<<<<<< HEAD
-            "phi_solid_coeff_A",
-            "phi_solid_coeff_B",
-            "phi_solid_coeff_C",
-=======
             "c_trap_min",
->>>>>>> 98aa4059
         ]
 
         for p in ix_params:
@@ -690,50 +444,16 @@
             assert isinstance(param, Param)
 
         ix_vars = [
-<<<<<<< HEAD
-            "resin_max_capacity",
-            "resin_eq_capacity",
-            "resin_unused_capacity",
-            "resin_diam",
-            "resin_bulk_dens",
-            "langmuir",
-            "num_transfer_units",
-            "dimensionless_time",
-            "diff_resin_comp",
-            "resin_surf_per_vol",
-            "col_height_to_diam_ratio",
-=======
             "resin_diam",
             "resin_bulk_dens",
             "resin_surf_per_vol",
             "regen_dose",
             "c_norm",
->>>>>>> 98aa4059
             "bed_vol_tot",
             "bed_depth",
             "bed_porosity",
             "col_height",
             "col_diam",
-<<<<<<< HEAD
-            "number_columns",
-            "partition_ratio",
-            "fluid_mass_transfer_coeff",
-            "t_breakthru",
-            "t_contact",
-            "mass_in",
-            "mass_removed",
-            "mass_out",
-            "vel_bed",
-            "vel_inter",
-            "service_flow_rate",
-            "Re",
-            "Sc",
-            "Sh",
-            "Pe_p",
-            "Pe_bed",
-            "c_norm",
-            "regen_dose",
-=======
             "col_height_to_diam_ratio",
             "number_columns",
             "t_breakthru",
@@ -758,7 +478,6 @@
             "bv_50",
             "bed_capacity_param",
             "kinetic_param",
->>>>>>> 98aa4059
         ]
 
         for v in ix_vars:
@@ -767,20 +486,6 @@
             assert isinstance(var, Var)
 
         # test statistics
-<<<<<<< HEAD
-        assert number_variables(m) == 73
-        assert number_total_constraints(m) == 45
-        assert number_unused_variables(m) == 12
-
-    @pytest.mark.unit
-    def test_dof(self, IX_solid_diff):
-        m = IX_solid_diff
-        check_dof(m, fail_flag=True)
-
-    @pytest.mark.unit
-    def test_calculate_scaling(self, IX_solid_diff):
-        m = IX_solid_diff
-=======
         assert number_variables(m) == 82
         assert number_total_constraints(m) == 52
         assert number_unused_variables(m) == 13
@@ -793,19 +498,12 @@
     @pytest.mark.unit
     def test_calculate_scaling(self, IX_fr):
         m = IX_fr
->>>>>>> 98aa4059
         m.fs.properties.set_default_scaling(
             "flow_mol_phase_comp", 1e-4, index=("Liq", "H2O")
         )
         m.fs.properties.set_default_scaling(
-<<<<<<< HEAD
-            "flow_mol_phase_comp", 10, index=("Liq", "Ca_2+")
-        )
-
-=======
             "flow_mol_phase_comp", 1e5, index=("Liq", "Cl_-")
         )
->>>>>>> 98aa4059
         calculate_scaling_factors(m)
 
         # check that all variables have scaling factors
@@ -813,15 +511,6 @@
         assert len(unscaled_var_list) == 0
 
     @pytest.mark.component
-<<<<<<< HEAD
-    def test_initialize(self, IX_solid_diff):
-        m = IX_solid_diff
-        initialization_tester(m, unit=m.fs.ix, outlvl=idaeslog.DEBUG)
-
-    @pytest.mark.component
-    def test_solve(self, IX_solid_diff):
-        m = IX_solid_diff
-=======
     def test_initialize(self, IX_fr):
         m = IX_fr
         initialization_tester(m, unit=m.fs.ix, outlvl=idaeslog.DEBUG)
@@ -829,75 +518,17 @@
     @pytest.mark.component
     def test_solve(self, IX_fr):
         m = IX_fr
->>>>>>> 98aa4059
         results = solver.solve(m, tee=True)
         assert_units_consistent(m)
         # Check for optimal solution
         assert_optimal_termination(results)
 
     @pytest.mark.component
-<<<<<<< HEAD
-    def test_conservation(self, IX_solid_diff):
-        m = IX_solid_diff
-        ix = m.fs.ix
-        target_ion = ix.config.target_ion
-        assert (
-            abs(
-                value(
-                    ix.mass_in[target_ion]
-                    - ix.mass_out[target_ion]
-                    - ix.mass_removed[target_ion]
-                )
-            )
-            <= 1e-6
-        )
-
-    @pytest.mark.component
-    def test_solution(self, IX_solid_diff):
-        m = IX_solid_diff
-=======
     def test_solution(self, IX_fr):
         m = IX_fr
->>>>>>> 98aa4059
         ix = m.fs.ix
         target_ion = ix.config.target_ion
         results_dict = {
-<<<<<<< HEAD
-            "resin_max_capacity": 3,
-            "resin_eq_capacity": 1.6030726333501075,
-            "resin_unused_capacity": 1.3969273666498925,
-            "resin_diam": 0.0007,
-            "resin_bulk_dens": 0.7,
-            "langmuir": 0.9,
-            "num_transfer_units": 659.549883435473,
-            "dimensionless_time": 1,
-            "diff_resin_comp": 1e-10,
-            "resin_surf_per_vol": 4285.714285714286,
-            "col_height_to_diam_ratio": 1.0408526790314099,
-            "bed_vol_tot": 120.00000000000001,
-            "bed_depth": 1.7,
-            "bed_porosity": 0.5,
-            "col_height": 3.488715,
-            "col_diam": 3.3517855795370646,
-            "number_columns": 8,
-            "partition_ratio": 224.4301686690151,
-            "fluid_mass_transfer_coeff": 3.456092786557271e-05,
-            "t_breakthru": 53983.240480563625,
-            "t_contact": 120.0,
-            "mass_in": 134958.10120140907,
-            "mass_removed": 134658.101201409,
-            "mass_out": 300.00000000005065,
-            "vel_bed": 0.007083333333333333,
-            "vel_inter": 0.014166666666666666,
-            "service_flow_rate": 15,
-            "Re": 4.958333333333333,
-            "Sc": 1086.9565217391305,
-            "Sh": 26.29635815858793,
-            "Pe_p": 0.10782790064157834,
-            "Pe_bed": 261.86775870097597,
-            "c_norm": 0.5080709442210705,
-            "regen_dose": 300,
-=======
             "resin_diam": 0.0006749999999999999,
             "resin_bulk_dens": 0.72,
             "resin_surf_per_vol": 4444.444444444445,
@@ -952,7 +583,6 @@
             "bv_50": 20000,
             "bed_capacity_param": 311.9325370632754,
             "kinetic_param": 1.5934630052514297e-06,
->>>>>>> 98aa4059
         }
 
         for k, v in results_dict.items():
@@ -994,13 +624,6 @@
             m.fs.costing.specific_energy_consumption
         )
 
-<<<<<<< HEAD
-    @pytest.mark.component
-    def test_costing(self, IX_solid_diff):
-        m = IX_solid_diff
-        ix = m.fs.ix
-
-=======
 
 class TestIonExchangeInert:
     @pytest.fixture(scope="class")
@@ -1274,7 +897,6 @@
         m = IX_inert
         ix = m.fs.ix
 
->>>>>>> 98aa4059
         m.fs.costing = WaterTAPCosting()
         ix.costing = UnitModelCostingBlock(flowsheet_costing_block=m.fs.costing)
         m.fs.costing.cost_process()
@@ -1282,27 +904,11 @@
         m.fs.costing.add_specific_energy_consumption(
             ix.process_flow.properties_out[0].flow_vol_phase["Liq"]
         )
-<<<<<<< HEAD
-=======
         ix.initialize()
->>>>>>> 98aa4059
 
         results = solver.solve(m, tee=True)
         assert_optimal_termination(results)
 
-<<<<<<< HEAD
-        assert pytest.approx(3296998.040376, rel=1e-5) == value(
-            m.fs.costing.aggregate_capital_cost
-        )
-        assert pytest.approx(2129395.91276, rel=1e-5) == value(
-            m.fs.costing.total_operating_cost
-        )
-        assert pytest.approx(6593996.0807, rel=1e-5) == value(
-            m.fs.costing.total_capital_cost
-        )
-        assert pytest.approx(0.1964009, rel=1e-5) == value(m.fs.costing.LCOW)
-        assert pytest.approx(0.0572452, rel=1e-5) == value(
-=======
         assert pytest.approx(9701947.4187, rel=1e-3) == value(
             m.fs.costing.aggregate_capital_cost
         )
@@ -1314,6 +920,5 @@
         )
         assert pytest.approx(0.18559, rel=1e-3) == value(m.fs.costing.LCOW)
         assert pytest.approx(0.04382530, rel=1e-3) == value(
->>>>>>> 98aa4059
             m.fs.costing.specific_energy_consumption
         )
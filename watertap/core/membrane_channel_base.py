###############################################################################
# WaterTAP Copyright (c) 2021, The Regents of the University of California,
# through Lawrence Berkeley National Laboratory, Oak Ridge National
# Laboratory, National Renewable Energy Laboratory, and National Energy
# Technology Laboratory (subject to receipt of any required approvals from
# the U.S. Dept. of Energy). All rights reserved.
#
# Please see the files COPYRIGHT.md and LICENSE.md for full copyright and license
# information, respectively. These files are also available online at the URL
# "https://github.com/watertap-org/watertap/"
#
###############################################################################

from copy import deepcopy
from enum import Enum, auto

from pyomo.common.config import Bool, ConfigDict, ConfigValue, In
from pyomo.environ import (
    Constraint,
    Expression,
    Param,
    NonNegativeReals,
    Var,
    units as pyunits,
)

from idaes.core import (
    FlowDirection,
    EnergyBalanceType,
    MaterialBalanceType,
    MomentumBalanceType,
    useDefault,
)
from idaes.core.util import scaling as iscale
from idaes.core.util.config import is_physical_parameter_block
from idaes.core.util.exceptions import ConfigurationError
from idaes.core.util.misc import add_object_reference


class ConcentrationPolarizationType(Enum):
    """
    none: no concentration polarization
    fixed: concentration polarization modulus is a user specified value
    calculated: calculate concentration polarization (concentration at membrane interface)
    """

    none = auto()
    fixed = auto()
    calculated = auto()


class MassTransferCoefficient(Enum):
    """
    none: mass transfer coefficient not utilized for concentration polarization effect
    fixed: mass transfer coefficient is a user specified value
    calculated: mass transfer coefficient is calculated
    """

    none = auto()
    fixed = auto()
    calculated = auto()
    # TODO: add option for users to define their own relationship?


class PressureChangeType(Enum):
    """
    fixed_per_stage: pressure drop across membrane channel is a user-specified value
    fixed_per_unit_length: pressure drop per unit length across membrane channel is a user-specified value
    calculated: pressure drop across membrane channel is calculated
    """

    fixed_per_stage = auto()
    fixed_per_unit_length = auto()
    calculated = auto()


class SherwoodNumberEq(Enum):
    """
    new: Sherwood number relationship depicted in https://doi.org/10.1016/j.seppur.2022.122121v
    old: Sherwood number relationship depicted in Guillen and Hoek (2009)
    """

    new = auto()
    old = auto()


CONFIG_Template = ConfigDict()

CONFIG_Template.declare(
    "dynamic",
    ConfigValue(
        default=False,
        domain=In([False]),
        description="Dynamic model flag - must be False",
        doc="""Indicates whether this model will be dynamic or not.
**default** - False. Membrane units do not yet support dynamic
behavior.""",
    ),
)

CONFIG_Template.declare(
    "has_holdup",
    ConfigValue(
        default=False,
        domain=In([False]),
        description="Holdup construction flag - must be False",
        doc="""Indicates whether holdup terms should be constructed or not.
**default** - False. Membrane units do not have defined volume, thus
this must be False.""",
    ),
)

CONFIG_Template.declare(
    "property_package",
    ConfigValue(
        default=useDefault,
        domain=is_physical_parameter_block,
        description="Property package to use for control volume",
        doc="""Property parameter object used to define property calculations,
**default** - useDefault.
**Valid values:** {
**useDefault** - use default package from parent model or flowsheet,
**PhysicalParameterObject** - a PhysicalParameterBlock object.}""",
    ),
)

CONFIG_Template.declare(
    "property_package_args",
    ConfigDict(
        implicit=True,
        description="Arguments to use for constructing property packages",
        doc="""A ConfigDict with arguments to be passed to a property block(s)
and used when constructing these.
**default** - None.
**Valid values:** {
see property package for documentation.}""",
    ),
)

CONFIG_Template.declare(
    "material_balance_type",
    ConfigValue(
        default=MaterialBalanceType.useDefault,
        domain=In(MaterialBalanceType),
        description="Material balance construction flag",
        doc="""Indicates what type of mass balance should be constructed,
**default** - useDefault.
**Valid values:** {
**MaterialBalanceType.useDefault** - refer to property package for default
balance type
**MaterialBalanceType.none** - exclude material balances,
**MaterialBalanceType.componentPhase** - use phase component balances,
**MaterialBalanceType.componentTotal** - use total component balances,
**MaterialBalanceType.elementTotal** - use total element balances,
**MaterialBalanceType.total** - use total material balance.}""",
    ),
)

CONFIG_Template.declare(
    "energy_balance_type",
    ConfigValue(
        default=EnergyBalanceType.useDefault,
        domain=In(EnergyBalanceType),
        description="Energy balance construction flag",
        doc="""Indicates what type of energy balance should be constructed.
**default** - useDefault.
**Valid values:** {
**EnergyBalanceType.useDefault** - refer to property package for default
balance type
**EnergyBalanceType.none** - exclude energy balances,
**EnergyBalanceType.enthalpyTotal** - single enthalpy balance for material,
**EnergyBalanceType.enthalpyPhase** - enthalpy balances for each phase,
**EnergyBalanceType.energyTotal** - single energy balance for material,
**EnergyBalanceType.energyPhase** - energy balances for each phase.}""",
    ),
)

CONFIG_Template.declare(
    "momentum_balance_type",
    ConfigValue(
        default=MomentumBalanceType.pressureTotal,
        domain=In(MomentumBalanceType),
        description="Momentum balance construction flag",
        doc="""Indicates what type of momentum balance should be constructed,
**default** - MomentumBalanceType.pressureTotal.
**Valid values:** {
**MomentumBalanceType.none** - exclude momentum balances,
**MomentumBalanceType.pressureTotal** - single pressure balance for material,
**MomentumBalanceType.pressurePhase** - pressure balances for each phase,
**MomentumBalanceType.momentumTotal** - single momentum balance for material,
**MomentumBalanceType.momentumPhase** - momentum balances for each phase.}""",
    ),
)

CONFIG_Template.declare(
    "concentration_polarization_type",
    ConfigValue(
        default=ConcentrationPolarizationType.calculated,
        domain=In(ConcentrationPolarizationType),
        description="External concentration polarization effect in RO",
        doc="""
        Options to account for concentration polarization.

        **default** - ``ConcentrationPolarizationType.calculated``

    .. csv-table::
        :header: "Configuration Options", "Description"

        "``ConcentrationPolarizationType.none``", "Simplifying assumption to ignore concentration polarization"
        "``ConcentrationPolarizationType.fixed``", "Specify an estimated value for the concentration polarization modulus"
        "``ConcentrationPolarizationType.calculated``", "Allow model to perform calculation of membrane-interface concentration"
    """,
    ),
)

CONFIG_Template.declare(
    "mass_transfer_coefficient",
    ConfigValue(
        default=MassTransferCoefficient.calculated,
        domain=In(MassTransferCoefficient),
        description="Mass transfer coefficient in RO feed channel",
        doc="""
        Options to account for mass transfer coefficient.

        **default** - ``MassTransferCoefficient.calculated``

    .. csv-table::
        :header: "Configuration Options", "Description"

        "``MassTransferCoefficient.none``", "Mass transfer coefficient not used in calculations"
        "``MassTransferCoefficient.fixed``", "Specify an estimated value for the mass transfer coefficient in the feed channel"
        "``MassTransferCoefficient.calculated``", "Allow model to perform calculation of mass transfer coefficient"
    """,
    ),
)

CONFIG_Template.declare(
    "has_pressure_change",
    ConfigValue(
        default=False,
        domain=Bool,
        description="Pressure change term construction flag",
        doc="""Indicates whether terms for pressure change should be
constructed,
**default** - False.
**Valid values:** {
**True** - include pressure change terms,
**False** - exclude pressure change terms.}""",
    ),
)

CONFIG_Template.declare(
    "pressure_change_type",
    ConfigValue(
        default=PressureChangeType.fixed_per_stage,
        domain=In(PressureChangeType),
        description="Pressure change term construction flag",
        doc="""
    Indicates what type of pressure change calculation will be made. To use any of the
    ``pressure_change_type`` options to account for pressure drop, the configuration keyword
    ``has_pressure_change`` must also be set to ``True``. Also, if a value is specified for pressure
    change, it should be negative to represent pressure drop.

    **default** - ``PressureChangeType.fixed_per_stage`` 

    .. csv-table::
        :header: "Configuration Options", "Description"
    
        "``PressureChangeType.fixed_per_stage``", "Specify an estimated value for pressure drop across the membrane feed channel"
        "``PressureChangeType.fixed_per_unit_length``", "Specify an estimated value for pressure drop per unit length across the membrane feed channel"
        "``PressureChangeType.calculated``", "Allow model to perform calculation of pressure drop across the membrane feed channel"
    """,
    ),
)

CONFIG_Template.declare(
    "sherwood_number_eq",
    ConfigValue(
        default=SherwoodNumberEq.new,
        domain=In(SherwoodNumberEq),
        description="Sherwood number relationship",
        doc="""
        Options to account for Sherwood number relationships.

        **default** - ``SherwoodNumberEq.new``

    .. csv-table::
        :header: "Configuration Options", "Description"

        "``SherwoodNumberEq.new``", "Sherwood number relationship that considers length"
        "``SherwoodNumberEq.old``", "Sherwood number relationship that does not consider length"
    """,
    ),
)


class MembraneChannelMixin:
    def _add_pressure_change(self, pressure_change_type=PressureChangeType.calculated):
        raise NotImplementedError()

    def _add_sherwood_number(self, sherwood_number_eq=SherwoodNumberEq.new):
        raise NotImplementedError()

    def _skip_element(self, x):
        raise NotImplementedError()

    def _add_var_reference(self, pyomo_var, reference_name, param_name):
        if pyomo_var is not None:
            # Validate pyomo_var and add a reference
            if not isinstance(pyomo_var, (Var, Param, Expression)):
                raise ConfigurationError(
                    f"{self.name} {param_name} must be a Pyomo Var, Param or "
                    "Expression."
                )
            elif pyomo_var.is_indexed():
                raise ConfigurationError(
                    f"{self.name} {param_name} must be a scalar (unindexed) "
                    "component."
                )
            add_object_reference(self, reference_name, pyomo_var)

    def _set_nfe(self):
        self.first_element = self.length_domain.first()
        self.last_element = self.length_domain.last()

        self.nfe = Param(
            initialize=(len(self.difference_elements)),
            units=pyunits.dimensionless,
            doc="Number of finite elements",
        )

    def add_total_pressure_balances(
        self,
        has_pressure_change=True,
        pressure_change_type=PressureChangeType.calculated,
        custom_term=None,
    ):
        super().add_total_pressure_balances(
            has_pressure_change=has_pressure_change, custom_term=custom_term
        )

        @self.Constraint(
            self.flowsheet().config.time,
            self.length_domain,
            doc="Pressure at interface",
        )
        def eq_equal_pressure_interface(b, t, x):
            if b._skip_element(x):
                return Constraint.Skip
            return b.properties_interface[t, x].pressure == b.properties[t, x].pressure

        if has_pressure_change:
            self._add_pressure_change(pressure_change_type=pressure_change_type)

        if pressure_change_type == PressureChangeType.calculated:
            self._add_calculated_pressure_change()

    def add_interface_isothermal_conditions(self):

        # ==========================================================================
        # Bulk and interface connections on the feed-side
        # TEMPERATURE
        @self.Constraint(
            self.flowsheet().config.time,
            self.length_domain,
            doc="Temperature at interface",
        )
        def eq_equal_temp_interface(b, t, x):
            if b._skip_element(x):
                return Constraint.Skip
            return (
                b.properties[t, x].temperature
                == b.properties_interface[t, x].temperature
            )

    def add_control_volume_isothermal_conditions(self):

        ## ==========================================================================
        # Feed-side isothermal conditions
        @self.Constraint(
            self.flowsheet().config.time,
            self.length_domain,
            doc="Isothermal assumption for feed channel",
        )
        def eq_feed_isothermal(b, t, x):
            if x == b.length_domain.first():
                return Constraint.Skip
            return (
                b.properties[t, b.length_domain.first()].temperature
                == b.properties[t, x].temperature
            )

    def add_extensive_flow_to_interface(self):
        # VOLUMETRIC FLOWRATE
        @self.Constraint(
            self.flowsheet().config.time,
            self.length_domain,
            doc="Volumetric flow at interface of inlet",
        )
        def eq_equal_flow_vol_interface(b, t, x):
            if b._skip_element(x):
                return Constraint.Skip
            return (
                b.properties_interface[t, x].flow_vol_phase["Liq"]
                == b.properties[t, x].flow_vol_phase["Liq"]
            )

    def add_concentration_polarization(
        self,
        concentration_polarization_type=ConcentrationPolarizationType.calculated,
        mass_transfer_coefficient=MassTransferCoefficient.calculated,
    ):

        solute_set = self.config.property_package.solute_set
        units_meta = self.config.property_package.get_metadata().get_derived_units

        if concentration_polarization_type == ConcentrationPolarizationType.none:

            @self.Constraint(
                self.flowsheet().config.time,
                self.length_domain,
                solute_set,
                doc="Unit concentration polarization modulus",
            )
            def eq_cp_modulus(b, t, x, j):
                if b._skip_element(x):
                    return Constraint.Skip
                return (
                    b.properties_interface[t, x].conc_mass_phase_comp["Liq", j]
                    == b.properties[t, x].conc_mass_phase_comp["Liq", j]
                )

            return self.eq_cp_modulus

        if concentration_polarization_type not in (
            ConcentrationPolarizationType.fixed,
            ConcentrationPolarizationType.calculated,
        ):
            raise ConfigurationError(
                f"Unrecognized concentration_polarization_type {concentration_polarization_type}"
            )

        self.cp_modulus = Var(
            self.flowsheet().config.time,
            self.length_domain,
            solute_set,
            initialize=1.1,
            bounds=(0.1, 3),
            domain=NonNegativeReals,
            units=pyunits.dimensionless,
            doc="Concentration polarization modulus",
        )

        @self.Constraint(
            self.flowsheet().config.time,
            self.length_domain,
            solute_set,
            doc="Concentration polarization modulus",
        )
        def eq_cp_modulus(b, t, x, j):
            if b._skip_element(x):
                return Constraint.Skip
            return (
                self.properties_interface[t, x].conc_mass_phase_comp["Liq", j]
                == self.properties[t, x].conc_mass_phase_comp["Liq", j]
                * self.cp_modulus[t, x, j]
            )

        if concentration_polarization_type == ConcentrationPolarizationType.calculated:
            if mass_transfer_coefficient == MassTransferCoefficient.none:
                raise ConfigurationError()

            # mass_transfer_coefficient is either calculated or fixed
            self.K = Var(
                self.flowsheet().config.time,
                self.length_domain,
                solute_set,
                initialize=5e-5,
                bounds=(1e-6, 1e-3),
                domain=NonNegativeReals,
                units=units_meta("length") * units_meta("time") ** -1,
                doc="Membrane channel mass transfer coefficient",
            )

            if mass_transfer_coefficient == MassTransferCoefficient.calculated:
                self._add_calculated_mass_transfer_coefficient()

        return self.eq_cp_modulus

    def add_expressions(self):
        """
        Generate expressions for additional results desired for full report
        """

        if hasattr(self, "N_Re"):

            @self.Expression(
                self.flowsheet().config.time, doc="Average Reynolds Number expression"
            )
            def N_Re_avg(b, t):
                return sum(b.N_Re[t, x] for x in self.length_domain) / self.nfe

        if hasattr(self, "K"):

            @self.Expression(
                self.flowsheet().config.time,
                self.config.property_package.solute_set,
                doc="Average mass transfer coefficient expression",
            )
            def K_avg(b, t, j):
                return sum(b.K[t, x, j] for x in self.difference_elements) / self.nfe

    ## should be called by add concentration polarization
    def _add_calculated_mass_transfer_coefficient(
        self, sherwood_number_eq=SherwoodNumberEq.new
    ):
        self._add_calculated_pressure_change_mass_transfer_components()

        solute_set = self.config.property_package.solute_set

        self.N_Sc_comp = Var(
            self.flowsheet().config.time,
            self.length_domain,
            solute_set,
            initialize=5e2,
            bounds=(1e2, 2e3),
            domain=NonNegativeReals,
            units=pyunits.dimensionless,
            doc="Schmidt number in membrane channel",
        )
        self.N_Sh_comp = Var(
            self.flowsheet().config.time,
            self.length_domain,
            solute_set,
            initialize=1e2,
            bounds=(1, 3e2),
            domain=NonNegativeReals,
            units=pyunits.dimensionless,
            doc="Sherwood number in membrane channel",
        )

        @self.Constraint(
            self.flowsheet().config.time,
            self.length_domain,
            self.config.property_package.solute_set,
            doc="Mass transfer coefficient in membrane channel",
        )
        def eq_K(b, t, x, j):
            if b._skip_element(x):
                return Constraint.Skip
            return (
                b.K[t, x, j] * b.dh
                # TODO: add diff coefficient to SW prop and consider multi-components
                == b.properties[t, x].diffus_phase_comp["Liq", j] * b.N_Sh_comp[t, x, j]
            )

<<<<<<< HEAD
        if sherwood_number_eq == SherwoodNumberEq.new:

            @self.Constraint(
                self.flowsheet().config.time, self.length_domain, doc="Sherwood number"
            )
            def eq_N_Sh(b, t, x):
                return b.N_Sh[t, x] == 2.401 * (
                    (b.N_Re[t, x] * b.N_Sc[t, x]) ** 0.297
                ) * ((b.channel_length / b.dh) ** -0.279)

        if sherwood_number_eq == SherwoodNumberEq.old:

            @self.Constraint(
                self.flowsheet().config.time, self.length_domain, doc="Sherwood number"
            )
            def eq_N_Sh(b, t, x):
                return b.N_Sh[t, x] == 0.46 * (b.N_Re[t, x] * b.N_Sc[t, x]) ** 0.36
=======
        @self.Constraint(
            self.flowsheet().config.time,
            self.length_domain,
            self.config.property_package.solute_set,
            doc="Sherwood number",
        )
        def eq_N_Sh_comp(b, t, x, j):
            return (
                b.N_Sh_comp[t, x, j]
                == 0.46 * (b.N_Re[t, x] * b.N_Sc_comp[t, x, j]) ** 0.36
            )
>>>>>>> dabbdf6d

        @self.Constraint(
            self.flowsheet().config.time,
            self.length_domain,
            self.config.property_package.solute_set,
            doc="Schmidt number",
        )
        def eq_N_Sc_comp(b, t, x, j):
            return (
                b.N_Sc_comp[t, x, j]
                * b.properties[t, x].dens_mass_phase["Liq"]
                * b.properties[t, x].diffus_phase_comp["Liq", j]
                == b.properties[t, x].visc_d_phase["Liq"]
            )

        return self.eq_K

    def _add_calculated_pressure_change_mass_transfer_components(self):
        # NOTE: This function could be called by either
        # `_add_calculated_pressure_change` *and/or*
        # `_add_calculated_mass_transfer_coefficient`.
        # Therefore, we add this simple guard against it being called twice.
        if hasattr(self, "channel_height"):
            return

        if not hasattr(self, "width"):
            raise ConfigurationError(
                f"Due to either a calculated mass transfer coefficient or a calculated pressure change, a ``width`` variable needs to be supplied to `add_geometry` for this MembraneChannel"
            )

        units_meta = self.config.property_package.get_metadata().get_derived_units

        if not hasattr(self, "area"):
            # comes from ControlVolume1D for 1DMC
            self.area = Var(
                initialize=1e-3 * 1 * 0.95,
                bounds=(0, 1e3),
                domain=NonNegativeReals,
                units=units_meta("length") ** 2,
                doc="Cross sectional area",
            )

        self.channel_height = Var(
            initialize=1e-3,
            bounds=(1e-4, 5e-3),
            domain=NonNegativeReals,
            units=units_meta("length"),
            doc="membrane-channel height",
        )

        self.channel_length = Var(
            initialize=1,
            bounds=(1e-2, 1e2),
            domain=NonNegativeReals,
            units=units_meta("length"),
            doc="membrane-channel length",
        )

        self.dh = Var(
            initialize=1e-3,
            bounds=(1e-4, 5e-3),
            domain=NonNegativeReals,
            units=units_meta("length"),
            doc="Hydraulic diameter of membrane channel",
        )

        self.spacer_porosity = Var(
            initialize=0.95,
            bounds=(0.1, 0.99),
            domain=NonNegativeReals,
            units=pyunits.dimensionless,
            doc="membrane-channel spacer porosity",
        )

        self.N_Re = Var(
            self.flowsheet().config.time,
            self.length_domain,
            initialize=5e2,
            bounds=(10, 5e3),
            domain=NonNegativeReals,
            units=pyunits.dimensionless,
            doc="Reynolds number in membrane channel",
        )

        @self.Constraint(doc="Hydraulic diameter")  # eqn. 17 in Schock & Miquel, 1987
        def eq_dh(b):
            return b.dh == 4 * b.spacer_porosity / (
                2 / b.channel_height + (1 - b.spacer_porosity) * 8 / b.channel_height
            )

        @self.Constraint(doc="Cross-sectional area")
        def eq_area(b):
            return b.area == b.channel_height * b.width * b.spacer_porosity

        @self.Constraint(
            self.flowsheet().config.time, self.length_domain, doc="Reynolds number"
        )
        def eq_N_Re(b, t, x):
            return (
                b.N_Re[t, x] * b.area * b.properties[t, x].visc_d_phase["Liq"]
                == sum(
                    b.properties[t, x].flow_mass_phase_comp["Liq", j]
                    for j in b.config.property_package.component_list
                )
                * b.dh
            )

    def _add_interface_stateblock(self, has_phase_equilibrium=None):
        """
        This method constructs the interface state blocks for the
        control volume.

        Args:
            has_phase_equilibrium: indicates whether equilibrium calculations
                                    will be required in state blocks
        Returns:
            None
        """
        tmp_dict = dict(**self.config.property_package_args)
        tmp_dict["has_phase_equilibrium"] = has_phase_equilibrium
        tmp_dict["defined_state"] = False  # these blocks are not inlets or outlets

        self.properties_interface = self.config.property_package.build_state_block(
            self.flowsheet().config.time,
            self.length_domain,
            doc="Material properties of feed-side membrane interface",
            **tmp_dict,
        )

    def _add_calculated_pressure_change(self):
        self._add_calculated_pressure_change_mass_transfer_components()

        units_meta = self.config.property_package.get_metadata().get_derived_units

        self.velocity = Var(
            self.flowsheet().config.time,
            self.length_domain,
            initialize=0.5,
            bounds=(1e-2, 5),
            domain=NonNegativeReals,
            units=units_meta("length") / units_meta("time"),
            doc="Crossflow velocity in feed channel",
        )
        self.friction_factor_darcy = Var(
            self.flowsheet().config.time,
            self.length_domain,
            initialize=0.5,
            bounds=(1e-2, 5),
            domain=NonNegativeReals,
            units=pyunits.dimensionless,
            doc="Darcy friction factor in feed channel",
        )

        # Constraints active when MassTransferCoefficient.calculated
        # Mass transfer coefficient calculation

        ## ==========================================================================
        # Crossflow velocity
        @self.Constraint(
            self.flowsheet().config.time,
            self.length_domain,
            doc="Crossflow velocity constraint",
        )
        def eq_velocity(b, t, x):
            return b.velocity[t, x] * b.area == b.properties[t, x].flow_vol_phase["Liq"]

        ## ==========================================================================
        # Darcy friction factor based on eq. S27 in SI for Cost Optimization of Osmotically Assisted Reverse Osmosis
        # TODO: this relationship for friction factor is specific to a particular spacer geometry. Add alternatives.
        @self.Constraint(
            self.flowsheet().config.time,
            self.length_domain,
            doc="Darcy friction factor constraint",
        )
        def eq_friction_factor_darcy(b, t, x):
            return (b.friction_factor_darcy[t, x] - 0.42) * b.N_Re[t, x] == 189.3

        ## ==========================================================================
        # Pressure change per unit length due to friction
        # -1/2*f/dh*density*velocity^2
        @self.Constraint(
            self.flowsheet().config.time,
            self.length_domain,
            doc="pressure change per unit length due to friction",
        )
        def eq_dP_dx(b, t, x):
            return (
                b.dP_dx[t, x] * b.dh
                == -0.5
                * b.friction_factor_darcy[t, x]
                * b.properties[t, x].dens_mass_phase["Liq"]
                * b.velocity[t, x] ** 2
            )

    def _get_state_args(self, initialize_guess, state_args):
        """
        Arguments:
            initialize_guess : a dict of guesses for solvent_recovery, solute_recovery,
                               and cp_modulus. These guesses offset the initial values
                               for the retentate, permeate, and membrane interface
                               state blocks from the inlet feed
                               (default =
                               {'deltaP': -1e4,
                               'solvent_recovery': 0.5,
                               'solute_recovery': 0.01,
                               'cp_modulus': 1.1})
            state_args : a dict of arguments to be passed to the property
                         package(s) to provide an initial state for the inlet
                         feed side state block (see documentation of the specific
                         property package).
        """

        # assumptions
        if initialize_guess is None:
            initialize_guess = {}
        if "deltaP" not in initialize_guess:
            initialize_guess["deltaP"] = -1e4
        if "solvent_recovery" not in initialize_guess:
            initialize_guess["solvent_recovery"] = 0.5
        if "solute_recovery" not in initialize_guess:
            initialize_guess["solute_recovery"] = 0.01

        # Get source block
        # TODO: need to re-visit for counterflow
        if self._flow_direction == FlowDirection.forward:
            source_idx = self.length_domain.first()
        else:
            source_idx = self.length_domain.last()
        source = self.properties[self.flowsheet().config.time.first(), source_idx]

        if state_args is None:
            state_args = {}
            state_dict = source.define_port_members()

            for k in state_dict.keys():
                if state_dict[k].is_indexed():
                    state_args[k] = {}
                    for m in state_dict[k].keys():
                        state_args[k][m] = state_dict[k][m].value
                else:
                    state_args[k] = state_dict[k].value

        if "flow_mass_phase_comp" not in state_args.keys():
            raise ConfigurationError(
                f"{self.__class__.__name__} initialization routine expects "
                "flow_mass_phase_comp as a state variable. Check "
                "that the property package supports this state "
                "variable or that the state_args provided to the "
                "initialize call includes this state variable"
            )

        # slightly modify initial values for other state blocks
        state_args_retentate = deepcopy(state_args)

        state_args_retentate["pressure"] += initialize_guess["deltaP"]
        for j in self.config.property_package.solvent_set:
            state_args_retentate["flow_mass_phase_comp"][("Liq", j)] *= (
                1 - initialize_guess["solvent_recovery"]
            )
        for j in self.config.property_package.solute_set:
            state_args_retentate["flow_mass_phase_comp"][("Liq", j)] *= (
                1 - initialize_guess["solute_recovery"]
            )

        # slightly modify initial values for other state blocks
        state_args_permeate = deepcopy(state_args)

        state_args_permeate["pressure"] = 101325  # 1 bar
        for j in self.config.property_package.solvent_set:
            state_args_permeate["flow_mass_phase_comp"][("Liq", j)] *= initialize_guess[
                "solvent_recovery"
            ]
        for j in self.config.property_package.solute_set:
            state_args_permeate["flow_mass_phase_comp"][("Liq", j)] *= initialize_guess[
                "solute_recovery"
            ]

        return {
            "feed_side": state_args,
            "retentate": state_args_retentate,
            "permeate": state_args_permeate,
        }

    def _get_state_args_interface(self, initialize_guess, prop_in, prop_out):
        if initialize_guess is None:
            initialize_guess = {}
        if "cp_modulus" not in initialize_guess:
            if hasattr(self, "cp_modulus"):
                if self._flow_direction == FlowDirection.forward:
                    initialize_guess["cp_modulus"] = 1.1
                else:
                    initialize_guess["cp_modulus"] = 0.9
            else:
                initialize_guess["cp_modulus"] = 1

        state_args_interface_in = deepcopy(prop_in)
        state_args_interface_out = deepcopy(prop_out)

        for j in self.config.property_package.solute_set:
            state_args_interface_in["flow_mass_phase_comp"][
                ("Liq", j)
            ] *= initialize_guess["cp_modulus"]
            state_args_interface_out["flow_mass_phase_comp"][
                ("Liq", j)
            ] *= initialize_guess["cp_modulus"]

        x = 0.5
        state_args_tx = {}
        for k in state_args_interface_in:
            if isinstance(state_args_interface_in[k], dict):
                if k not in state_args_tx:
                    state_args_tx[k] = {}
                for index in state_args_interface_in[k]:
                    state_args_tx[k][index] = (1.0 - x) * state_args_interface_in[k][
                        index
                    ] + x * state_args_interface_out[k][index]
            else:
                state_args_tx[k] = (1.0 - x) * state_args_interface_in[
                    k
                ] + x * state_args_interface_out[k]
        state_args_interface = state_args_tx

        return state_args_interface

    def calculate_scaling_factors(self):
        super().calculate_scaling_factors()

        if hasattr(self, "channel_height"):
            if iscale.get_scaling_factor(self.channel_height) is None:
                iscale.set_scaling_factor(self.channel_height, 1e3)

        if hasattr(self, "channel_length"):
            if iscale.get_scaling_factor(self.channel_length) is None:
                iscale.set_scaling_factor(self.channel_length, 1)

        if hasattr(self, "spacer_porosity"):
            if iscale.get_scaling_factor(self.spacer_porosity) is None:
                iscale.set_scaling_factor(self.spacer_porosity, 1)

        if hasattr(self, "dh"):
            if iscale.get_scaling_factor(self.dh) is None:
                iscale.set_scaling_factor(self.dh, 1e3)

        if hasattr(self, "K"):
            for v in self.K.values():
                if iscale.get_scaling_factor(v) is None:
                    iscale.set_scaling_factor(v, 1e4)

        if hasattr(self, "N_Re"):
            for t, x in self.N_Re.keys():
                if iscale.get_scaling_factor(self.N_Re[t, x]) is None:
                    iscale.set_scaling_factor(self.N_Re[t, x], 1e-2)

        if hasattr(self, "N_Sc_comp"):
            for v in self.N_Sc_comp.values():
                if iscale.get_scaling_factor(v) is None:
                    iscale.set_scaling_factor(v, 1e-2)

        if hasattr(self, "N_Sh_comp"):
            for v in self.N_Sh_comp.values():
                if iscale.get_scaling_factor(v) is None:
                    iscale.set_scaling_factor(v, 1e-2)

        if hasattr(self, "velocity"):
            for v in self.velocity.values():
                if iscale.get_scaling_factor(v) is None:
                    iscale.set_scaling_factor(v, 1)

        if hasattr(self, "friction_factor_darcy"):
            for v in self.friction_factor_darcy.values():
                if iscale.get_scaling_factor(v) is None:
                    iscale.set_scaling_factor(v, 1)

        if hasattr(self, "cp_modulus"):
            for v in self.cp_modulus.values():
                if iscale.get_scaling_factor(v) is None:
                    iscale.set_scaling_factor(v, 1)


# helper for validating configuration arguments for this CV
def validate_membrane_config_args(unit):

    if (
        unit.config.pressure_change_type is not PressureChangeType.fixed_per_stage
        and unit.config.has_pressure_change is False
    ):
        raise ConfigurationError(
            "\nConflict between configuration options:\n"
            "'has_pressure_change' cannot be False "
            "while 'pressure_change_type' is set to {}.\n\n"
            "'pressure_change_type' must be set to PressureChangeType.fixed_per_stage\nor "
            "'has_pressure_change' must be set to True".format(
                unit.config.pressure_change_type
            )
        )

    if (
        unit.config.concentration_polarization_type
        == ConcentrationPolarizationType.calculated
        and unit.config.mass_transfer_coefficient == MassTransferCoefficient.none
    ):
        raise ConfigurationError(
            "\n'mass_transfer_coefficient' and 'concentration_polarization_type' options configured incorrectly:\n"
            "'mass_transfer_coefficient' cannot be set to MassTransferCoefficient.none "
            "while 'concentration_polarization_type' is set to ConcentrationPolarizationType.calculated.\n "
            "\n\nSet 'mass_transfer_coefficient' to MassTransferCoefficient.fixed or "
            "MassTransferCoefficient.calculated "
            "\nor set 'concentration_polarization_type' to ConcentrationPolarizationType.fixed or "
            "ConcentrationPolarizationType.none"
        )

    if (
        unit.config.concentration_polarization_type
        != ConcentrationPolarizationType.calculated
        and unit.config.mass_transfer_coefficient != MassTransferCoefficient.none
    ):
        raise ConfigurationError(
            "\nConflict between configuration options:\n"
            "'mass_transfer_coefficient' cannot be set to {} "
            "while 'concentration_polarization_type' is set to {}.\n\n"
            "'mass_transfer_coefficient' must be set to MassTransferCoefficient.none\nor "
            "'concentration_polarization_type' must be set to ConcentrationPolarizationType.calculated".format(
                unit.config.mass_transfer_coefficient,
                unit.config.concentration_polarization_type,
            )
        )<|MERGE_RESOLUTION|>--- conflicted
+++ resolved
@@ -554,37 +554,32 @@
                 == b.properties[t, x].diffus_phase_comp["Liq", j] * b.N_Sh_comp[t, x, j]
             )
 
-<<<<<<< HEAD
         if sherwood_number_eq == SherwoodNumberEq.new:
 
             @self.Constraint(
-                self.flowsheet().config.time, self.length_domain, doc="Sherwood number"
-            )
-            def eq_N_Sh(b, t, x):
-                return b.N_Sh[t, x] == 2.401 * (
-                    (b.N_Re[t, x] * b.N_Sc[t, x]) ** 0.297
+                self.flowsheet().config.time,
+                self.length_domain,
+                self.config.property_package.solute_set,
+                doc="Sherwood number",
+            )
+            def eq_N_Sh_comp(b, t, x, j):
+                return b.N_Sh_comp[t, x, j] == 2.401 * (
+                    (b.N_Re[t, x] * b.N_Sc_comp[t, x, j]) ** 0.297
                 ) * ((b.channel_length / b.dh) ** -0.279)
 
         if sherwood_number_eq == SherwoodNumberEq.old:
 
             @self.Constraint(
-                self.flowsheet().config.time, self.length_domain, doc="Sherwood number"
-            )
-            def eq_N_Sh(b, t, x):
-                return b.N_Sh[t, x] == 0.46 * (b.N_Re[t, x] * b.N_Sc[t, x]) ** 0.36
-=======
-        @self.Constraint(
-            self.flowsheet().config.time,
-            self.length_domain,
-            self.config.property_package.solute_set,
-            doc="Sherwood number",
-        )
-        def eq_N_Sh_comp(b, t, x, j):
-            return (
-                b.N_Sh_comp[t, x, j]
-                == 0.46 * (b.N_Re[t, x] * b.N_Sc_comp[t, x, j]) ** 0.36
-            )
->>>>>>> dabbdf6d
+                self.flowsheet().config.time,
+                self.length_domain,
+                self.config.property_package.solute_set,
+                doc="Sherwood number",
+            )
+            def eq_N_Sh_comp(b, t, x, j):
+                return (
+                    b.N_Sh_comp[t, x, j]
+                    == 0.46 * (b.N_Re[t, x] * b.N_Sc_comp[t, x, j]) ** 0.36
+                )
 
         @self.Constraint(
             self.flowsheet().config.time,

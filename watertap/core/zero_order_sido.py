###############################################################################
# WaterTAP Copyright (c) 2021, The Regents of the University of California,
# through Lawrence Berkeley National Laboratory, Oak Ridge National
# Laboratory, National Renewable Energy Laboratory, and National Energy
# Technology Laboratory (subject to receipt of any required approvals from
# the U.S. Dept. of Energy). All rights reserved.
#
# Please see the files COPYRIGHT.md and LICENSE.md for full copyright and license
# information, respectively. These files are also available online at the URL
# "https://github.com/watertap-org/watertap/"
#
###############################################################################
"""
This module contains methods for constructing the material balances for
zero-order single inlet-double outlet (SIDO) unit models.
"""

import idaes.logger as idaeslog
from idaes.core.util import get_solver
import idaes.core.util.scaling as iscale

from pyomo.environ import NonNegativeReals, Var, units as pyunits

# Some more inforation about this module
__author__ = "Andrew Lee"

# Set up logger
_log = idaeslog.getLogger(__name__)


def build_sido(self):
    """
    Helper method for constructing material balances for zero-order type models
    with one inlet and two outlets.

    Three StateBlocks are added with corresponding Ports:
        * properties_inlet
        * properties_treated
        * properties_byproduct

    Two additional variables are added:
        * recovery_vol (indexed by time)
        * removal_frac_mass_solute (indexed by time and solute)

    Four additional constraints are added to represent the material balances
        * water_recovery_equation (indexed by time)
        * flow_balance (indexed by time)
        * solute_removal_equation (indexed by time and solute)
        * solute_treated_equation (indexed by time and solute)

    This method also sets private attributes on the unit model with references
    to the appropriate initialization and scaling methods to use and to return
    the inlet volumetric flow rate.
    """
    self._has_recovery_removal = True
    self._initialize = initialize_sido
    self._scaling = calculate_scaling_factors_sido

    # Create state blocks for inlet and outlets
    tmp_dict = dict(**self.config.property_package_args)
    tmp_dict["has_phase_equilibrium"] = False
    tmp_dict["defined_state"] = True

    self.properties_in = self.config.property_package.build_state_block(
        self.flowsheet().time,
        doc="Material properties at inlet",
        default=tmp_dict)

    tmp_dict_2 = dict(**tmp_dict)
    tmp_dict_2["defined_state"] = False

    self.properties_treated = \
        self.config.property_package.build_state_block(
            self.flowsheet().time,
            doc="Material properties of treated water",
            default=tmp_dict_2)
    self.properties_byproduct = \
        self.config.property_package.build_state_block(
            self.flowsheet().time,
<<<<<<< HEAD
            self.config.property_package.solute_set,
            domain=NonNegativeReals,
            initialize=0.01,
            units=pyunits.dimensionless,
            doc='Solute removal fraction on a mass basis')

        # Add performance constraints
        # Water recovery
        @self.Constraint(self.flowsheet().time, doc='Water recovery equation')
        def water_recovery_equation(b, t):
            return (b.recovery_vol[t] * b.properties_in[t].flow_vol ==
                    b.properties_treated[t].flow_vol)

        # Flow balance
        @self.Constraint(self.flowsheet().time, doc='Overall flow balance')
        def flow_balance(b, t):
            return (b.properties_in[t].flow_vol ==
                    b.properties_treated[t].flow_vol +
                    b.properties_byproduct[t].flow_vol)

        # Solute removal
        @self.Constraint(self.flowsheet().time,
                         self.config.property_package.solute_set,
                         doc='Solute removal equations')
        def solute_removal_equation(b, t, j):
            return (b.removal_frac_mass_solute[t, j] *
                    b.properties_in[t].conc_mass_comp[j] ==
                    (1 - b.recovery_vol[t]) *
                    b.properties_byproduct[t].conc_mass_comp[j])

        # # Solute concentration of treated stream
        @self.Constraint(self.flowsheet().time,
                         self.config.property_package.solute_set,
                         doc='Constraint for solute concentration in treated '
                         'stream.')
        def solute_treated_equation(b, t, j):
            return (b.properties_in[t].conc_mass_comp[j]
                    - (1 - b.recovery_vol[t]) * b.properties_byproduct[t].conc_mass_comp[j] ==
                    b.recovery_vol[t] * b.properties_treated[t].conc_mass_comp[j]
                    )

        # @self.Constraint(self.flowsheet().time,
        #                  self.config.property_package.solute_set,
        #                  doc='Constraint for solute concentration in treated '
        #                  'stream.')
        # def solute_treated_equation(b, t, j):
        #     return ((1 - b.removal_frac_mass_solute[t, j]) *
        #             b.properties_in[t].conc_mass_comp[j] ==
        #             b.recovery_vol[t] *
        #             b.properties_treated[t].conc_mass_comp[j])

    def initialize(blk, state_args=None, outlvl=idaeslog.NOTSET,
                   solver=None, optarg=None):
        '''
        Initialization routine for single inlet-two outlet unit models.

        Keyword Arguments:
            state_args : a dict of arguments to be passed to the property
                           package(s) to provide an initial state for
                           initialization (see documentation of the specific
                           property package) (default = {}).
            outlvl : sets output level of initialization routine
            optarg : solver options dictionary object (default=None, use
                     default solver options)
            solver : str indicating which solver to use during
                     initialization (default = None, use default IDAES solver)

        Returns:
            None
        '''
        if optarg is None:
            optarg = {}

        # Set solver options
        init_log = idaeslog.getInitLogger(blk.name, outlvl, tag="unit")
        solve_log = idaeslog.getSolveLogger(blk.name, outlvl, tag="unit")

        solver_obj = get_solver(solver, optarg)

        # Get initial guesses for inlet if none provided
        if state_args is None:
            state_args = {}
            state_dict = (
                blk.properties_in[
                    blk.flowsheet().time.first()]
                .define_port_members())

            for k in state_dict.keys():
                if state_dict[k].is_indexed():
                    state_args[k] = {}
                    for m in state_dict[k].keys():
                        state_args[k][m] = state_dict[k][m].value
                else:
                    state_args[k] = state_dict[k].value

        # ---------------------------------------------------------------------
        # Initialize control volume block
        flags = blk.properties_in.initialize(
            outlvl=outlvl,
            optarg=optarg,
            solver=solver,
            state_args=state_args,
            hold_state=True
        )
        blk.properties_treated.initialize(
            outlvl=outlvl,
            optarg=optarg,
            solver=solver,
            state_args=state_args,
            hold_state=False
        )
        blk.properties_byproduct.initialize(
            outlvl=outlvl,
            optarg=optarg,
            solver=solver,
            state_args=state_args,
            hold_state=False
        )

        init_log.info_high('Initialization Step 1 Complete.')

        # ---------------------------------------------------------------------
        # Solve unit
        with idaeslog.solver_log(solve_log, idaeslog.DEBUG) as slc:
            results = solver_obj.solve(blk, tee=slc.tee)

        init_log.info_high(
            "Initialization Step 2 {}.".format(idaeslog.condition(results))
        )

        # ---------------------------------------------------------------------
        # Release Inlet state
        blk.properties_in.release_state(flags, outlvl)

        init_log.info('Initialization Complete: {}'
                      .format(idaeslog.condition(results)))

    def calculate_scaling_factors(self):
        # Get default scale factors and do calculations from base classes
        super().calculate_scaling_factors()

        for t, v in self.water_recovery_equation.items():
            iscale.constraint_scaling_transform(
                v, iscale.get_scaling_factor(
                    self.properties_in[t].flow_vol,
                    default=1,
                    warning=True,
                    hint=" for water recovery"))

        for t, v in self.flow_balance.items():
            iscale.constraint_scaling_transform(
                v, iscale.get_scaling_factor(
                    self.properties_in[t].flow_vol,
                    default=1,
                    warning=False))  # would just be a duplicate of above

        for (t, j), v in self.solute_removal_equation.items():
            iscale.constraint_scaling_transform(
                v, iscale.get_scaling_factor(
                    self.properties_in[t].flow_mass_comp[j],
                    default=1,
                    warning=True,
                    hint=" for solute removal"))

        for (t, j), v in self.solute_treated_equation.items():
            iscale.constraint_scaling_transform(
                v, iscale.get_scaling_factor(
                    self.properties_in[t].flow_mass_comp[j],
                    default=1,
                    warning=False))  # would just be a duplicate of above

    def load_parameters_from_database(self):
        """
        Placeholder method for loading parameters from database.

        All derived classes should overload this.
        """
        raise NotImplementedError()

    def set_param_from_data(
            self, parameter, data, index=None, use_default_removal=False):
        """
        General method for setting parameter values from a dict of data
        returned from a database.

        Args:
            parameter - a Pyomo Var to be fixed to value from database
            data - dict of parameter values from database
            index - (optional) index to fix if parameter is an IndexedVar
            use_default_removal - (optional) indicate whether to use defined
                                  default removal fraction if no specific value
                                  defined in database

        Returns:
            None

        Raises:
            KeyError if values cannot be found for parameter in data dict

        """

        pname = parameter.parent_component().local_name

        try:
            pdata = data[pname]
        except KeyError:
            raise KeyError(
                f"{self.name} - database provided does not contain an entry "
                f"for {pname} for technology.")

        if index is not None:
            try:
                pdata = pdata[index]
            except KeyError:
                if pname == "removal_frac_mass_solute" and use_default_removal:
                    try:
                        pdata = data["default_removal_frac_mass_solute"]
                        index = "default"
                    except KeyError:
                        raise KeyError(
                            f"{self.name} - database provided does not "
                            f"contain an entry for {pname} with index {index} "
                            f"for technology and no default removal was "
                            f"specified.")
                else:
                    raise KeyError(
                        f"{self.name} - database provided does not contain "
                        f"an entry for {pname} with index {index} for "
                        f"technology.")

        try:
            val = pdata["value"]
        except KeyError:
            raise KeyError(
                f"{self.name} - no value provided for {pname} (index: "
                f"{index}) in database.")
        try:
            units = getattr(pyunits, pdata["units"])
        except KeyError:
            raise KeyError(
                f"{self.name} - no units provided for {pname} (index: "
                f"{index}) in database.")

        parameter.fix(val*units)
        _log.info_high(f"{parameter.name} fixed to value {val} {str(units)}")

    def set_recovery_and_removal(self, data, use_default_removal=False):
        """
        Common utiltiy method for setting values of recovery and removal
        fractions.

        Args:
            data - dict of parameter values to use when fixing variables
            use_default_removal - (optional) indicate whether to use defined
                                  default removal fraction if no specific value
                                  defined in database

        Returns:
            None
        """
        self.set_param_from_data(self.recovery_vol, data)

        for t, j in self.removal_frac_mass_solute:
            self.set_param_from_data(
                self.removal_frac_mass_solute[t, j],
                data,
                index=j,
                use_default_removal=use_default_removal)

    def _get_stream_table_contents(self, time_point=0):
        return create_stream_table_dataframe(
            {"Inlet": self.inlet,
             "Treated": self.treated,
             "Byproduct": self.byproduct},
            time_point=time_point)

    def _get_performance_contents(self, time_point=0):
        var_dict = {"Water Recovery": self.recovery_vol[time_point]}
        for j, v in self.removal_frac_mass_solute[time_point, :].wildcard_items():
            var_dict[f"Solute Removal [{j}]"] = v

        return {"vars": var_dict}
=======
            doc="Material properties of byproduct stream",
            default=tmp_dict_2)

    # Create Ports
    self.add_port("inlet", self.properties_in, doc="Inlet port")
    self.add_port("treated",
                  self.properties_treated,
                  doc="Treated water outlet port")
    self.add_port("byproduct",
                  self.properties_byproduct,
                  doc="Byproduct outlet port")

    # Add performance variables
    self.recovery_frac_mass_H2O = Var(
        self.flowsheet().time,
        initialize=0.8,
        domain=NonNegativeReals,
        units=pyunits.dimensionless,
        bounds=(1E-8, 1.0000001),
        doc='Mass recovery fraction of water in the treated stream')
    self.removal_frac_mass_solute = Var(
        self.flowsheet().time,
        self.config.property_package.solute_set,
        domain=NonNegativeReals,
        initialize=0.01,
        units=pyunits.dimensionless,
        doc='Solute removal fraction on a mass basis')

    # Add performance constraints
    # Water recovery
    @self.Constraint(self.flowsheet().time, doc='Water recovery equation')
    def water_recovery_equation(b, t):
        return (b.recovery_frac_mass_H2O[t] *
                b.properties_in[t].flow_mass_comp["H2O"] ==
                b.properties_treated[t].flow_mass_comp["H2O"])

    # Flow balance
    @self.Constraint(self.flowsheet().time, doc='Overall flow balance')
    def water_balance(b, t):
        return (b.properties_in[t].flow_mass_comp["H2O"] ==
                b.properties_treated[t].flow_mass_comp["H2O"] +
                b.properties_byproduct[t].flow_mass_comp["H2O"])

    # Solute removal
    @self.Constraint(self.flowsheet().time,
                     self.config.property_package.solute_set,
                     doc='Solute removal equations')
    def solute_removal_equation(b, t, j):
        return (b.removal_frac_mass_solute[t, j] *
                b.properties_in[t].flow_mass_comp[j] ==
                b.properties_byproduct[t].flow_mass_comp[j])

    # Solute concentration of treated stream
    @self.Constraint(self.flowsheet().time,
                     self.config.property_package.solute_set,
                     doc='Constraint for solute concentration in treated '
                     'stream.')
    def solute_treated_equation(b, t, j):
        return ((1 - b.removal_frac_mass_solute[t, j]) *
                b.properties_in[t].flow_mass_comp[j] ==
                b.properties_treated[t].flow_mass_comp[j])

    self._stream_table_dict = {"Inlet": self.inlet,
                               "Treated": self.treated,
                               "Byproduct": self.byproduct}

    self._perf_var_dict["Water Recovery"] = self.recovery_frac_mass_H2O
    self._perf_var_dict["Solute Removal"] = self.removal_frac_mass_solute

    self._get_Q = _get_Q_sido


def initialize_sido(blk, state_args=None, outlvl=idaeslog.NOTSET,
                    solver=None, optarg=None):
    '''
    Initialization routine for single inlet-double outlet unit models.

    Keyword Arguments:
        state_args : a dict of arguments to be passed to the property
                       package(s) to provide an initial state for
                       initialization (see documentation of the specific
                       property package) (default = {}).
        outlvl : sets output level of initialization routine
        optarg : solver options dictionary object (default=None, use
                 default solver options)
        solver : str indicating which solver to use during
                 initialization (default = None, use default IDAES solver)

    Returns:
        None
    '''
    if optarg is None:
        optarg = {}

    # Set solver options
    init_log = idaeslog.getInitLogger(blk.name, outlvl, tag="unit")
    solve_log = idaeslog.getSolveLogger(blk.name, outlvl, tag="unit")

    solver_obj = get_solver(solver, optarg)

    # Get initial guesses for inlet if none provided
    if state_args is None:
        state_args = {}
        state_dict = (
            blk.properties_in[
                blk.flowsheet().time.first()]
            .define_port_members())

        for k in state_dict.keys():
            if state_dict[k].is_indexed():
                state_args[k] = {}
                for m in state_dict[k].keys():
                    state_args[k][m] = state_dict[k][m].value
            else:
                state_args[k] = state_dict[k].value

    # ---------------------------------------------------------------------
    # Initialize control volume block
    flags = blk.properties_in.initialize(
        outlvl=outlvl,
        optarg=optarg,
        solver=solver,
        state_args=state_args,
        hold_state=True
    )
    blk.properties_treated.initialize(
        outlvl=outlvl,
        optarg=optarg,
        solver=solver,
        state_args=state_args,
        hold_state=False
    )
    blk.properties_byproduct.initialize(
        outlvl=outlvl,
        optarg=optarg,
        solver=solver,
        state_args=state_args,
        hold_state=False
    )

    init_log.info_high('Initialization Step 1 Complete.')

    # ---------------------------------------------------------------------
    # Solve unit
    with idaeslog.solver_log(solve_log, idaeslog.DEBUG) as slc:
        results = solver_obj.solve(blk, tee=slc.tee)

    init_log.info_high(
        "Initialization Step 2 {}.".format(idaeslog.condition(results))
    )

    # ---------------------------------------------------------------------
    # Release Inlet state
    blk.properties_in.release_state(flags, outlvl)

    init_log.info('Initialization Complete: {}'
                  .format(idaeslog.condition(results)))


def calculate_scaling_factors_sido(self):
    # Get default scale factors and do calculations from base classes
    for t, v in self.water_recovery_equation.items():
        iscale.constraint_scaling_transform(
            v, iscale.get_scaling_factor(
                self.properties_in[t].flow_mass_comp["H2O"],
                default=1,
                warning=True,
                hint=" for water recovery"))

    for t, v in self.water_balance.items():
        iscale.constraint_scaling_transform(
            v, iscale.get_scaling_factor(
                self.properties_in[t].flow_mass_comp["H2O"],
                default=1,
                warning=False))  # would just be a duplicate of above

    for (t, j), v in self.solute_removal_equation.items():
        iscale.constraint_scaling_transform(
            v, iscale.get_scaling_factor(
                self.properties_in[t].flow_mass_comp[j],
                default=1,
                warning=True,
                hint=" for solute removal"))

    for (t, j), v in self.solute_treated_equation.items():
        iscale.constraint_scaling_transform(
            v, iscale.get_scaling_factor(
                self.properties_in[t].flow_mass_comp[j],
                default=1,
                warning=False))  # would just be a duplicate of above


def _get_Q_sido(self, t):
    return self.properties_in[t].flow_vol
>>>>>>> 071ccd3b
<|MERGE_RESOLUTION|>--- conflicted
+++ resolved
@@ -77,290 +77,6 @@
     self.properties_byproduct = \
         self.config.property_package.build_state_block(
             self.flowsheet().time,
-<<<<<<< HEAD
-            self.config.property_package.solute_set,
-            domain=NonNegativeReals,
-            initialize=0.01,
-            units=pyunits.dimensionless,
-            doc='Solute removal fraction on a mass basis')
-
-        # Add performance constraints
-        # Water recovery
-        @self.Constraint(self.flowsheet().time, doc='Water recovery equation')
-        def water_recovery_equation(b, t):
-            return (b.recovery_vol[t] * b.properties_in[t].flow_vol ==
-                    b.properties_treated[t].flow_vol)
-
-        # Flow balance
-        @self.Constraint(self.flowsheet().time, doc='Overall flow balance')
-        def flow_balance(b, t):
-            return (b.properties_in[t].flow_vol ==
-                    b.properties_treated[t].flow_vol +
-                    b.properties_byproduct[t].flow_vol)
-
-        # Solute removal
-        @self.Constraint(self.flowsheet().time,
-                         self.config.property_package.solute_set,
-                         doc='Solute removal equations')
-        def solute_removal_equation(b, t, j):
-            return (b.removal_frac_mass_solute[t, j] *
-                    b.properties_in[t].conc_mass_comp[j] ==
-                    (1 - b.recovery_vol[t]) *
-                    b.properties_byproduct[t].conc_mass_comp[j])
-
-        # # Solute concentration of treated stream
-        @self.Constraint(self.flowsheet().time,
-                         self.config.property_package.solute_set,
-                         doc='Constraint for solute concentration in treated '
-                         'stream.')
-        def solute_treated_equation(b, t, j):
-            return (b.properties_in[t].conc_mass_comp[j]
-                    - (1 - b.recovery_vol[t]) * b.properties_byproduct[t].conc_mass_comp[j] ==
-                    b.recovery_vol[t] * b.properties_treated[t].conc_mass_comp[j]
-                    )
-
-        # @self.Constraint(self.flowsheet().time,
-        #                  self.config.property_package.solute_set,
-        #                  doc='Constraint for solute concentration in treated '
-        #                  'stream.')
-        # def solute_treated_equation(b, t, j):
-        #     return ((1 - b.removal_frac_mass_solute[t, j]) *
-        #             b.properties_in[t].conc_mass_comp[j] ==
-        #             b.recovery_vol[t] *
-        #             b.properties_treated[t].conc_mass_comp[j])
-
-    def initialize(blk, state_args=None, outlvl=idaeslog.NOTSET,
-                   solver=None, optarg=None):
-        '''
-        Initialization routine for single inlet-two outlet unit models.
-
-        Keyword Arguments:
-            state_args : a dict of arguments to be passed to the property
-                           package(s) to provide an initial state for
-                           initialization (see documentation of the specific
-                           property package) (default = {}).
-            outlvl : sets output level of initialization routine
-            optarg : solver options dictionary object (default=None, use
-                     default solver options)
-            solver : str indicating which solver to use during
-                     initialization (default = None, use default IDAES solver)
-
-        Returns:
-            None
-        '''
-        if optarg is None:
-            optarg = {}
-
-        # Set solver options
-        init_log = idaeslog.getInitLogger(blk.name, outlvl, tag="unit")
-        solve_log = idaeslog.getSolveLogger(blk.name, outlvl, tag="unit")
-
-        solver_obj = get_solver(solver, optarg)
-
-        # Get initial guesses for inlet if none provided
-        if state_args is None:
-            state_args = {}
-            state_dict = (
-                blk.properties_in[
-                    blk.flowsheet().time.first()]
-                .define_port_members())
-
-            for k in state_dict.keys():
-                if state_dict[k].is_indexed():
-                    state_args[k] = {}
-                    for m in state_dict[k].keys():
-                        state_args[k][m] = state_dict[k][m].value
-                else:
-                    state_args[k] = state_dict[k].value
-
-        # ---------------------------------------------------------------------
-        # Initialize control volume block
-        flags = blk.properties_in.initialize(
-            outlvl=outlvl,
-            optarg=optarg,
-            solver=solver,
-            state_args=state_args,
-            hold_state=True
-        )
-        blk.properties_treated.initialize(
-            outlvl=outlvl,
-            optarg=optarg,
-            solver=solver,
-            state_args=state_args,
-            hold_state=False
-        )
-        blk.properties_byproduct.initialize(
-            outlvl=outlvl,
-            optarg=optarg,
-            solver=solver,
-            state_args=state_args,
-            hold_state=False
-        )
-
-        init_log.info_high('Initialization Step 1 Complete.')
-
-        # ---------------------------------------------------------------------
-        # Solve unit
-        with idaeslog.solver_log(solve_log, idaeslog.DEBUG) as slc:
-            results = solver_obj.solve(blk, tee=slc.tee)
-
-        init_log.info_high(
-            "Initialization Step 2 {}.".format(idaeslog.condition(results))
-        )
-
-        # ---------------------------------------------------------------------
-        # Release Inlet state
-        blk.properties_in.release_state(flags, outlvl)
-
-        init_log.info('Initialization Complete: {}'
-                      .format(idaeslog.condition(results)))
-
-    def calculate_scaling_factors(self):
-        # Get default scale factors and do calculations from base classes
-        super().calculate_scaling_factors()
-
-        for t, v in self.water_recovery_equation.items():
-            iscale.constraint_scaling_transform(
-                v, iscale.get_scaling_factor(
-                    self.properties_in[t].flow_vol,
-                    default=1,
-                    warning=True,
-                    hint=" for water recovery"))
-
-        for t, v in self.flow_balance.items():
-            iscale.constraint_scaling_transform(
-                v, iscale.get_scaling_factor(
-                    self.properties_in[t].flow_vol,
-                    default=1,
-                    warning=False))  # would just be a duplicate of above
-
-        for (t, j), v in self.solute_removal_equation.items():
-            iscale.constraint_scaling_transform(
-                v, iscale.get_scaling_factor(
-                    self.properties_in[t].flow_mass_comp[j],
-                    default=1,
-                    warning=True,
-                    hint=" for solute removal"))
-
-        for (t, j), v in self.solute_treated_equation.items():
-            iscale.constraint_scaling_transform(
-                v, iscale.get_scaling_factor(
-                    self.properties_in[t].flow_mass_comp[j],
-                    default=1,
-                    warning=False))  # would just be a duplicate of above
-
-    def load_parameters_from_database(self):
-        """
-        Placeholder method for loading parameters from database.
-
-        All derived classes should overload this.
-        """
-        raise NotImplementedError()
-
-    def set_param_from_data(
-            self, parameter, data, index=None, use_default_removal=False):
-        """
-        General method for setting parameter values from a dict of data
-        returned from a database.
-
-        Args:
-            parameter - a Pyomo Var to be fixed to value from database
-            data - dict of parameter values from database
-            index - (optional) index to fix if parameter is an IndexedVar
-            use_default_removal - (optional) indicate whether to use defined
-                                  default removal fraction if no specific value
-                                  defined in database
-
-        Returns:
-            None
-
-        Raises:
-            KeyError if values cannot be found for parameter in data dict
-
-        """
-
-        pname = parameter.parent_component().local_name
-
-        try:
-            pdata = data[pname]
-        except KeyError:
-            raise KeyError(
-                f"{self.name} - database provided does not contain an entry "
-                f"for {pname} for technology.")
-
-        if index is not None:
-            try:
-                pdata = pdata[index]
-            except KeyError:
-                if pname == "removal_frac_mass_solute" and use_default_removal:
-                    try:
-                        pdata = data["default_removal_frac_mass_solute"]
-                        index = "default"
-                    except KeyError:
-                        raise KeyError(
-                            f"{self.name} - database provided does not "
-                            f"contain an entry for {pname} with index {index} "
-                            f"for technology and no default removal was "
-                            f"specified.")
-                else:
-                    raise KeyError(
-                        f"{self.name} - database provided does not contain "
-                        f"an entry for {pname} with index {index} for "
-                        f"technology.")
-
-        try:
-            val = pdata["value"]
-        except KeyError:
-            raise KeyError(
-                f"{self.name} - no value provided for {pname} (index: "
-                f"{index}) in database.")
-        try:
-            units = getattr(pyunits, pdata["units"])
-        except KeyError:
-            raise KeyError(
-                f"{self.name} - no units provided for {pname} (index: "
-                f"{index}) in database.")
-
-        parameter.fix(val*units)
-        _log.info_high(f"{parameter.name} fixed to value {val} {str(units)}")
-
-    def set_recovery_and_removal(self, data, use_default_removal=False):
-        """
-        Common utiltiy method for setting values of recovery and removal
-        fractions.
-
-        Args:
-            data - dict of parameter values to use when fixing variables
-            use_default_removal - (optional) indicate whether to use defined
-                                  default removal fraction if no specific value
-                                  defined in database
-
-        Returns:
-            None
-        """
-        self.set_param_from_data(self.recovery_vol, data)
-
-        for t, j in self.removal_frac_mass_solute:
-            self.set_param_from_data(
-                self.removal_frac_mass_solute[t, j],
-                data,
-                index=j,
-                use_default_removal=use_default_removal)
-
-    def _get_stream_table_contents(self, time_point=0):
-        return create_stream_table_dataframe(
-            {"Inlet": self.inlet,
-             "Treated": self.treated,
-             "Byproduct": self.byproduct},
-            time_point=time_point)
-
-    def _get_performance_contents(self, time_point=0):
-        var_dict = {"Water Recovery": self.recovery_vol[time_point]}
-        for j, v in self.removal_frac_mass_solute[time_point, :].wildcard_items():
-            var_dict[f"Solute Removal [{j}]"] = v
-
-        return {"vars": var_dict}
-=======
             doc="Material properties of byproduct stream",
             default=tmp_dict_2)
 
@@ -554,5 +270,4 @@
 
 
 def _get_Q_sido(self, t):
-    return self.properties_in[t].flow_vol
->>>>>>> 071ccd3b
+    return self.properties_in[t].flow_vol
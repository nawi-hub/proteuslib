--- conflicted
+++ resolved
@@ -42,12 +42,9 @@
     StorageTankZO,
     UVZO,
     UVAOPZO,
-<<<<<<< HEAD
-    FilterPressZO,)
-=======
+    FilterPressZO,
     WellFieldZO,
     )
->>>>>>> 6b6e5950
 
 
 global_params = ["plant_lifetime",
@@ -1129,7 +1126,6 @@
         blk.config.flowsheet_costing_block.cost_flow(
             blk.unit_model.chemical_flow_mass[t0], "hydrogen_peroxide")
 
-<<<<<<< HEAD
     def cost_filter_press(blk):
         """
         General method for costing belt filter press. Capital cost is a function
@@ -1142,39 +1138,60 @@
             units=blk.config.flowsheet_costing_block.base_currency,
             bounds=(0, None),
             doc="Capital cost of unit operation")
-=======
-    def cost_landfill(blk):
-        """
-        General method for costing landfill. Capital cost is based on the total mass and
-        capacity basis.
-        """
-
-        t0 = blk.flowsheet().time.first()
-        sizing_term = (blk.unit_model.total_mass[t0] / blk.unit_model.capacity_basis[t0])
->>>>>>> 6b6e5950
-
-        # Get parameter dict from database
-        parameter_dict = \
-            blk.unit_model.config.database.get_unit_operation_parameters(
-                blk.unit_model._tech_type,
-                subtype=blk.unit_model.config.process_subtype)
-
-        # Get costing parameter sub-block for this technology
-        A, B = _get_tech_parameters(
-            blk,
-            parameter_dict,
-            blk.unit_model.config.process_subtype,
-<<<<<<< HEAD
-            ["capital_a_parameter",
-             "capital_b_parameter"])
 
         Q = pyo.units.convert(
             blk.unit_model.properties_in[t0].flow_vol,
             to_units=pyo.units.gal/pyo.units.hr)
 
-        # Determine if a costing factor is required
-        factor = parameter_dict["capital_cost"]["cost_factor"]
-=======
+        # Get parameter dict from database
+        parameter_dict = \
+            blk.unit_model.config.database.get_unit_operation_parameters(
+                blk.unit_model._tech_type,
+                subtype=blk.unit_model.config.process_subtype)
+
+        # Get costing parameter sub-block for this technology
+        A, B = _get_tech_parameters(
+            blk,
+            parameter_dict,
+            blk.unit_model.config.process_subtype,
+            ["capital_a_parameter",
+             "capital_b_parameter"])
+
+        # Determine if a costing factor is required
+        factor = parameter_dict["capital_cost"]["cost_factor"]
+
+        expr = pyo.units.convert(
+            A*Q + B,
+            to_units=blk.config.flowsheet_costing_block.base_currency)
+
+        blk.capital_cost_constraint = pyo.Constraint(
+            expr=blk.capital_cost == expr)
+
+        # Register flows
+        blk.config.flowsheet_costing_block.cost_flow(
+            blk.unit_model.electricity[t0], "electricity")
+            
+
+    def cost_landfill(blk):
+        """
+        General method for costing landfill. Capital cost is based on the total mass and
+        capacity basis.
+        """
+
+        t0 = blk.flowsheet().time.first()
+        sizing_term = (blk.unit_model.total_mass[t0] / blk.unit_model.capacity_basis[t0])
+
+        # Get parameter dict from database
+        parameter_dict = \
+            blk.unit_model.config.database.get_unit_operation_parameters(
+                blk.unit_model._tech_type,
+                subtype=blk.unit_model.config.process_subtype)
+
+        # Get costing parameter sub-block for this technology
+        A, B = _get_tech_parameters(
+            blk,
+            parameter_dict,
+            blk.unit_model.config.process_subtype,
             ["capital_a_parameter", "capital_b_parameter"])
 
         # Determine if a costing factor is required
@@ -1228,18 +1245,14 @@
             blk.unit_model.pipe_distance[t0] * blk.unit_model.pipe_diameter[t0]),
             to_units=blk.config.flowsheet_costing_block.base_currency)
 
->>>>>>> 6b6e5950
         if factor == "TPEC":
             expr *= blk.config.flowsheet_costing_block.TPEC
         elif factor == "TIC":
             expr *= blk.config.flowsheet_costing_block.TIC
-<<<<<<< HEAD
         
         expr = pyo.units.convert(
             A*Q + B,
             to_units=blk.config.flowsheet_costing_block.base_currency)
-=======
->>>>>>> 6b6e5950
 
         blk.capital_cost_constraint = pyo.Constraint(
             expr=blk.capital_cost == expr)
@@ -1353,11 +1366,8 @@
                     StorageTankZO: cost_storage_tank,
                     UVZO: cost_uv,
                     UVAOPZO: cost_uv_aop,
-<<<<<<< HEAD
-                    FilterPressZO: cost_filter_press
-=======
+                    FilterPressZO: cost_filter_press,
                     WellFieldZO: cost_well_field,
->>>>>>> 6b6e5950
                     }
 
 

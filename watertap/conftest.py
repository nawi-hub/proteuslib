--- conflicted
+++ resolved
@@ -3,29 +3,25 @@
 
 
 _MARKERS = {
-    'unit': 'quick tests that do not require a solver, must run in < 2 s',
-    'component': 'quick tests that may require a solver',
-    'integration': 'long duration tests',
-    'build': 'FIXME for building stuff?'
+    "unit": "quick tests that do not require a solver, must run in < 2 s",
+    "component": "quick tests that may require a solver",
+    "integration": "long duration tests",
+    "build": "FIXME for building stuff?",
 }
 
 
 def pytest_configure(config: Config):
 
     for name, descr in _MARKERS.items():
-        config.addinivalue_line(
-            'markers', f'{name}: {descr}'
-        )
-<<<<<<< HEAD
-=======
+        config.addinivalue_line("markers", f"{name}: {descr}")
 
 
 def pytest_addoption(parser: Parser):
     parser.addoption(
         "--edb-no-mock",
-        help="Force the `edb` fixture to connect to a running MongoDB instance instead of falling back to mongomock",
+        help="Force the `edb` fixture to connect to a running MongoDB instance "
+             "instead of falling back to mongomock",
         action="store_true",
         default=False,
         dest="edb_no_mock",
-    )
->>>>>>> e9edfaac
+    )
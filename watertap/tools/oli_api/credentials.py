#################################################################################
# WaterTAP Copyright (c) 2020-2024, The Regents of the University of California,
# through Lawrence Berkeley National Laboratory, Oak Ridge National Laboratory,
# National Renewable Energy Laboratory, and National Energy Technology
# Laboratory (subject to receipt of any required approvals from the U.S. Dept.
# of Energy). All rights reserved.
#
# Please see the files COPYRIGHT.md and LICENSE.md for full copyright and license
# information, respectively. These files are also available online at the URL
# "https://github.com/watertap-org/watertap/"
#################################################################################

###############################################################################
#
# OLI Systems, Inc. Copyright © 2022, all rights reserved.
#
# Redistribution and use in source and binary forms, with or without modification,
# are permitted provided that the following conditions are met:
# 1. Redistributions of source code must retain the above copyright notice,
# this list of conditions and the following disclaimer.
#
# 2. Redistributions in binary form must reproduce the above copyright notice,
# this list of conditions and the following disclaimer in the documentation and/or
# other materials provided with the distribution.
#
# 3. Neither the name of OLI Systems, Inc. nor the names of any contributors to
# the software made available herein may be used to endorse or promote products derived
# from this software without specific prior written permission.
#
# THIS SOFTWARE IS PROVIDED BY THE COPYRIGHT HOLDERS AND CONTRIBUTORS "AS IS" AND ANY
# EXPRESS OR IMPLIED WARRANTIES, INCLUDING, BUT NOT LIMITED TO, THE IMPLIED WARRANTIES
# OF MERCHANTABILITY AND FITNESS FOR A PARTICULAR PURPOSE ARE DISCLAIMED. IN NO EVENT
# SHALL THE COPYRIGHT OWNER OR CONTRIBUTORS BE LIABLE FOR ANY DIRECT, INDIRECT, INCIDENTAL,
# SPECIAL, EXEMPLARY, OR CONSEQUENTIAL DAMAGES (INCLUDING, BUT NOT LIMITED TO, PROCUREMENT
# OF SUBSTITUTE GOODS OR SERVICES; LOSS OF USE, DATA, OR PROFITS; OR BUSINESS INTERRUPTION)
# HOWEVER CAUSED AND ON ANY THEORY OF LIABILITY, WHETHER IN CONTRACT, STRICT LIABILITY, OR
# TORT (INCLUDING NEGLIGENCE OR OTHERWISE) ARISING IN ANY WAY OUT OF THE USE OF THIS SOFTWARE,
# EVEN IF ADVISED OF THE POSSIBILITY OF SUCH DAMAGE.
# You are under no obligation whatsoever to provide any bug fixes, patches, or upgrades to the
# features, functionality or performance of the source code ("Enhancements") to anyone; however,
# if you choose to make your Enhancements available either publicly, or directly to OLI Systems, Inc.,
# without imposing a separate written license agreement for such Enhancements, then you hereby grant
# the following license: a non-exclusive, royalty-free perpetual license to install, use, modify, prepare
# derivative works, incorporate into other computer software, distribute, and sublicense such enhancements
# or derivative works thereof, in binary and source code form.
###############################################################################
__author__ = "Paul Vecchiarelli"

import logging

from copy import deepcopy

import json
import requests
from pathlib import Path
from datetime import datetime, timedelta, timezone

from pyomo.common.dependencies import attempt_import

cryptography, cryptography_available = attempt_import("cryptography", defer_check=False)
if cryptography_available:
    from cryptography.fernet import Fernet

_logger = logging.getLogger(__name__)
handler = logging.StreamHandler()
formatter = logging.Formatter(
    "OLIAPI - %(asctime)s - %(levelname)s - %(message)s", "%H:%M:%S"
)
handler.setFormatter(formatter)
_logger.addHandler(handler)
_logger.setLevel(logging.DEBUG)


<<<<<<< HEAD
=======
# TODO: consider letting user set logging level instead of using interactive mode
>>>>>>> c93438ec
class CredentialManager:
    """
    A class to handle credentials for OLI Cloud using cryptography.
    """

    def __init__(
        self,
        username="",
        password="",
        root_url="",
        auth_url="",
        access_keys=[],
        config_file="./credentials.json",
        key_file="./credential_key.key",
        interactive_mode=True,
    ):
        """
        Manage credentials for OLI API authentication requests.

        :param username: string for username
        :param password: string for password
        :param root_url: string for API root URL
        :param auth_url: string for API authorization URL
        :param access_keys: list for user access keys
        :param config_file: string path/name for encrypted config file
        :param key_file: string path/name for encryption key
        :param interactive_mode: bool switch for level of logging display
        """

        self.interactive_mode = interactive_mode
        if self.interactive_mode:
            _logger.setLevel(logging.INFO)
        else:
            _logger.setLevel(logging.DEBUG)

        self.provided_credentials = {
            "username": username,
            "password": password,
            "root_url": root_url,
            "auth_url": auth_url,
            "access_keys": access_keys,
        }

        if cryptography_available:
            self.config_file = Path(config_file).resolve()
            self.key_file = Path(key_file).resolve()
            self._get_encryption_key()
            if self.encryption_key:
                self._cipher = Fernet(self.encryption_key)

        self._set_credentials()
        self.setup()

    def _get_encryption_key(self):
        """
        Get an encryption key.

        :return encryption_key: string for encryption key
        """

        if self.key_file.is_file():
            with open(self.key_file, "rb") as f:
                encryption_key = f.read()
            _logger.info("Using encryption key")
        else:
            if any(v for v in self.provided_credentials.values()):
                _logger.info(f"WaterTAP will save a key to {self.key_file}")
                r = input("[y]/n: ") if self.interactive_mode else ""
                if (r.lower() == "y") or (r == ""):
                    encryption_key = Fernet.generate_key()
                    with open(self.key_file, "wb") as f:
                        f.write(encryption_key)
                else:
                    encryption_key = ""
            else:
                raise RuntimeError(
                    "Cannot initialize CredentialManager without credentials."
                )
        self.encryption_key = encryption_key.decode() if encryption_key else ""

    def _set_credentials(self):
        """
        Sets user credentials when CredentialManager is created.
        """

        if self.config_file.is_file():
            self.credentials = self._get_credentials_from_file()
        else:
            self.credentials = self.provided_credentials
            if cryptography_available:
                _logger.info(f"WaterTAP will encrypt credentials in {self.config_file}")
                r = input("[y]/n: ") if self.interactive_mode else ""
                if (r.lower() == "y") or (r == ""):
                    self._encrypt_credentials(self.credentials)

    def _get_credentials_from_file(self):
        """
        Get credentials from existing config file.

        :return credentials: dict for credentials
        """

        with open(self.config_file, "rb") as f:
            encrypted_credentials = f.read()
        decrypted_credentials = self._cipher.decrypt(encrypted_credentials).decode()
        credentials = json.loads(decrypted_credentials)
        _logger.info(f"Decrypted credentials from {self.config_file}")
        return credentials

    def update_credentials(self, cred_new, append_access_keys=True):
        """
        Update OLI API credentials.

        :param cred_new: dict for credentials that will be updated
        :param append_access_keys: bool switch for append or replace access key mode
        """

        updated_keys = []
        for k, v in cred_new.items():
            if append_access_keys:
                if k == "access_keys":
                    for access_key in v:
                        if access_key not in self.credentials[k]:
                            self.credentials[k].append(access_key)
                            updated_keys.append(k)
            else:
                if self.credentials[k] != v:
                    self.credentials[k] = v
                    updated_keys.append(k)
        _logger.info(f"Updated credentials for {', '.join(updated_keys)}")
        self._encrypt_credentials(self.credentials)

    def _encrypt_credentials(self, credentials):
        """
        Encrypt OLI Cloud login credentials to file.

        :param credentials: dict for credentials
        """
        encrypted_credentials = self._cipher.encrypt(json.dumps(credentials).encode())
        with open(self.config_file, "wb") as f:
            f.write(encrypted_credentials)

    def set_active_access_key(self):
        """
        Select access key from list if more than one exists.

        :return access_key: string for login access key
        """
        access_key = ""
        keys = self.credentials["access_keys"]
        if keys:
            num_keys = len(keys)
            _logger.info(f"Found {num_keys} access keys")
            if num_keys == 1:
                access_key = self.credentials["access_keys"][0]
            else:
                _logger.info("Specify an access key:")
                for i in range(num_keys):
                    _logger.info(f"#{i}: v: {self.credentials['access_keys'][i][-8:]}")
                r = int(input(" ")) if self.interactive_mode else 0
                access_key = self.credentials["access_keys"][r]
        return access_key

    def generate_oliapi_access_key(self, expiry=365, name=""):
        """
        Generate access key for OLI Cloud.

        :param expiry: integer number of days key will be valid
        :param name: string for name of API key

        :return access_key: json from request call
        """

        max_keys = 5
        num_keys = len(self.get_oliapi_access_keys())
        if num_keys == max_keys:
            raise IOError(f" Key limit reached. Run 'get_oliapi_access_keys' to view.")
        if expiry < 1 or expiry > 365:
            expiry = 365

        def _calculate_timestamp(expiry):
            """
            Set expiry date for OLI Cloud access key.

            :param expiry: integer number of days key will be valid

            :return unix_timestamp_ms: unix timestamp (in ms) for when key will expire
            """

            _logger.info(f"Access key expires in {expiry} days")
            current_time = datetime.now(timezone.utc)
            expiry_timestamp = (current_time + timedelta(days=expiry)).timestamp()
            unix_timestamp_ms = int(expiry_timestamp * 1000)
            return unix_timestamp_ms

        req_data = {
            "expiry": _calculate_timestamp(expiry),
            "name": name,
        }
        _logger.info(f"Creating access key #{num_keys+1} of {max_keys}")
        req_call = requests.post(
            self.access_key_url,
            headers=self.update_headers({"Content-Type": "application/json"}),
            data=json.dumps(req_data),
        )
        _logger.debug(req_call.json())
        if req_call.status_code == 200:
            access_key = req_call.json()["data"]["apiKey"]
            _logger.info(f"Access key '{access_key}' added to keys")
            credential_update = {"access_keys": [access_key]}
            self.update_credentials(credential_update, append_access_keys=True)
            return access_key
        else:
            raise IOError(f" Request failed. Status: {req_call.status_code}")

    def get_oliapi_access_keys(self):
        """
        Get user access keys from OLI Cloud.

        :return access_keys: dict for access key data
        """

        req_call = requests.get(
            self.access_key_url,
            headers=self.update_headers({"Content-Type": "application/json"}),
        )
        _logger.debug(req_call.json())
        if req_call.status_code == 200:
            access_keys = req_call.json()["data"]
            return access_keys
        else:
            raise IOError(f" Request failed. Status: {req_call.status_code}")

    def delete_oliapi_access_key(self, api_key):
        """
        Delete an access key from OLI Cloud.

        :param api_key: string for access key
        """

        req_call = requests.delete(
            self.access_key_url,
            headers=self.update_headers({"Content-Type": "application/json"}),
            data=json.dumps({"apiKey": api_key}),
        )
        if req_call.status_code != 200:
            raise IOError(f" Request failed. Status: {req_call.status_code}")
        _logger.info(req_call.json()["message"])
        _rm_key = lambda l: [v for v in l if v == api_key]
        self.credentials["access_keys"] = _rm_key(self.credentials["access_keys"])

    def setup(self):
        """
        Set up urls, headers, and log into OLI Cloud.
        """

        root = self.credentials["root_url"]
        self.dbs_url = f"{root}/channel/dbs"
        self.upload_dbs_url = f"{root}/channel/upload/dbs"
        self.access_key_url = f"{root}/user/api-key"
        self.engine_url = f"{root}/engine"
        self._delete_dbs_url = f"{root}/channel/file"

        self.access_key = self.set_active_access_key()
        if self.access_key:
            self.headers = {"Authorization": "API-KEY " + self.access_key}
            self.login()
        else:
            self.login()
            self.headers = {"Authorization": "Bearer " + self.jwt_token}

    def update_headers(self, new_header):
        """
        Update existing headers with new header.

        :param new_header: dict containing new header key and value

        :return updated_headers: dict containing updated headers
        """

        updated_headers = deepcopy(self.headers)
        updated_headers.update(new_header)
        return updated_headers

    def login(self, refresh=False):
        """
        Log in to OLI Cloud using access key or credentials.

        :param refresh: bool switch to get new refresh token

        :return status: bool indicating success or failure
        """

        def _check_credentials(credentials, keys):
            """
            Raise error for missing login credentials.

            :param credentials: dict for credentials
            :param keys: list of credentials needed to log in
            """

            error_keys = [k for k, v in credentials.items() if k in keys if not v]
            if error_keys:
                raise IOError(f" Missing credentials for: {error_keys}.")

        body = {}
        req_call = None
        if self.access_key:
            _logger.info("Logging into OLI API using access key")
            required_credentials = ["root_url", "access_keys"]
            _check_credentials(self.credentials, required_credentials)
            req_call = requests.get(
                self.dbs_url,
                headers=self.update_headers(
                    {"Content-Type": "application/x-www-form-urlencoded"}
                ),
            )
        else:
            _logger.info("Logging into OLI API using username and password")
            required_credentials = ["username", "password", "root_url", "auth_url"]
            _check_credentials(self.credentials, required_credentials)
            if refresh:
                body = {
                    "refresh_token": self.refresh_token,
                    "grant_type": "refresh_token",
                    "client_id": "apiclient",
                }
            else:
                body = {
                    "username": self.credentials["username"],
                    "password": self.credentials["password"],
                    "grant_type": "password",
                    "client_id": "apiclient",
                }
        status = self.auth_status(body, req_call)
        return status

    def auth_status(self, body, req_call=None):
        """
        Post authorization request to OLI Cloud.

        :param body: dict for body of request call
        :param req_call: json from request call

        :return bool: bool indicating success or failure
        """

        if not req_call:
            req_call = requests.post(
                self.credentials["auth_url"],
                headers={"Content-Type": "application/x-www-form-urlencoded"},
                data=body,
            )
        _logger.debug(req_call.json())
        if req_call.status_code == 200:
            _logger.info("Log in successful")
            if self.access_key:
                return True
            else:
                req_response = req_call.json()
                if "access_token" in req_response:
                    _logger.debug(f"Login access token: {req_response['access_token']}")
                    self.jwt_token = req_response["access_token"]
                    if "refresh_token" in req_response:
                        _logger.debug(
                            f"Login refresh token: {req_response['refresh_token']}"
                        )
                        self.refresh_token = req_response["refresh_token"]
                        return True
        else:
            raise ConnectionError(f" Login failed. Status: {req_call.status_code}")<|MERGE_RESOLUTION|>--- conflicted
+++ resolved
@@ -71,10 +71,7 @@
 _logger.setLevel(logging.DEBUG)
 
 
-<<<<<<< HEAD
-=======
-# TODO: consider letting user set logging level instead of using interactive mode
->>>>>>> c93438ec
+
 class CredentialManager:
     """
     A class to handle credentials for OLI Cloud using cryptography.

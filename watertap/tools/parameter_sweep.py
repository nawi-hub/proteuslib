###############################################################################
# WaterTAP Copyright (c) 2021, The Regents of the University of California,
# through Lawrence Berkeley National Laboratory, Oak Ridge National
# Laboratory, National Renewable Energy Laboratory, and National Energy
# Technology Laboratory (subject to receipt of any required approvals from
# the U.S. Dept. of Energy). All rights reserved.
#
# Please see the files COPYRIGHT.md and LICENSE.md for full copyright and license
# information, respectively. These files are also available online at the URL
# "https://github.com/watertap-org/watertap/"
#
###############################################################################
import numpy as np
import pyomo.environ as pyo
import sys
import os
import itertools
import warnings
import copy, pprint
import h5py
import pathlib

from scipy.interpolate import griddata
from enum import Enum, auto
from abc import abstractmethod, ABC
from idaes.core.util import get_solver

from idaes.surrogate.pysmo import sampling
from pyomo.common.collections import ComponentSet
from pyomo.common.tee import capture_output

np.set_printoptions(linewidth=200)

# ================================================================


class SamplingType(Enum):
    FIXED = auto()
    RANDOM = auto()
    RANDOM_LHS = auto()


# ================================================================


class _Sample(ABC):
    def __init__(self, pyomo_object, *args, **kwargs):
        # Check for indexed with single value
        if pyomo_object.is_indexed() and len(pyomo_object) == 1:
            for _data_obj in pyomo_object.values():
                pyomo_object = _data_obj

        # Make sure we are a Var() or Param()
        if not (pyomo_object.is_parameter_type() or pyomo_object.is_variable_type()):
            raise ValueError(
                f"The sweep parameter needs to be a pyomo Param or Var but {type(pyomo_object)} was provided instead."
            )
        if pyomo_object.is_parameter_type() and not pyomo_object.mutable:
            raise ValueError(
                f"Parameter {pyomo_object} is not mutable, and so cannot be set by parameter_sweep"
            )
        self.pyomo_object = pyomo_object
        self.setup(*args, **kwargs)

    @abstractmethod
    def sample(self, num_samples):
        pass

    @abstractmethod
    def setup(self, *args, **kwargs):
        pass


# ================================================================


class RandomSample(_Sample):
    sampling_type = SamplingType.RANDOM


class FixedSample(_Sample):
    sampling_type = SamplingType.FIXED


# ================================================================


class LinearSample(FixedSample):
    def sample(self, num_samples):
        return np.linspace(self.lower_limit, self.upper_limit, self.num_samples)

    def setup(self, lower_limit, upper_limit, num_samples):
        self.lower_limit = lower_limit
        self.upper_limit = upper_limit
        self.num_samples = num_samples


# ================================================================


class UniformSample(RandomSample):
    def sample(self, num_samples):
        return np.random.uniform(self.lower_limit, self.upper_limit, num_samples)

    def setup(self, lower_limit, upper_limit):
        self.lower_limit = lower_limit
        self.upper_limit = upper_limit


# ================================================================


class NormalSample(RandomSample):
    def sample(self, num_samples):
        return np.random.normal(self.mean, self.sd, num_samples)

    def setup(self, mean, sd):
        self.mean = mean
        self.sd = sd


# ================================================================


class LatinHypercubeSample(_Sample):
    sampling_type = SamplingType.RANDOM_LHS

    def sample(self, num_samples):
        return [self.lower_limit, self.upper_limit]

    def setup(self, lower_limit, upper_limit):
        self.lower_limit = lower_limit
        self.upper_limit = upper_limit


# ================================================================


def _init_mpi(mpi_comm=None):

    if mpi_comm is None:
        try:
            from mpi4py import MPI
        except:
            warnings.warn(
                "Could not import mpi4py from current environment (defaulting to serial)."
            )
            return None, 0, 1

        else:
            mpi_comm = MPI.COMM_WORLD

    return mpi_comm, mpi_comm.Get_rank(), mpi_comm.Get_size()


# ================================================================


def _strip_extension(file_name, extension):
    if file_name.lower().endswith(extension):
        return file_name[: -len(extension)], extension
    else:
        return file_name, None


# ================================================================


def _process_results_filename(results_file_name):
    # Get the directory path
    dirname = os.path.dirname(results_file_name)
    # Get the file name without the extension
    known_extensions = [".h5", ".csv"]
    for ext in known_extensions:
        fname_no_ext, extension = _strip_extension(results_file_name, ext)
        if extension is not None:
            break

    return dirname, fname_no_ext, extension


# ================================================================


def _build_combinations(d, sampling_type, num_samples, comm, rank, num_procs):
    num_var_params = len(d)

    if rank == 0:
        param_values = []

        for k, v in d.items():
            # Build a vector of discrete values for this parameter
            p = v.sample(num_samples)
            param_values.append(p)

        if sampling_type == SamplingType.FIXED:
            # Form an array with every possible combination of parameter values
            global_combo_array = np.array(np.meshgrid(*param_values, indexing="ij"))
            global_combo_array = global_combo_array.reshape(num_var_params, -1).T

        elif sampling_type == SamplingType.RANDOM:
            sorting = np.argsort(param_values[0])
            global_combo_array = np.vstack(param_values).T
            global_combo_array = global_combo_array[sorting, :]

        elif sampling_type == SamplingType.RANDOM_LHS:
            lb = [val[0] for val in param_values]
            ub = [val[1] for val in param_values]
            lhs = sampling.LatinHypercubeSampling(
                [lb, ub], number_of_samples=num_samples, sampling_type="creation"
            )
            global_combo_array = lhs.sample_points()
            sorting = np.argsort(global_combo_array[:, 0])
            global_combo_array = global_combo_array[sorting, :]

        else:
            raise ValueError(f"Unknown sampling type: {sampling_type}")

        # Test if the global_combo_array is in row-major order
        if not global_combo_array.flags.c_contiguous:
            # If not, return a copy of this array with row-major memory order
            global_combo_array = np.ascontiguousarray(global_combo_array)

    else:
        if sampling_type == SamplingType.FIXED:
            nx = 1
            for k, v in d.items():
                nx *= v.num_samples
        elif (
            sampling_type == SamplingType.RANDOM
            or sampling_type == SamplingType.RANDOM_LHS
        ):
            nx = num_samples
        else:
            raise ValueError(f"Unknown sampling type: {sampling_type}")

        if not float(nx).is_integer():
            raise RuntimeError(f"Total number of samples must be integer valued")
        nx = int(nx)

        # Allocate memory to hold the Bcast array
        global_combo_array = np.zeros((nx, num_var_params), dtype=np.float64)

    ### Broadcast the array to all processes
    if num_procs > 1:
        comm.Bcast(global_combo_array, root=0)

    return global_combo_array


# ================================================================


def _divide_combinations(global_combo_array, rank, num_procs):

    # Split the total list of combinations into NUM_PROCS chunks,
    # one per each of the MPI ranks
    # divided_combo_array = np.array_split(global_combo_array, num_procs, axis=0)
    divided_combo_array = np.array_split(global_combo_array, num_procs)

    # Return only this rank's portion of the total workload
    local_combo_array = divided_combo_array[rank]

    return local_combo_array


# ================================================================


def _update_model_values(m, param_dict, values):

    for k, item in enumerate(param_dict.values()):

        param = item.pyomo_object

        if param.is_variable_type():
            # Fix the single value to values[k]
            param.fix(values[k])

        elif param.is_parameter_type():
            # Fix the single value to values[k]
            param.set_value(values[k])

        else:
            raise RuntimeError(f"Unrecognized Pyomo object {param}")


# ================================================================


def _aggregate_results_arr(global_results_dict, num_cases, comm, rank, num_procs):

    global_results = np.zeros(
        (num_cases, len(global_results_dict["outputs"])), dtype=np.float64
    )

    if rank == 0:
        for i, (key, item) in enumerate(global_results_dict["outputs"].items()):
            global_results[:, i] = item["value"][:num_cases]

    if num_procs > 1:  # pragma: no cover
        comm.Bcast(global_results, root=0)

    return global_results


# ================================================================


def _default_optimize(model, options=None, tee=False):
    """
    Default optimization function used in parameter_sweep.
    Optimizes ``model`` using the IDAES default solver.
    Raises a RuntimeError if the TerminationCondition is not optimal

    Arguments:

        model : A Pyomo ConcreteModel to optimize

        options (optional) : Solver options to pass into idaes.core.utils.get_solver.
                             Default is None
        tee (options) : To display the solver log. Default it False

    """
    solver = get_solver(options=options)
    results = solver.solve(model, tee=tee)
    return results


# ================================================================


def _process_sweep_params(sweep_params):

    sampling_type = None

    # Check the list of parameters to make sure they are valid
    for k in sweep_params:

        # Convert to using Sample class
        if isinstance(sweep_params[k], (list, tuple)):
            sweep_params[k] = LinearSample(*sweep_params[k])

        # Get the type of sampling
        current_sampling_type = sweep_params[k].sampling_type

        # Check to make sure only one sampling type is provided
        if sampling_type is None:
            sampling_type = current_sampling_type
        elif current_sampling_type != sampling_type:
            raise ValueError("Cannot mix sampling types")

    return sweep_params, sampling_type


# ================================================================


def _interp_nan_values(global_values, global_results):

    global_results_clean = np.copy(global_results)

    n_vals = np.shape(global_values)[1]
    n_outs = np.shape(global_results)[1]

    # Build a mask of all the non-nan saved outputs
    # i.e., where the optimzation succeeded
    mask = np.isfinite(global_results[:, 0])

    # Create a list of points where good data is available
    x0 = global_values[mask, :]

    if np.sum(mask) >= 4:
        # Interpolate to get a value for nan points where possible
        for k in range(n_outs):
            y0 = global_results[mask, k]
            yi = griddata(x0, y0, global_values, method="linear", rescale=True).reshape(
                -1
            )
            global_results_clean[~mask, k] = yi[~mask]

    else:
        warnings.warn("Too few points to perform interpolation.")

    return global_results_clean


# ================================================================


def _create_local_output_skeleton(model, sweep_params, outputs, num_samples):

    output_dict = {}
    output_dict["sweep_params"] = {}
    output_dict["outputs"] = {}

    sweep_param_objs = ComponentSet()

    # Store the inputs
    for sweep_param in sweep_params.values():
        var = sweep_param.pyomo_object
        sweep_param_objs.add(var)
        output_dict["sweep_params"][var.name] = _create_component_output_skeleton(
            var, num_samples
        )

    if outputs is None:
        # No outputs are specified, so every Var, Expression, and Objective on the model should be saved
        for pyo_obj in model.component_data_objects(
            (pyo.Var, pyo.Expression, pyo.Objective), active=True
        ):
            # Only need to save this variable if it isn't one of the value in sweep_params
            if pyo_obj not in sweep_param_objs:
                output_dict["outputs"][
                    pyo_obj.name
                ] = _create_component_output_skeleton(pyo_obj, num_samples)

    else:
        # Save only the outputs specified in the outputs dictionary
        for short_name, pyo_obj in outputs.items():
            output_dict["outputs"][short_name] = _create_component_output_skeleton(
                pyo_obj, num_samples
            )

    return output_dict


# ================================================================


def _create_component_output_skeleton(component, num_samples):

    comp_dict = {}
    comp_dict["value"] = np.zeros(num_samples, dtype=np.float64)
    if hasattr(component, "lb"):
        comp_dict["lower bound"] = component.lb
    if hasattr(component, "ub"):
        comp_dict["upper bound"] = component.ub
    if hasattr(component, "get_units"):
        unit_obj = component.get_units()
        if unit_obj is not None:
            comp_dict["units"] = component.get_units().name
        else:
            comp_dict["units"] = "None"

    # Add information to this output that WILL NOT be written as part
    # of the file saving step.
    comp_dict["_pyo_obj"] = component

    return comp_dict


# ================================================================


def _update_local_output_dict(
    model, sweep_params, case_number, sweep_vals, run_successful, output_dict
):

    # Get the inputs
    op_ps_dict = output_dict["sweep_params"]
    for key, item in sweep_params.items():
        var_name = item.pyomo_object.name
        op_ps_dict[var_name]["value"][case_number] = item.pyomo_object.value

    # Get the outputs from model
    if run_successful:
        for label, val in output_dict["outputs"].items():
            output_dict["outputs"][label]["value"][case_number] = pyo.value(
                val["_pyo_obj"]
            )

    else:
        for label in output_dict["outputs"].keys():
            output_dict["outputs"][label]["value"][case_number] = np.nan


# ================================================================


def _create_global_output(local_output_dict, req_num_samples, comm, rank, num_procs):

    if num_procs == 1:
        global_output_dict = local_output_dict
    else:  # pragma: no cover
        # We make the assumption that the parameter sweep is running the same
        # flowsheet num_samples number of times, i.e., the structure of the
        # local_output_dict remains the same across all mpi_ranks
        local_num_cases = len(local_output_dict["solve_successful"])

        # Gather the size of the value array on each MPI rank
        sample_split_arr = comm.allgather(local_num_cases)
        num_total_samples = sum(sample_split_arr)

        # Create the global value array on rank 0
        if rank == 0:
            global_output_dict = copy.deepcopy(local_output_dict)
            # Create a global value array of inputs in the dictionary
            for key, item in global_output_dict.items():
                if key != "solve_successful":
                    for subkey, subitem in item.items():
                        subitem["value"] = np.zeros(num_total_samples, dtype=np.float64)

        else:
            global_output_dict = local_output_dict

        # Finally collect the values
        for key, item in local_output_dict.items():  # This probably doesnt work
            if key != "solve_successful":
                for subkey, subitem in item.items():
                    comm.Gatherv(
                        sendbuf=subitem["value"],
                        recvbuf=(
                            global_output_dict[key][subkey]["value"],
                            sample_split_arr,
                        ),
                        root=0,
                    )

                    # Trim to the exact number
                    global_output_dict[key][subkey]["value"] = global_output_dict[key][
                        subkey
                    ]["value"][0:req_num_samples]

            elif key == "solve_successful":
                local_solve_successful = np.fromiter(
                    item, dtype=np.bool, count=len(item)
                )

                if rank == 0:
                    global_solve_successful = np.empty(num_total_samples, dtype=np.bool)
                else:
                    global_solve_successful = None

                comm.Gatherv(
                    sendbuf=local_solve_successful,
                    recvbuf=(global_solve_successful, sample_split_arr),
                    root=0,
                )

                if rank == 0:
                    global_output_dict[key] = global_solve_successful[0:req_num_samples]

    return global_output_dict


# ================================================================


def _write_to_csv(
    sweep_params,
    global_values,
    global_results_dict,
    global_results_arr,
    rank,
<<<<<<< HEAD
    write_csv,
    fname,
=======
    csv_results_file_name,
>>>>>>> 5412dfab
    interpolate_nan_outputs,
):

    # Create the dataframe that is going to be written to a CSV
    global_save_data = np.hstack((global_values, global_results_arr))

    if rank == 0:
        data_header = ",".join(itertools.chain(sweep_params))
        for i, (key, item) in enumerate(global_results_dict["outputs"].items()):
            data_header = ",".join([data_header, key])

        if csv_results_file_name is not None:
            # Write the CSV
<<<<<<< HEAD
            csv_results_file = fname + ".csv"
=======
>>>>>>> 5412dfab
            np.savetxt(
                csv_results_file_name,
                global_save_data,
                header=data_header,
                delimiter=",",
                fmt="%.6e",
            )

            # If we want the interpolated output_list in CSV
            if interpolate_nan_outputs:
                global_results_clean = _interp_nan_values(
                    global_values, global_results_arr
                )
                global_save_data_clean = np.hstack(
                    (global_values, global_results_clean)
                )

                head, tail = os.path.split(csv_results_file_name)

                if head == "":
                    interp_file = "interpolated_%s" % (tail)
                else:
                    interp_file = "%s/interpolated_%s" % (head, tail)

                np.savetxt(
                    interp_file,
                    global_save_data_clean,
                    header=data_header,
                    delimiter=",",
                    fmt="%.6e",
                )

    return global_save_data


# ================================================================


def _write_debug_data(
    sweep_params,
    local_values,
    local_results_dict,
    debugging_data_dir,
    rank,
    write_h5,
    write_csv,
):

    if write_h5:
        fname_h5 = f"local_results_{rank:03}.h5"
        _write_output_to_h5(
            local_results_dict, os.path.join(debugging_data_dir, fname_h5)
        )
    if write_csv:
        fname_csv = f"local_results_{rank:03}.csv"

        data_header = ",".join(itertools.chain(sweep_params))
        local_results = np.zeros(
            (np.shape(local_values)[0], len(local_results_dict["outputs"])),
            dtype=np.float64,
        )
        for i, (key, item) in enumerate(local_results_dict["outputs"].items()):
            data_header = ",".join([data_header, key])
            local_results[:, i] = item["value"][:]

        local_save_data = np.hstack((local_values, local_results))

        # Save the local data
        np.savetxt(
            os.path.join(debugging_data_dir, fname_csv),
            local_save_data,
            header=data_header,
            delimiter=", ",
            fmt="%.6e",
        )


# ================================================================


def _write_outputs(output_dict, h5_results_file_name, txt_options="metadata"):

    _write_output_to_h5(output_dict, h5_results_file_name)

    # We will also create a companion txt file by default which contains
    # the metadata of the h5 file in a user readable format.
    txt_fname = h5_results_file_name + ".txt"
    if "solve_successful" in output_dict.keys():
        output_dict.pop("solve_successful")
    if txt_options == "metadata":
        my_dict = copy.deepcopy(output_dict)
        for key, value in my_dict.items():
            for subkey, subvalue in value.items():
                subvalue.pop("value")
    elif txt_options == "keys":
        my_dict = {}
        for key, value in output_dict.items():
            my_dict[key] = list(value.keys())
    else:
        my_dict = output_dict

    with open(txt_fname, "w") as log_file:
        pprint.pprint(my_dict, log_file)


# ================================================================


def _write_output_to_h5(output_dict, h5_results_file_name):

    f = h5py.File(h5_results_file_name, "w")
    for key, item in output_dict.items():
        grp = f.create_group(key)
        if key != "solve_successful":
            for subkey, subitem in item.items():
                subgrp = grp.create_group(subkey)
                for subsubkey, subsubitem in subitem.items():
                    if subsubkey[0] != "_":
                        if subsubkey == "lower bound" and subsubitem is None:
                            subgrp.create_dataset(subsubkey, data=np.finfo("d").min)
                        elif subsubkey == "upper bound" and subsubitem is None:
                            subgrp.create_dataset(subsubkey, data=np.finfo("d").max)
                        else:
                            subgrp.create_dataset(subsubkey, data=subsubitem)
        elif key == "solve_successful":
            grp.create_dataset(key, data=output_dict[key])

    f.close()


# ================================================================


def _read_output_h5(filepath):

    f = h5py.File(filepath, "r")

    l1_keys = list(f.keys())
    output_dict = {}
    for key in l1_keys:  # Input or Output
        if key != "solve_successful":
            output_dict[key] = {}
            l2_keys = list(f[key].keys())
            for subkey in l2_keys:  # Variable name
                output_dict[key][subkey] = {}
                l3_keys = list(f[key][subkey].keys())
                for subsubkey in l3_keys:  # variable metadata
                    output_dict[key][subkey][subsubkey] = f[key][subkey][subsubkey][()]
                    if subsubkey == "units":
                        # The strings are recovered in bytes. we choose to convert it to utf-8
                        output_dict[key][subkey][subsubkey] = output_dict[key][subkey][
                            subsubkey
                        ].decode("utf-8")
        elif key == "solve_successful":
            output_dict[key] = list(f[key]["solve_successful"][()])

    f.close()

    return output_dict


# ================================================================


def _do_param_sweep(
    model,
    sweep_params,
    outputs,
    local_values,
    optimize_function,
    optimize_kwargs,
    reinitialize_function,
    reinitialize_kwargs,
    reinitialize_before_sweep,
    comm,
):

    # Initialize space to hold results
    local_num_cases = np.shape(local_values)[0]

    # Create the output skeleton for storing detailed data
    local_output_dict = _create_local_output_skeleton(
        model, sweep_params, outputs, local_num_cases
    )

    local_results = np.zeros((local_num_cases, len(local_output_dict["outputs"])))

    local_solve_successful_list = []

    # ================================================================
    # Run all optimization cases
    # ================================================================

    for k in range(local_num_cases):
        # Update the model values with a single combination from the parameter space
        _update_model_values(model, sweep_params, local_values[k, :])

        run_successful = False  # until proven otherwise

        # Forced reinitialization of the flowsheet if enabled
        if reinitialize_before_sweep:
            try:
                assert reinitialize_function is not None
            except:
                raise ValueError(
                    "Reinitialization function was not specified. The model will not be reinitialized."
                )
            else:
                reinitialize_function(model, **reinitialize_kwargs)

        try:
            # Simulate/optimize with this set of parameter
            with capture_output():
                results = optimize_function(model, **optimize_kwargs)
            pyo.assert_optimal_termination(results)

        except:
            # run_successful remains false. We try to reinitialize and solve again
            if reinitialize_function is not None:
                try:
                    reinitialize_function(model, **reinitialize_kwargs)
                    with capture_output():
                        results = optimize_function(model, **optimize_kwargs)
                    pyo.assert_optimal_termination(results)

                except:
                    pass  # run_successful is still False
                else:
                    run_successful = True

        else:
            # If the simulation suceeds, report stats
            run_successful = True

        # Update the loop based on the reinitialization
        _update_local_output_dict(
            model,
            sweep_params,
            k,
            local_values[k, :],
            run_successful,
            local_output_dict,
        )

        local_solve_successful_list.append(run_successful)

    local_output_dict["solve_successful"] = local_solve_successful_list

    return local_output_dict


# ================================================================


def _aggregate_local_results(
    global_values,
    local_output_dict,
    num_samples,
    local_num_cases,
    comm,
    rank,
    num_procs,
):

    # Create the dictionary
    global_results_dict = _create_global_output(
        local_output_dict, num_samples, comm, rank, num_procs
    )

    # Create the array
    num_global_samples = np.shape(global_values)[0]
    global_results_arr = _aggregate_results_arr(
        global_results_dict, num_global_samples, comm, rank, num_procs
    )

    return global_results_dict, global_results_arr


# ================================================================


def _save_results(
    sweep_params,
    local_values,
    global_values,
    local_results_dict,
    global_results_dict,
    global_results_arr,
    csv_results_file_name,
    h5_results_file_name,
    debugging_data_dir,
    comm,
    rank,
    num_procs,
    interpolate_nan_outputs,
):

    if rank == 0:
        if debugging_data_dir is not None:
            os.makedirs(debugging_data_dir, exist_ok=True)
        if h5_results_file_name is not None:
            pathlib.Path(h5_results_file_name).parent.mkdir(parents=True, exist_ok=True)
        if csv_results_file_name is not None:
            pathlib.Path(csv_results_file_name).parent.mkdir(
                parents=True, exist_ok=True
            )

    if num_procs > 1:  # pragma: no cover
        comm.Barrier()

    # Handle values in the debugging data_directory
    if debugging_data_dir is not None:
        _write_debug_data(
            sweep_params,
            local_values,
            local_results_dict,
            debugging_data_dir,
            rank,
            h5_results_file_name is not None,
            csv_results_file_name is not None,
        )

    global_save_data = _write_to_csv(
        sweep_params,
        global_values,
        global_results_dict,
        global_results_arr,
        rank,
<<<<<<< HEAD
        write_csv,
        fname_no_ext,
=======
        csv_results_file_name,
>>>>>>> 5412dfab
        interpolate_nan_outputs,
    )

    if rank == 0 and h5_results_file_name is not None:
        # Save the data of output dictionary
        _write_outputs(global_results_dict, h5_results_file_name, txt_options="keys")

    return global_save_data


# ================================================================


def parameter_sweep(
    model,
    sweep_params,
    outputs=None,
    csv_results_file_name=None,
    h5_results_file_name=None,
    optimize_function=_default_optimize,
    optimize_kwargs=None,
    reinitialize_function=None,
    reinitialize_kwargs=None,
    reinitialize_before_sweep=False,
    mpi_comm=None,
    debugging_data_dir=None,
    interpolate_nan_outputs=False,
    num_samples=None,
    seed=None,
):

    """
    This function offers a general way to perform repeated optimizations
    of a model for the purposes of exploring a parameter space while
    monitoring multiple outputs.
    If provided, writes single CSV file to ``results_file`` with all inputs and resulting outputs.

    Arguments:

        model : A Pyomo ConcreteModel containing a watertap flowsheet, for best
                results it should be initialized before being passed to this
                function.

        sweep_params: A dictionary containing the values to vary with the format
                      ``sweep_params['Short/Pretty-print Name'] =
                      (model.fs.variable_or_param[index], lower_limit, upper_limit, num_samples)``.
                      A uniform number of samples ``num_samples`` will be take between
                      the ``lower_limit`` and ``upper_limit``.

        outputs : An optional dictionary containing "short names" as keys and and Pyomo objects
                  on ``model`` whose values to report as values. E.g.,
                  ``outputs['Short/Pretty-print Name'] = model.fs.variable_or_expression_to_report``.
                  If not provided, i.e., outputs = None, the default behavior is to save all model
                  variables, parameters, and expressions which provides very thorough results
                  at the cost of large file sizes.

        csv_results_file_name (optional) : The path and file name to write a csv file. The default `None`
                                           does not write a csv file.

        h5_results_file_name (optional) : The path and file name to write a h5 file. The default `None`
                                          does not write a file.
                                          Writing an h5 file will also create a companion text file `{h5_results_file_name}.txt`
                                          which contains the variable names contained within the H5 file.

        optimize_function (optional) : A user-defined function to perform the optimization of flowsheet
                                       ``model`` and loads the results back into ``model``. The first
                                       argument of this function is ``model``\. The default uses the
                                       default IDAES solver, raising an exception if the termination
                                       condition is not optimal.

        optimize_kwargs (optional) : Dictionary of kwargs to pass into every call to
                                     ``optimize_function``. The first arg will always be ``model``,
                                     e.g., ``optimize_function(model, **optimize_kwargs)``. The default
                                     uses no kwargs.

        reinitialize_function (optional) : A user-defined function to perform the re-initialize the
                                           flowsheet ``model`` if the first call to ``optimize_function``
                                           fails for any reason. After ``reinitialize_function``, the
                                           parameter sweep tool will immediately call
                                           ``optimize_function`` again.

        reinitialize_kwargs (optional) : Dictionary or kwargs to pass into every call to
                                         ``reinitialize_function``. The first arg will always be
                                         ``model``, e.g.,
                                         ``reinitialize_function(model, **reinitialize_kwargs)``.
                                         The default uses no kwargs.

        reinitialize_before_sweep (optional): Boolean option to reinitialize the flow sheet model before
                                              every parameter sweep realization. The default is False.
                                              Note the parameter sweep model will try to reinitialize the
                                              solve regardless of the option if the run fails.

        mpi_comm (optional) : User-provided MPI communicator for parallel parameter sweeps.
                              If None COMM_WORLD will be used. The default is sufficient for most
                              users.

        debugging_data_dir (optional) : Save results on a per-process basis for parallel debugging
                                        purposes. If None no `debugging` data will be saved.

        interpolate_nan_outputs (optional) : When the parameter sweep has finished, interior values
                                             of np.nan will be replaced with a value obtained via
                                             a linear interpolation of their surrounding valid neighbors.
                                             If true, a second output file with the extension "_clean"
                                             will be saved alongside the raw (un-interpolated) values.

        num_samples (optional) : If the user is using sampling techniques rather than a linear grid
                                 of values, they need to set the number of samples

        seed (optional) : If the user is using a random sampling technique, this sets the seed

    Returns:

        save_data : A list were the first N columns are the values of the parameters passed
                    by ``sweep_params`` and the remaining columns are the values of the
                    simulation identified by the ``outputs`` argument.
    """

    # Get an MPI communicator
    comm, rank, num_procs = _init_mpi(mpi_comm)

    if rank == 0:
        if h5_results_file_name is None and csv_results_file_name is None:
            warnings.warn(
                "No results will be writen to disk as h5_results_file_name and csv_results_file_name are both None"
            )

    # Convert sweep_params to LinearSamples
    sweep_params, sampling_type = _process_sweep_params(sweep_params)

    # Set the seed before sampling
    np.random.seed(seed)

    # Enumerate/Sample the parameter space
    global_values = _build_combinations(
        sweep_params, sampling_type, num_samples, comm, rank, num_procs
    )

    # divide the workload between processors
    local_values = _divide_combinations(global_values, rank, num_procs)
    local_num_cases = np.shape(local_values)[0]

    # Set up optimize_kwargs
    if optimize_kwargs is None:
        optimize_kwargs = dict()
    # Set up reinitialize_kwargs
    if reinitialize_kwargs is None:
        reinitialize_kwargs = dict()

    # Do the Loop
    local_results_dict = _do_param_sweep(
        model,
        sweep_params,
        outputs,
        local_values,
        optimize_function,
        optimize_kwargs,
        reinitialize_function,
        reinitialize_kwargs,
        reinitialize_before_sweep,
        comm,
    )

    # Aggregate results on Master
    global_results_dict, global_results_arr = _aggregate_local_results(
        global_values,
        local_results_dict,
        num_samples,
        local_num_cases,
        comm,
        rank,
        num_procs,
    )

    # Save to file
    global_save_data = _save_results(
        sweep_params,
        local_values,
        global_values,
        local_results_dict,
        global_results_dict,
        global_results_arr,
        csv_results_file_name,
        h5_results_file_name,
        debugging_data_dir,
        comm,
        rank,
        num_procs,
        interpolate_nan_outputs,
    )

    return global_save_data


# ================================================================<|MERGE_RESOLUTION|>--- conflicted
+++ resolved
@@ -553,12 +553,7 @@
     global_results_dict,
     global_results_arr,
     rank,
-<<<<<<< HEAD
-    write_csv,
-    fname,
-=======
     csv_results_file_name,
->>>>>>> 5412dfab
     interpolate_nan_outputs,
 ):
 
@@ -572,10 +567,6 @@
 
         if csv_results_file_name is not None:
             # Write the CSV
-<<<<<<< HEAD
-            csv_results_file = fname + ".csv"
-=======
->>>>>>> 5412dfab
             np.savetxt(
                 csv_results_file_name,
                 global_save_data,
@@ -904,12 +895,7 @@
         global_results_dict,
         global_results_arr,
         rank,
-<<<<<<< HEAD
-        write_csv,
-        fname_no_ext,
-=======
         csv_results_file_name,
->>>>>>> 5412dfab
         interpolate_nan_outputs,
     )
 

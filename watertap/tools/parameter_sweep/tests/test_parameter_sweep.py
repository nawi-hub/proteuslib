--- conflicted
+++ resolved
@@ -585,10 +585,6 @@
                         assert np.allclose(subvalue["value"], test_array)
                 elif key == "solve_successful":
                     assert list(value) == test_list
-<<<<<<< HEAD
-        ps.parallel_manager.sync_with_peers()
-=======
->>>>>>> 5418f000
 
     @pytest.mark.component
     @pytest.mark.parametrize("number_of_subprocesses", [1, 2, 3])

###############################################################################
# ProteusLib Copyright (c) 2021, The Regents of the University of California,
# through Lawrence Berkeley National Laboratory, Oak Ridge National
# Laboratory, National Renewable Energy Laboratory, and National Energy
# Technology Laboratory (subject to receipt of any required approvals from
# the U.S. Dept. of Energy). All rights reserved.
#
# Please see the files COPYRIGHT.md and LICENSE.md for full copyright and license
# information, respectively. These files are also available online at the URL
# "https://github.com/nawi-hub/proteuslib/"
#
###############################################################################
from pyomo.environ import (ConcreteModel,
                           SolverFactory,
                           TerminationCondition,
                           value,
                           Constraint,
                           Expression,
                           Objective,
                           Param,
                           TransformationFactory,
                           units as pyunits,
                           assert_optimal_termination)
from pyomo.network import Arc
import pyomo.util.infeasible as infeas
from idaes.core import FlowsheetBlock
from idaes.core.util import get_solver
from idaes.core.util.model_statistics import degrees_of_freedom
from idaes.core.util.initialization import (solve_indexed_blocks,
                                            propagate_state,
                                            fix_state_vars,
                                            revert_state_vars)
from idaes.generic_models.unit_models import Mixer, Separator, Product, Feed
from idaes.generic_models.unit_models.mixer import MomentumMixingType
import idaes.core.util.scaling as iscale
import idaes.logger as idaeslog

import proteuslib.property_models.NaCl_prop_pack as props
from proteuslib.unit_models.reverse_osmosis_0D import (ReverseOsmosis0D,
                                                       ConcentrationPolarizationType,
                                                       MassTransferCoefficient,
                                                       PressureChangeType)
from proteuslib.unit_models.pressure_exchanger import PressureExchanger
from proteuslib.unit_models.pump_isothermal import Pump
from proteuslib.util.initialization import assert_degrees_of_freedom, assert_no_degrees_of_freedom
import proteuslib.flowsheets.RO_with_energy_recovery.financials as financials


def main():
    # set up solver
    solver = get_solver(options={'nlp_scaling_method': 'user-scaling'})

    # build, set, and initialize
    m = build()
    set_operating_conditions(m, water_recovery=0.5, over_pressure=0.3, solver=solver)
    initialize_system(m, solver=solver)

    # simulate and display
    solve(m, solver=solver)
    print('\n***---Simulation results---***')
    display_system(m)
    display_design(m)
    display_state(m)

    # optimize and display
    optimize_set_up(m)
    optimize(m, solver=solver)
    print('\n***---Optimization results---***')
    display_system(m)
    display_design(m)
    display_state(m)

def build():
    # flowsheet set up
    m = ConcreteModel()
    m.fs = FlowsheetBlock(default={'dynamic': False})
    m.fs.properties = props.NaClParameterBlock()
    financials.add_costing_param_block(m.fs)

    # unit models
    m.fs.feed = Feed(default={'property_package': m.fs.properties})
    m.fs.S1 = Separator(default={
        "property_package": m.fs.properties,
        "outlet_list": ['P1', 'PXR']})
    m.fs.P1 = Pump(default={'property_package': m.fs.properties})
    m.fs.PXR = PressureExchanger(default={'property_package': m.fs.properties})
    m.fs.P2 = Pump(default={'property_package': m.fs.properties})
    m.fs.M1 = Mixer(default={
        "property_package": m.fs.properties,
        "momentum_mixing_type": MomentumMixingType.equality,  # booster pump will match pressure
        "inlet_list": ['P1', 'P2']})
    m.fs.RO = ReverseOsmosis0D(default={
        "property_package": m.fs.properties,
        "has_pressure_change": True,
        "pressure_change_type": PressureChangeType.calculated,
        "mass_transfer_coefficient": MassTransferCoefficient.calculated,
        "concentration_polarization_type": ConcentrationPolarizationType.calculated,
    })
    m.fs.product = Product(default={'property_package': m.fs.properties})
    m.fs.disposal = Product(default={'property_package': m.fs.properties})

    # additional variables or expressions
    product_flow_vol_total = m.fs.product.properties[0].flow_vol
    m.fs.annual_water_production = Expression(
        expr=pyunits.convert(product_flow_vol_total, to_units=pyunits.m ** 3 / pyunits.year)
             * m.fs.costing_param.load_factor)
    pump_power_total = m.fs.P1.work_mechanical[0] + m.fs.P2.work_mechanical[0]
    m.fs.specific_energy_consumption = Expression(
        expr=pyunits.convert(pump_power_total, to_units=pyunits.kW)
             / pyunits.convert(product_flow_vol_total, to_units=pyunits.m**3 / pyunits.hr))

    # costing
    m.fs.P1.get_costing(module=financials, pump_type="High pressure")
    m.fs.P2.get_costing(module=financials, pump_type="High pressure")
    m.fs.RO.get_costing(module=financials)
    m.fs.PXR.get_costing(module=financials)
    financials.get_system_costing(m.fs)

    # connections
    m.fs.s01 = Arc(source=m.fs.feed.outlet, destination=m.fs.S1.inlet)
    m.fs.s02 = Arc(source=m.fs.S1.P1, destination=m.fs.P1.inlet)
    m.fs.s03 = Arc(source=m.fs.P1.outlet, destination=m.fs.M1.P1)
    m.fs.s04 = Arc(source=m.fs.M1.outlet, destination=m.fs.RO.inlet)
    m.fs.s05 = Arc(source=m.fs.RO.permeate, destination=m.fs.product.inlet)
    m.fs.s06 = Arc(source=m.fs.RO.retentate, destination=m.fs.PXR.high_pressure_inlet)
    m.fs.s07 = Arc(source=m.fs.PXR.high_pressure_outlet, destination=m.fs.disposal.inlet)
    m.fs.s08 = Arc(source=m.fs.S1.PXR, destination=m.fs.PXR.low_pressure_inlet)
    m.fs.s09 = Arc(source=m.fs.PXR.low_pressure_outlet, destination=m.fs.P2.inlet)
    m.fs.s10 = Arc(source=m.fs.P2.outlet, destination=m.fs.M1.P2)
    TransformationFactory("network.expand_arcs").apply_to(m)

    # scaling
    # set default property values
    m.fs.properties.set_default_scaling('flow_mass_phase_comp', 1, index=('Liq', 'H2O'))
    m.fs.properties.set_default_scaling('flow_mass_phase_comp', 1e2, index=('Liq', 'NaCl'))
    # set unit model values
    iscale.set_scaling_factor(m.fs.P1.control_volume.work, 1e-3)
    iscale.set_scaling_factor(m.fs.P2.control_volume.work, 1e-3)
    iscale.set_scaling_factor(m.fs.PXR.low_pressure_side.work, 1e-3)
    iscale.set_scaling_factor(m.fs.PXR.high_pressure_side.work, 1e-3)
    # touch properties used in specifying and initializing the model
    m.fs.feed.properties[0].flow_vol_phase['Liq']
    m.fs.feed.properties[0].mass_frac_phase_comp['Liq', 'NaCl']
    m.fs.S1.mixed_state[0].mass_frac_phase_comp
    m.fs.S1.PXR_state[0].flow_vol_phase['Liq']
    # unused scaling factors needed by IDAES base costing module
    # TODO: update IDAES so that scaling factors are calculated from financial package
    iscale.set_scaling_factor(m.fs.P1.costing.purchase_cost, 1)
    iscale.set_scaling_factor(m.fs.P2.costing.purchase_cost, 1)
    # calculate and propagate scaling factors
    iscale.calculate_scaling_factors(m)

    return m


def set_operating_conditions(m, water_recovery=0.5, over_pressure=0.3, solver=None):
    if solver is None:
        solver = get_solver(options={'nlp_scaling_method': 'user-scaling'})

    # ---specifications---
    # feed
    # state variables
    m.fs.feed.properties[0].pressure.fix(101325)  # feed pressure [Pa]
    m.fs.feed.properties[0].temperature.fix(273.15 + 25)  # feed temperature [K]
    # properties (cannot be fixed for initialization routines, must calculate the state variables)
    m.fs.feed.properties.calculate_state(
        var_args={('flow_vol_phase', 'Liq'): 1e-3,  # feed volumetric flow rate [m3/s]
                  ('mass_frac_phase_comp', ('Liq', 'NaCl')): 0.035},  # feed NaCl mass fraction [-]
        hold_state=True,  # fixes the calculated component mass flow rates
    )

    # separator, no degrees of freedom (i.e. equal flow rates in PXR determines split fraction)

    # pump 1, high pressure pump, 2 degrees of freedom (efficiency and outlet pressure)
    m.fs.P1.efficiency_pump.fix(0.80)  # pump efficiency [-]
    operating_pressure = calculate_operating_pressure(
        feed_state_block=m.fs.feed.properties[0],
        over_pressure=over_pressure,
        water_recovery=water_recovery,
        NaCl_passage=0.01,
        solver=solver)
    m.fs.P1.control_volume.properties_out[0].pressure.fix(operating_pressure)

    # pressure exchanger
    m.fs.PXR.efficiency_pressure_exchanger.fix(0.95)  # pressure exchanger efficiency [-]

    # pump 2, booster pump, 1 degree of freedom (efficiency, pressure must match high pressure pump)
    m.fs.P2.efficiency_pump.fix(0.80)

    # mixer, no degrees of freedom

    # RO unit
    m.fs.RO.A_comp.fix(4.2e-12)  # membrane water permeability coefficient [m/s-Pa]
    m.fs.RO.B_comp.fix(3.5e-8)  # membrane salt permeability coefficient [m/s]
    m.fs.RO.channel_height.fix(1e-3)  # channel height in membrane stage [m]
    m.fs.RO.spacer_porosity.fix(0.97)  # spacer porosity in membrane stage [-]
    m.fs.RO.permeate.pressure[0].fix(101325)  # atmospheric pressure [Pa]
    m.fs.RO.width.fix(5)  # stage width [m]
    # initialize RO
    m.fs.RO.feed_side.properties_in[0].flow_mass_phase_comp['Liq', 'H2O'] = \
        value(m.fs.feed.properties[0].flow_mass_phase_comp['Liq', 'H2O'])
    m.fs.RO.feed_side.properties_in[0].flow_mass_phase_comp['Liq', 'NaCl'] = \
        value(m.fs.feed.properties[0].flow_mass_phase_comp['Liq', 'NaCl'])
    m.fs.RO.feed_side.properties_in[0].temperature = \
        value(m.fs.feed.properties[0].temperature)
    m.fs.RO.feed_side.properties_in[0].pressure = \
        value(m.fs.P1.control_volume.properties_out[0].pressure)
    m.fs.RO.area.fix(50)  # guess area for RO initialization
    m.fs.RO.initialize(optarg=solver.options)

    # unfix guessed area, and fix water recovery
    m.fs.RO.area.unfix()
    m.fs.RO.recovery_mass_phase_comp[0, 'Liq', 'H2O'].fix(water_recovery)

    # check degrees of freedom
    if degrees_of_freedom(m) != 0:
        raise RuntimeError("The set_operating_conditions function resulted in {} "
                           "degrees of freedom rather than 0. This error suggests "
                           "that too many or not enough variables are fixed for a "
                           "simulation.".format(degrees_of_freedom(m)))


def calculate_operating_pressure(feed_state_block=None, over_pressure=0.15,
                                 water_recovery=0.5, NaCl_passage=0.01, solver=None):
    """
    estimate operating pressure for RO unit model given the following arguments:

    Arguments:
        feed_state_block:   the state block of the RO feed that has the non-pressure state
                            variables initialized to their values (default=None)
        over_pressure:  the amount of operating pressure above the brine osmotic pressure
                        represented as a fraction (default=0.15)
        water_recovery: the mass-based fraction of inlet H2O that becomes permeate
                        (default=0.5)
        NaCl_passage:   the mass-based fraction of inlet NaCl that becomes permeate
                        (default=0.01)
        solver:     solver object to be used (default=None)
    """
    t = ConcreteModel()  # create temporary model
    prop = feed_state_block.config.parameters
    t.brine = prop.build_state_block([0], default={})

    # specify state block
    t.brine[0].flow_mass_phase_comp['Liq', 'H2O'].fix(
        value(feed_state_block.flow_mass_phase_comp['Liq', 'H2O']) * (1 - water_recovery))
    t.brine[0].flow_mass_phase_comp['Liq', 'NaCl'].fix(
        value(feed_state_block.flow_mass_phase_comp['Liq', 'NaCl']) * (1 - NaCl_passage))
    t.brine[0].pressure.fix(101325)  # valid when osmotic pressure is independent of hydraulic pressure
    t.brine[0].temperature.fix(value(feed_state_block.temperature))

    # calculate osmotic pressure
    # since properties are created on demand, we must touch the property to create it
    t.brine[0].pressure_osm
    # solve state block
    results = solve_indexed_blocks(solver, [t.brine])
    assert_optimal_termination(results)

    return value(t.brine[0].pressure_osm) * (1 + over_pressure)


def solve(blk, solver=None, tee=False):
    if solver is None:
        solver = get_solver(options={'nlp_scaling_method': 'user-scaling'})
    results = solver.solve(blk, tee=tee)
    assert_optimal_termination(results)


def initialize_system(m, solver=None):
    if solver is None:
        solver = get_solver(options={'nlp_scaling_method': 'user-scaling'})
    optarg = solver.options

    # ---initialize RO---
    m.fs.RO.initialize(optarg=optarg)

    # ---initialize feed block---
    m.fs.feed.initialize(optarg=optarg)

    # ---initialize splitter and pressure exchanger---
    # pressure exchanger high pressure inlet
    propagate_state(m.fs.s06)  # propagate to PXR high pressure inlet from RO retentate
    m.fs.PXR.high_pressure_side.properties_in.initialize(optarg=optarg)

    # splitter inlet
    propagate_state(m.fs.s01)  # propagate to splitter inlet from feed
<<<<<<< HEAD
    m.fs.S1.mixed_state[0].mass_frac_phase_comp  # touch property, so that it is built and can be solved for
    m.fs.S1.mixed_state.initialize(optarg=optarg)

    # splitter outlet to PXR, enforce same flow_vol as PXR high pressure inlet
    m.fs.S1.PXR_state[0].pressure.fix(value(m.fs.S1.mixed_state[0].pressure))
    m.fs.S1.PXR_state[0].temperature.fix(value(m.fs.S1.mixed_state[0].temperature))
    m.fs.S1.PXR_state[0].flow_vol_phase['Liq'].fix(
        value(m.fs.PXR.high_pressure_side.properties_in[0].flow_vol_phase['Liq']))
    m.fs.S1.PXR_state[0].mass_frac_phase_comp['Liq', 'NaCl'].fix(
        value(m.fs.S1.mixed_state[0].mass_frac_phase_comp['Liq', 'NaCl']))

    assert_no_degrees_of_freedom(m.fs.S1.PXR_state[0])
    results = solve_indexed_blocks(solver, [m.fs.S1.PXR_state])
    assert_optimal_termination(results)

    # unfix PXR_state state variables and properties
    m.fs.S1.PXR_state[0].pressure.unfix()
    m.fs.S1.PXR_state[0].temperature.unfix()
    m.fs.S1.PXR_state[0].flow_vol_phase['Liq'].unfix()
    m.fs.S1.PXR_state[0].mass_frac_phase_comp['Liq', 'NaCl'].unfix()
    m.fs.S1.PXR_state[0].flow_mass_phase_comp['Liq', 'NaCl'].fix()

=======
    m.fs.S1.mixed_state.initialize(optarg=optarg)  # initialize inlet state block to solve for mass fraction
    # splitter outlet to PXR, enforce same volumetric flow as PXR high pressure inlet
    m.fs.S1.PXR_state.calculate_state(
        var_args={('flow_vol_phase', 'Liq'):  # same volumetric flow rate as PXR high pressure inlet
                      value(m.fs.PXR.high_pressure_side.properties_in[0].flow_vol_phase['Liq']),
                  ('mass_frac_phase_comp', ('Liq', 'NaCl')):
                      value(m.fs.S1.mixed_state[0].mass_frac_phase_comp['Liq', 'NaCl']),  # same as splitter inlet
                  ('pressure', None): value(m.fs.S1.mixed_state[0].pressure),  # same as splitter inlet
                  ('temperature', None): value(m.fs.S1.mixed_state[0].temperature)},  # same as splitter inlet
    )
>>>>>>> 435ba10c
    # splitter initialization
    m.fs.S1.PXR_state[0].flow_mass_phase_comp['Liq', 'NaCl'].fix()  # fix the single degree of freedom for unit
    m.fs.S1.initialize(optarg=optarg)
    m.fs.S1.PXR_state[0].flow_mass_phase_comp['Liq', 'NaCl'].unfix()  # unfix for flowsheet simulation and optimization

    # pressure exchanger low pressure inlet
    propagate_state(m.fs.s08)

    # pressure exchanger initialization
    m.fs.PXR.initialize(optarg=optarg)

    # ---initialize pump 1---
    propagate_state(m.fs.s02)
    m.fs.P1.initialize(optarg=optarg)

    # ---initialize pump 2---
    propagate_state(m.fs.s09)
    m.fs.P2.control_volume.properties_out[0].pressure.fix(
        value(m.fs.P2.control_volume.properties_out[0].pressure))
    m.fs.P2.initialize(optarg=optarg)
    m.fs.P2.control_volume.properties_out[0].pressure.unfix()

    # ---initialize mixer---
    propagate_state(m.fs.s03)
    propagate_state(m.fs.s10)
    m.fs.M1.initialize(optarg=optarg, outlvl=idaeslog.INFO)

def optimize_set_up(m):
    # objective
    m.fs.objective = Objective(expr=m.fs.costing.LCOW)

    # unfix decision variables and add bounds
    # pump 1 and pump 2
    m.fs.P1.control_volume.properties_out[0].pressure.unfix()
    m.fs.P1.control_volume.properties_out[0].pressure.setlb(10e5)
    m.fs.P1.control_volume.properties_out[0].pressure.setub(80e5)
    m.fs.P1.deltaP.setlb(0)
    m.fs.P2.control_volume.properties_out[0].pressure.setlb(10e5)
    m.fs.P2.control_volume.properties_out[0].pressure.setub(80e5)
    m.fs.P2.deltaP.setlb(0)

    # RO
    m.fs.RO.area.setlb(1)
    m.fs.RO.area.setub(150)

    # additional specifications
    m.fs.product_salinity = Param(initialize=500e-6, mutable=True)  # product NaCl mass fraction [-]
    m.fs.minimum_water_flux = Param(initialize=1./3600., mutable=True)  # minimum water flux [kg/m2-s]

    # additional constraints
    m.fs.eq_product_quality = Constraint(
        expr=m.fs.product.properties[0].mass_frac_phase_comp['Liq', 'NaCl'] <= m.fs.product_salinity)
    iscale.constraint_scaling_transform(m.fs.eq_product_quality, 1e3)  # scaling constraint
    m.fs.eq_minimum_water_flux = Constraint(
        expr=m.fs.RO.flux_mass_io_phase_comp[0, 'out', 'Liq', 'H2O'] >= m.fs.minimum_water_flux)

    # ---checking model---
    assert_degrees_of_freedom(m, 1)

def optimize(m, solver=None):
    # --solve---
    solve(m, solver=solver)

def display_system(m):
    print('---system metrics---')
    feed_flow_mass = sum(m.fs.feed.flow_mass_phase_comp[0, 'Liq', j].value for j in ['H2O', 'NaCl'])
    feed_mass_frac_NaCl = m.fs.feed.flow_mass_phase_comp[0, 'Liq', 'NaCl'].value / feed_flow_mass
    print('Feed: %.2f kg/s, %.0f ppm' % (feed_flow_mass, feed_mass_frac_NaCl * 1e6))

    prod_flow_mass = sum(m.fs.product.flow_mass_phase_comp[0, 'Liq', j].value for j in ['H2O', 'NaCl'])
    prod_mass_frac_NaCl = m.fs.product.flow_mass_phase_comp[0, 'Liq', 'NaCl'].value / prod_flow_mass
    print('Product: %.3f kg/s, %.0f ppm' % (prod_flow_mass, prod_mass_frac_NaCl * 1e6))

    print('Volumetric recovery: %.1f%%' % (value(m.fs.RO.recovery_vol_phase[0, 'Liq']) * 100))
    print('Water recovery: %.1f%%' % (value(m.fs.RO.recovery_mass_phase_comp[0, 'Liq', 'H2O']) * 100))
    print('Energy Consumption: %.1f kWh/m3' % value(m.fs.specific_energy_consumption))
    print('Levelized cost of water: %.2f $/m3' % value(m.fs.costing.LCOW))


def display_design(m):
    print('---decision variables---')
    print('Operating pressure %.1f bar' % (m.fs.RO.inlet.pressure[0].value/1e5))
    print('Membrane area %.1f m2' % (m.fs.RO.area.value))

    print('---design variables---')
    print('Separator')
    print('Split fraction %.2f' % (m.fs.S1.split_fraction[0, 'PXR'].value*100))
    print('Pump 1\noutlet pressure: %.1f bar\npower %.2f kW'
          % (m.fs.P1.outlet.pressure[0].value / 1e5, m.fs.P1.work_mechanical[0].value / 1e3))
    print('Pump 2\noutlet pressure: %.1f bar\npower %.2f kW'
          % (m.fs.P2.outlet.pressure[0].value / 1e5, m.fs.P2.work_mechanical[0].value / 1e3))


def display_state(m):
    print('---state---')

    def print_state(s, b):
        flow_mass = sum(b.flow_mass_phase_comp[0, 'Liq', j].value for j in ['H2O', 'NaCl'])
        mass_frac_ppm = b.flow_mass_phase_comp[0, 'Liq', 'NaCl'].value / flow_mass * 1e6
        pressure_bar = b.pressure[0].value / 1e5
        print(s + ': %.3f kg/s, %.0f ppm, %.1f bar' % (flow_mass, mass_frac_ppm, pressure_bar))

    print_state('Feed      ', m.fs.feed.outlet)
    print_state('Split 1   ', m.fs.S1.P1)
    print_state('P1 out    ', m.fs.P1.outlet)
    print_state('Split 2   ', m.fs.S1.PXR)
    print_state('PXR LP out', m.fs.PXR.low_pressure_outlet)
    print_state('P2 out    ', m.fs.P2.outlet)
    print_state('Mix out   ', m.fs.M1.outlet)
    print_state('RO perm   ', m.fs.RO.permeate)
    print_state('RO reten  ', m.fs.RO.retentate)
    print_state('PXR HP out', m.fs.PXR.high_pressure_outlet)


if __name__ == "__main__":
    main()<|MERGE_RESOLUTION|>--- conflicted
+++ resolved
@@ -283,30 +283,6 @@
 
     # splitter inlet
     propagate_state(m.fs.s01)  # propagate to splitter inlet from feed
-<<<<<<< HEAD
-    m.fs.S1.mixed_state[0].mass_frac_phase_comp  # touch property, so that it is built and can be solved for
-    m.fs.S1.mixed_state.initialize(optarg=optarg)
-
-    # splitter outlet to PXR, enforce same flow_vol as PXR high pressure inlet
-    m.fs.S1.PXR_state[0].pressure.fix(value(m.fs.S1.mixed_state[0].pressure))
-    m.fs.S1.PXR_state[0].temperature.fix(value(m.fs.S1.mixed_state[0].temperature))
-    m.fs.S1.PXR_state[0].flow_vol_phase['Liq'].fix(
-        value(m.fs.PXR.high_pressure_side.properties_in[0].flow_vol_phase['Liq']))
-    m.fs.S1.PXR_state[0].mass_frac_phase_comp['Liq', 'NaCl'].fix(
-        value(m.fs.S1.mixed_state[0].mass_frac_phase_comp['Liq', 'NaCl']))
-
-    assert_no_degrees_of_freedom(m.fs.S1.PXR_state[0])
-    results = solve_indexed_blocks(solver, [m.fs.S1.PXR_state])
-    assert_optimal_termination(results)
-
-    # unfix PXR_state state variables and properties
-    m.fs.S1.PXR_state[0].pressure.unfix()
-    m.fs.S1.PXR_state[0].temperature.unfix()
-    m.fs.S1.PXR_state[0].flow_vol_phase['Liq'].unfix()
-    m.fs.S1.PXR_state[0].mass_frac_phase_comp['Liq', 'NaCl'].unfix()
-    m.fs.S1.PXR_state[0].flow_mass_phase_comp['Liq', 'NaCl'].fix()
-
-=======
     m.fs.S1.mixed_state.initialize(optarg=optarg)  # initialize inlet state block to solve for mass fraction
     # splitter outlet to PXR, enforce same volumetric flow as PXR high pressure inlet
     m.fs.S1.PXR_state.calculate_state(
@@ -317,7 +293,6 @@
                   ('pressure', None): value(m.fs.S1.mixed_state[0].pressure),  # same as splitter inlet
                   ('temperature', None): value(m.fs.S1.mixed_state[0].temperature)},  # same as splitter inlet
     )
->>>>>>> 435ba10c
     # splitter initialization
     m.fs.S1.PXR_state[0].flow_mass_phase_comp['Liq', 'NaCl'].fix()  # fix the single degree of freedom for unit
     m.fs.S1.initialize(optarg=optarg)

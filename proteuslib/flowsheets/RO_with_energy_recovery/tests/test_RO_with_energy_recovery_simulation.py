###############################################################################
# ProteusLib Copyright (c) 2021, The Regents of the University of California,
# through Lawrence Berkeley National Laboratory, Oak Ridge National
# Laboratory, National Renewable Energy Laboratory, and National Energy
# Technology Laboratory (subject to receipt of any required approvals from
# the U.S. Dept. of Energy). All rights reserved.
#
# Please see the files COPYRIGHT.md and LICENSE.md for full copyright and license
# information, respectively. These files are also available online at the URL
# "https://github.com/nawi-hub/proteuslib/"
#
###############################################################################
import pytest
from pyomo.environ import (ConcreteModel,
                           Block,
                           Var,
                           Constraint,
                           TerminationCondition,
                           SolverStatus,
                           value,
                           SolverFactory,
                           Expression,
                           TransformationFactory,
                           units as pyunits)
from pyomo.network import Arc, Port
from idaes.core import FlowsheetBlock
from idaes.core.util import get_solver
from idaes.core.util.model_statistics import degrees_of_freedom
from idaes.core.util.initialization import (solve_indexed_blocks,
                                            propagate_state)
from idaes.generic_models.unit_models import Mixer, Separator, Product, Feed
from idaes.generic_models.unit_models.mixer import MomentumMixingType
from pyomo.util.check_units import assert_units_consistent
from idaes.core.util.scaling import (unscaled_variables_generator,
                                     unscaled_constraints_generator)

import proteuslib.property_models.NaCl_prop_pack as props
from proteuslib.unit_models.reverse_osmosis_0D import ReverseOsmosis0D
from proteuslib.unit_models.pressure_exchanger import PressureExchanger
from proteuslib.unit_models.pump_isothermal import Pump
from proteuslib.flowsheets.RO_with_energy_recovery.RO_with_energy_recovery import (
build, set_operating_conditions, initialize_system, solve, optimize, display_system, display_state, display_design)


solver = get_solver(options={'nlp_scaling_method': 'user-scaling'})

# -----------------------------------------------------------------------------
class TestEnergyRecoverySystem:
    @pytest.fixture(scope="class")
    def system_frame(self):
        m = build()

        return m

    @pytest.mark.unit
    def test_build(self, system_frame):
        m = system_frame

        # model set up
        assert isinstance(m, ConcreteModel)
        assert isinstance(m.fs, FlowsheetBlock)
        assert isinstance(m.fs.properties, props.NaClParameterBlock)
        assert isinstance(m.fs.costing, Block)

        # unit models
        fs = m.fs
        assert isinstance(fs.feed, Feed)
        assert isinstance(fs.S1, Separator)
        assert isinstance(fs.P1, Pump)
        assert isinstance(fs.PXR, PressureExchanger)
        assert isinstance(fs.P2, Pump)
        assert isinstance(fs.M1, Mixer)
        assert isinstance(fs.RO, ReverseOsmosis0D)
        assert isinstance(fs.product, Product)
        assert isinstance(fs.disposal, Product)

        # unit model options
        # separator
        assert isinstance(fs.S1.P1, Port)
        assert isinstance(fs.S1.PXR, Port)
        # mixer
        assert isinstance(fs.M1.P1, Port)
        assert isinstance(fs.M1.P2, Port)
        assert isinstance(fs.M1.pressure_equality_constraints, Constraint)
        # RO
        assert isinstance(fs.RO.deltaP, Var)

        # additional expressions
        assert isinstance(fs.recovery, Expression)
        assert isinstance(fs.annual_water_production, Expression)
        assert isinstance(fs.specific_energy_consumption, Expression)

        # costing blocks
        blk_str_list = ['P1', 'P2', 'RO', 'PXR']
        for blk_str in blk_str_list:
            blk = getattr(fs, blk_str)
            c_blk = getattr(blk, 'costing')
            assert isinstance(c_blk, Block)
            assert isinstance(getattr(c_blk, 'capital_cost'), Var)
            assert isinstance(getattr(c_blk, 'operating_cost'), Var)

        var_str_list = ['capital_cost_total', 'investment_cost_total', 'operating_cost_MLC',
                        'operating_cost_total', 'LCOW']
        for var_str in var_str_list:
            var = getattr(fs.costing, var_str)
            assert isinstance(var, Var)

        # arcs
        arc_dict = {fs.s01: (fs.feed.outlet, fs.S1.inlet),
                    fs.s02: (fs.S1.P1, fs.P1.inlet),
                    fs.s03: (fs.P1.outlet, fs.M1.P1),
                    fs.s04: (fs.M1.outlet, fs.RO.inlet),
                    fs.s05: (fs.RO.permeate, fs.product.inlet),
                    fs.s06: (fs.RO.retentate, fs.PXR.high_pressure_inlet),
                    fs.s07: (fs.PXR.high_pressure_outlet, fs.disposal.inlet),
                    fs.s08: (fs.S1.PXR, fs.PXR.low_pressure_inlet),
                    fs.s09: (fs.PXR.low_pressure_outlet, fs.P2.inlet),
                    fs.s10: (fs.P2.outlet, fs.M1.P2)}
        for arc, port_tpl in arc_dict.items():
            assert arc.source is port_tpl[0]
            assert arc.destination is port_tpl[1]

        # units
        assert_units_consistent(fs)

    @pytest.mark.component
    def test_set_operating_conditions(self, system_frame):
        m = system_frame

        set_operating_conditions(m, solver=solver)

        # check fixed variables
        # feed
        assert m.fs.feed.flow_mass_phase_comp[0, 'Liq', 'H2O'].is_fixed()
        assert value(m.fs.feed.flow_mass_phase_comp[0, 'Liq', 'H2O']) == 0.965
        assert m.fs.feed.flow_mass_phase_comp[0, 'Liq', 'NaCl'].is_fixed()
        assert value(m.fs.feed.flow_mass_phase_comp[0, 'Liq', 'NaCl']) == 0.035
        assert m.fs.feed.pressure[0].is_fixed()
        assert value(m.fs.feed.pressure[0]) == 101325
        assert m.fs.feed.temperature[0].is_fixed()
        assert value(m.fs.feed.temperature[0]) == 298.15
        # pumps and pressure exchangers
        assert m.fs.P1.efficiency_pump[0].is_fixed()
        assert value(m.fs.P1.efficiency_pump[0]) == 0.8
        assert m.fs.P1.control_volume.properties_out[0].pressure.is_fixed()
        assert value(m.fs.P1.control_volume.properties_out[0].pressure) == pytest.approx(7492887, rel=1e-3)
        assert m.fs.P2.efficiency_pump[0].is_fixed()
        assert value(m.fs.P2.efficiency_pump[0]) == 0.8
        assert m.fs.PXR.efficiency_pressure_exchanger[0].is_fixed()
        assert value(m.fs.PXR.efficiency_pressure_exchanger[0]) == 0.95
        # RO
        assert m.fs.RO.A_comp[0, 'H2O'].is_fixed()
        assert value(m.fs.RO.A_comp[0, 'H2O']) == 4.2e-12
        assert m.fs.RO.B_comp[0, 'NaCl'].is_fixed()
        assert value(m.fs.RO.B_comp[0, 'NaCl']) == 3.5e-8
        assert m.fs.RO.channel_height.is_fixed()
        assert value(m.fs.RO.channel_height) == 1e-3
        assert m.fs.RO.spacer_porosity.is_fixed()
        assert value(m.fs.RO.spacer_porosity) == 0.97
        assert m.fs.RO.permeate.pressure[0].is_fixed()
        assert value(m.fs.RO.permeate.pressure[0]) == 101325
        assert m.fs.RO.width.is_fixed()
        assert value(m.fs.RO.width) == 5
        assert m.fs.RO.area.is_fixed()
<<<<<<< HEAD
        assert value(m.fs.RO.area) == pytest.approx(59.02, rel=1e-3)
=======
        assert value(m.fs.RO.area) == pytest.approx(63.25, rel=1e-3)
>>>>>>> 8f5a2855

        # check degrees of freedom
        assert degrees_of_freedom(m) == 0

    @pytest.mark.component
    def test_initialize_system(self, system_frame):
        m = system_frame

        initialize_system(m, solver=solver)

        # check results across pressure exchanger, proxy for both upstream and downstream of RO
        # high pressure inlet
        assert value(m.fs.PXR.high_pressure_inlet.flow_mass_phase_comp[0, 'Liq', 'H2O']) \
               == pytest.approx(0.4825, rel=1e-3)
        assert value(m.fs.PXR.high_pressure_inlet.flow_mass_phase_comp[0, 'Liq', 'NaCl']) \
               == pytest.approx(3.486e-2, rel=1e-3)
        assert value(m.fs.PXR.high_pressure_inlet.temperature[0]) == pytest.approx(298.15, rel=1e-3)
        assert value(m.fs.PXR.high_pressure_inlet.pressure[0]) == pytest.approx(7.394e6, rel=1e-3)
        # low pressure inlet
        assert value(m.fs.PXR.low_pressure_inlet.flow_mass_phase_comp[0, 'Liq', 'H2O']) \
               == pytest.approx(0.4876, rel=1e-3)
        assert value(m.fs.PXR.low_pressure_inlet.flow_mass_phase_comp[0, 'Liq', 'NaCl']) \
               == pytest.approx(1.768e-2, rel=1e-3)
        assert value(m.fs.PXR.low_pressure_inlet.temperature[0]) == pytest.approx(298.15, rel=1e-3)
        assert value(m.fs.PXR.low_pressure_inlet.pressure[0]) == pytest.approx(101325, rel=1e-3)
        # low pressure outlet
        assert value(m.fs.PXR.low_pressure_outlet.pressure[0]) == pytest.approx(7.029e6, rel=1e-3)

    @pytest.mark.component
    def test_simulation(self, system_frame):
        m = system_frame

        solve(m, solver=solver)

        # check system metrics
        assert value(m.fs.recovery) == pytest.approx(0.5139, rel=1e-3)
        assert value(m.fs.specific_energy_consumption) == pytest.approx(2.717, rel=1e-3)
        assert value(m.fs.costing.LCOW) == pytest.approx(0.4388, rel=1e-3)

        # check mass balance
        assert (pytest.approx(value(m.fs.feed.outlet.flow_mass_phase_comp[0, 'Liq', 'H2O']), rel=1e-3)
                == value(m.fs.product.inlet.flow_mass_phase_comp[0, 'Liq', 'H2O'])
                + value(m.fs.disposal.inlet.flow_mass_phase_comp[0, 'Liq', 'H2O']))
        assert (pytest.approx(value(m.fs.feed.outlet.flow_mass_phase_comp[0, 'Liq', 'NaCl']), rel=1e-3)
                == value(m.fs.product.inlet.flow_mass_phase_comp[0, 'Liq', 'NaCl'])
                + value(m.fs.disposal.inlet.flow_mass_phase_comp[0, 'Liq', 'NaCl']))

    @pytest.mark.component
    def test_display_system(self, system_frame, capsys):
        m = system_frame
        display_system(m)

        captured = capsys.readouterr()

        assert captured.out == \
"""---system metrics---
Feed: 1.00 kg/s, 35000 ppm
<<<<<<< HEAD
Product: 0.483 kg/s, 281 ppm
Recovery: 49.5%
=======
Product: 0.501 kg/s, 293 ppm
Recovery: 51.4%
>>>>>>> 8f5a2855
Energy Consumption: 2.7 kWh/m3
Levelized cost of water: 0.44 $/m3
"""

    @pytest.mark.component
    def test_display_design(self, system_frame, capsys):
        m = system_frame
        display_design(m)

        captured = capsys.readouterr()

        assert captured.out == \
"""---decision variables---
Operating pressure 74.9 bar
<<<<<<< HEAD
Membrane area 59.0 m2
=======
Membrane area 63.3 m2
>>>>>>> 8f5a2855
---design variables---
Separator
Split fraction 48.68
Pump 1
outlet pressure: 74.9 bar
power 4.64 kW
Pump 2
outlet pressure: 74.9 bar
power 0.28 kW
"""


    @pytest.mark.component
    def test_display_state(self, system_frame, capsys):
        m = system_frame
        display_state(m)

        captured = capsys.readouterr()

        assert captured.out == \
"""---state---
Feed      : 1.000 kg/s, 35000 ppm, 1.0 bar
Split 1   : 0.513 kg/s, 35000 ppm, 1.0 bar
P1 out    : 0.513 kg/s, 35000 ppm, 74.9 bar
Split 2   : 0.487 kg/s, 35000 ppm, 1.0 bar
PXR LP out: 0.487 kg/s, 35000 ppm, 70.2 bar
P2 out    : 0.487 kg/s, 35000 ppm, 74.9 bar
Mix out   : 1.000 kg/s, 35000 ppm, 74.9 bar
<<<<<<< HEAD
RO perm   : 0.483 kg/s, 281 ppm, 1.0 bar
RO reten  : 0.517 kg/s, 67387 ppm, 73.9 bar
PXR HP out: 0.517 kg/s, 67387 ppm, 1.0 bar
=======
RO perm   : 0.501 kg/s, 293 ppm, 1.0 bar
RO reten  : 0.499 kg/s, 69799 ppm, 73.9 bar
PXR HP out: 0.499 kg/s, 69799 ppm, 1.0 bar
>>>>>>> 8f5a2855
"""

    @pytest.mark.component
    def test_optimization(self, system_frame):
        m = system_frame

        optimize(m, solver=solver)

        # check decision variables
<<<<<<< HEAD
        assert value(m.fs.RO.inlet.pressure[0]) == pytest.approx(6.047e6, rel=1e-3)
        assert value(m.fs.RO.area) == pytest.approx(94.55, rel=1e-3)
=======
        assert value(m.fs.RO.inlet.pressure[0]) == pytest.approx(5.680e6, rel=1e-3)
        assert value(m.fs.RO.area) == pytest.approx(115.5, rel=1e-3)
>>>>>>> 8f5a2855
        # check system metrics
        assert value(m.fs.recovery) == 0.5
        assert value(m.fs.specific_energy_consumption) == pytest.approx(2.095, rel=1e-3)
        assert value(m.fs.costing.LCOW) == pytest.approx(0.4106, rel=1e-3)<|MERGE_RESOLUTION|>--- conflicted
+++ resolved
@@ -162,11 +162,7 @@
         assert m.fs.RO.width.is_fixed()
         assert value(m.fs.RO.width) == 5
         assert m.fs.RO.area.is_fixed()
-<<<<<<< HEAD
-        assert value(m.fs.RO.area) == pytest.approx(59.02, rel=1e-3)
-=======
         assert value(m.fs.RO.area) == pytest.approx(63.25, rel=1e-3)
->>>>>>> 8f5a2855
 
         # check degrees of freedom
         assert degrees_of_freedom(m) == 0
@@ -224,13 +220,8 @@
         assert captured.out == \
 """---system metrics---
 Feed: 1.00 kg/s, 35000 ppm
-<<<<<<< HEAD
-Product: 0.483 kg/s, 281 ppm
-Recovery: 49.5%
-=======
 Product: 0.501 kg/s, 293 ppm
 Recovery: 51.4%
->>>>>>> 8f5a2855
 Energy Consumption: 2.7 kWh/m3
 Levelized cost of water: 0.44 $/m3
 """
@@ -245,11 +236,7 @@
         assert captured.out == \
 """---decision variables---
 Operating pressure 74.9 bar
-<<<<<<< HEAD
-Membrane area 59.0 m2
-=======
 Membrane area 63.3 m2
->>>>>>> 8f5a2855
 ---design variables---
 Separator
 Split fraction 48.68
@@ -278,15 +265,9 @@
 PXR LP out: 0.487 kg/s, 35000 ppm, 70.2 bar
 P2 out    : 0.487 kg/s, 35000 ppm, 74.9 bar
 Mix out   : 1.000 kg/s, 35000 ppm, 74.9 bar
-<<<<<<< HEAD
-RO perm   : 0.483 kg/s, 281 ppm, 1.0 bar
-RO reten  : 0.517 kg/s, 67387 ppm, 73.9 bar
-PXR HP out: 0.517 kg/s, 67387 ppm, 1.0 bar
-=======
 RO perm   : 0.501 kg/s, 293 ppm, 1.0 bar
 RO reten  : 0.499 kg/s, 69799 ppm, 73.9 bar
 PXR HP out: 0.499 kg/s, 69799 ppm, 1.0 bar
->>>>>>> 8f5a2855
 """
 
     @pytest.mark.component
@@ -296,13 +277,8 @@
         optimize(m, solver=solver)
 
         # check decision variables
-<<<<<<< HEAD
-        assert value(m.fs.RO.inlet.pressure[0]) == pytest.approx(6.047e6, rel=1e-3)
-        assert value(m.fs.RO.area) == pytest.approx(94.55, rel=1e-3)
-=======
         assert value(m.fs.RO.inlet.pressure[0]) == pytest.approx(5.680e6, rel=1e-3)
         assert value(m.fs.RO.area) == pytest.approx(115.5, rel=1e-3)
->>>>>>> 8f5a2855
         # check system metrics
         assert value(m.fs.recovery) == 0.5
         assert value(m.fs.specific_energy_consumption) == pytest.approx(2.095, rel=1e-3)

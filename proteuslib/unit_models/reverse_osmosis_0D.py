--- conflicted
+++ resolved
@@ -14,10 +14,6 @@
 
 from enum import Enum
 # Import Pyomo libraries
-<<<<<<< HEAD
-from pyomo.environ import Block, Var, Constraint, Set, Param, Expression, SolverFactory, \
-    TerminationCondition, Suffix, NonNegativeReals, units as pyunits, Reference
-=======
 from pyomo.environ import (Var,
                            Set,
                            Param,
@@ -28,7 +24,6 @@
                            Block,
                            units as pyunits,
                            exp)
->>>>>>> 793b641a
 from pyomo.common.config import ConfigBlock, ConfigValue, In
 
 # Import IDAES cores
@@ -574,15 +569,9 @@
 
         return {"vars": var_dict}
 
-<<<<<<< HEAD
-    def get_costing(self, module=None):
-        self.costing = Block()
-        module.ReverseOsmosis_costing(self.costing)
-=======
     def get_costing(self, module=None, **kwargs):
         self.costing = Block()
         module.ReverseOsmosis_costing(self.costing, **kwargs)
->>>>>>> 793b641a
 
     def calculate_scaling_factors(self):
         super().calculate_scaling_factors()

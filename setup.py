--- conflicted
+++ resolved
@@ -137,17 +137,6 @@
     },
     entry_points={
         "watertap.flowsheets": [
-<<<<<<< HEAD
-            "nf = watertap.examples.flowsheets.nf_dspmde.nf_ui",
-            "bsm2 = watertap.examples.flowsheets.case_studies.full_water_resource_recovery_facility.BSM2_ui",
-            "bsm2_P_extension = watertap.examples.flowsheets.case_studies.full_water_resource_recovery_facility.BSM2_P_extension_ui",
-            "dye_desalination = watertap.examples.flowsheets.case_studies.wastewater_resource_recovery.dye_desalination.dye_desalination_ui",
-            "mvc = watertap.examples.flowsheets.mvc.mvc_single_stage_ui",
-            "RO = watertap.examples.flowsheets.RO_with_energy_recovery.RO_with_energy_recovery_ui",
-            "OARO = watertap.examples.flowsheets.oaro.oaro_multi_ui",
-            "GAC = watertap.examples.flowsheets.gac.gac_ui",
-            "LSRRO = watertap.examples.flowsheets.lsrro.lsrro_ui",
-=======
             "nf = watertap.flowsheets.nf_dspmde.nf_ui",
             "bsm2 = watertap.flowsheets.full_water_resource_recovery_facility.BSM2_ui",
             "bsm2_P_extension = watertap.flowsheets.full_water_resource_recovery_facility.BSM2_P_extension_ui",
@@ -156,7 +145,7 @@
             "RO = watertap.flowsheets.RO_with_energy_recovery.RO_with_energy_recovery_ui",
             "OARO = watertap.flowsheets.oaro.oaro_multi_ui",
             "GAC = watertap.flowsheets.gac.gac_ui",
->>>>>>> 2c7f7d8c
+            "LSRRO = watertap.flowsheets.lsrro.lsrro_ui",
         ],
     },
 )